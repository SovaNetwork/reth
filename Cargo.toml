[workspace]
members = [
    "bin/reth",
    "crates/config",
    "crates/consensus/auto-seal",
    "crates/consensus/beacon",
    "crates/consensus/common",
    "crates/blockchain-tree",
    "crates/interfaces",
    "crates/payload/builder",
    "crates/metrics",
    "crates/metrics/metrics-derive",
    "crates/net/common",
    "crates/net/ecies",
    "crates/net/eth-wire",
    "crates/net/discv4",
    "crates/net/dns",
    "crates/net/nat",
    "crates/net/network-api",
    "crates/net/network",
    "crates/net/downloaders",
    "crates/payload/basic",
    "crates/primitives",
    "crates/prune",
    "crates/revm",
    "crates/revm/revm-primitives",
    "crates/revm/revm-inspectors",
    "crates/rlp",
    "crates/rlp/rlp-derive",
    "crates/rpc/ipc",
    "crates/rpc/rpc",
    "crates/rpc/rpc-api",
    "crates/rpc/rpc-builder",
    "crates/rpc/rpc-engine-api",
    "crates/rpc/rpc-types",
    "crates/rpc/rpc-testing-util",
    "crates/stages",
    "crates/storage/codecs",
    "crates/storage/db",
    "crates/storage/libmdbx-rs",
    "crates/storage/libmdbx-rs/mdbx-sys",
    "crates/storage/provider",
    "crates/tracing",
    "crates/tasks",
    "crates/transaction-pool",
    "crates/trie",
    "testing/ef-tests",
    "crates/rpc/rpc-types-compat",
    "examples",
    "examples/additional-rpc-namespace-in-cli",
    "examples/rpc-db",
]
default-members = ["bin/reth"]

# Explicitly set the resolver to version 2, which is the default for packages with edition >= 2021
# https://doc.rust-lang.org/edition-guide/rust-2021/default-cargo-resolver.html
resolver = "2"

[workspace.package]
version = "0.1.0-alpha.8"
edition = "2021"
rust-version = "1.70"                              # Remember to update .clippy.toml and README.md
license = "MIT OR Apache-2.0"
homepage = "https://paradigmxyz.github.io/reth"
repository = "https://github.com/paradigmxyz/reth"
exclude = [".github/"]

# Like release, but with full debug symbols. Useful for e.g. `perf`.
[profile.debug-fast]
inherits = "release"
debug = true

[profile.maxperf]
inherits = "release"
lto = "fat"
codegen-units = 1
incremental = false

[workspace.dependencies]
<<<<<<< HEAD
revm = { git = "https://github.com/bluealloy/revm.git" }
revm-primitives = { git = "https://github.com/bluealloy/revm.git" }
=======
## reth
>>>>>>> a3952f12
reth = { path = "./bin/reth" }
reth-primitives = { path = "./crates/primitives" }
reth-interfaces = { path = "./crates/interfaces" }
reth-provider = { path = "./crates/storage/provider" }
reth-db = { path = "./crates/storage/db" }
reth-rlp = { path = "./crates/rlp" }
reth-rpc-types = { path = "./crates/rpc/rpc-types" }
reth-rpc-builder = { path = "./crates/rpc/rpc-builder" }
reth-blockchain-tree = { path = "./crates/blockchain-tree" }
reth-beacon-consensus = { path = "./crates/consensus/beacon" }
reth-metrics = { path = "./crates/metrics" }
reth-revm = { path = "./crates/revm" }
reth-payload-builder = { path = "./crates/payload/builder" }
reth-transaction-pool = { path = "./crates/transaction-pool" }
reth-tasks = { path = "./crates/tasks" }
reth-network = { path = "./crates/net/network" }
reth-network-api = { path = "./crates/net/network-api" }
reth-rpc-types-compat = { path = "./crates/rpc/rpc-types-compat" }

revm = { git = "https://github.com/bluealloy/revm", branch = "release/v25" }
revm-interpreter = { git = "https://github.com/bluealloy/revm", branch = "release/v25" }
revm-precompile = { git = "https://github.com/bluealloy/revm", branch = "release/v25" }
revm-primitives = { git = "https://github.com/bluealloy/revm", branch = "release/v25" }

## eth
ethers-core = { version = "2.0", default-features = false }
ethers-providers = { version = "2.0", default-features = false }
ethers-signers = { version = "2.0", default-features = false }
ethers-middleware = { version = "2.0", default-features = false }

discv5 = { git = "https://github.com/sigp/discv5", rev = "d2e30e04ee62418b9e57278cee907c02b99d5bd1" }
igd = { git = "https://github.com/stevefan1999-personal/rust-igd", rev = "c2d1f83eb1612a462962453cb0703bc93258b173" }

## js
boa_engine = "0.17"
boa_gc = "0.17"

## misc
aquamarine = "0.3"
bytes = "1.5"
bitflags = "2.3"
tracing = "0.1.0"
tracing-appender = "0.2"
thiserror = "1.0"
serde_json = "1.0.94"
serde = { version = "1.0", default-features = false }
rand = "0.8.5"
strum = "0.25"
rayon = "1.7"
itertools = "0.11"
parking_lot = "0.12"
<<<<<<< HEAD
metrics = "0.21.1"                                    # Needed for `metrics-macro` to resolve the crate using `::metrics` notation
=======
metrics = "0.21.1" # Needed for `metrics-macro` to resolve the crate using `::metrics` notation
hex-literal = "0.4"
>>>>>>> a3952f12

### proc-macros
proc-macro2 = "1.0"
quote = "1.0"

## tokio
tokio-stream = "0.1.11"
tokio = { version = "1.21", default-features = false }
tokio-util = { version = "0.7.4", features = ["codec"] }

## async
async-trait = "0.1.68"
futures = "0.3.26"
pin-project = "1.0.12"
futures-util = "0.3.25"

## json
jsonrpsee = { version = "0.20" }
jsonrpsee-core = { version = "0.20" }
jsonrpsee-types = { version = "0.20" }

## crypto
secp256k1 = { version = "0.27.0", default-features = false, features = [
    "global-context",
    "rand-std",
    "recovery",
] }
enr = { version = "0.9", default-features = false, features = ["k256"] }
# for eip-4844
c-kzg = { git = "https://github.com/ethereum/c-kzg-4844", rev = "f5f6f863d475847876a2bd5ee252058d37c3a15d" }

## config
confy = "0.5"
toml = "0.7"

### misc-testing
arbitrary = "1.1"
assert_matches = "1.5.0"

proptest = "1.0"
proptest-derive = "0.4"
serial_test = "2"

[patch.crates-io]
revm = { git = "https://github.com/bluealloy/revm", branch = "release/v25" }
revm-interpreter = { git = "https://github.com/bluealloy/revm", branch = "release/v25" }
revm-precompile = { git = "https://github.com/bluealloy/revm", branch = "release/v25" }
revm-primitives = { git = "https://github.com/bluealloy/revm", branch = "release/v25" }<|MERGE_RESOLUTION|>--- conflicted
+++ resolved
@@ -77,12 +77,7 @@
 incremental = false
 
 [workspace.dependencies]
-<<<<<<< HEAD
-revm = { git = "https://github.com/bluealloy/revm.git" }
-revm-primitives = { git = "https://github.com/bluealloy/revm.git" }
-=======
 ## reth
->>>>>>> a3952f12
 reth = { path = "./bin/reth" }
 reth-primitives = { path = "./crates/primitives" }
 reth-interfaces = { path = "./crates/interfaces" }
@@ -102,10 +97,9 @@
 reth-network-api = { path = "./crates/net/network-api" }
 reth-rpc-types-compat = { path = "./crates/rpc/rpc-types-compat" }
 
-revm = { git = "https://github.com/bluealloy/revm", branch = "release/v25" }
-revm-interpreter = { git = "https://github.com/bluealloy/revm", branch = "release/v25" }
-revm-precompile = { git = "https://github.com/bluealloy/revm", branch = "release/v25" }
-revm-primitives = { git = "https://github.com/bluealloy/revm", branch = "release/v25" }
+# revm
+revm = { git = "https://github.com/bluealloy/revm" }
+revm-primitives = { git = "https://github.com/bluealloy/revm" }
 
 ## eth
 ethers-core = { version = "2.0", default-features = false }
@@ -134,12 +128,8 @@
 rayon = "1.7"
 itertools = "0.11"
 parking_lot = "0.12"
-<<<<<<< HEAD
 metrics = "0.21.1"                                    # Needed for `metrics-macro` to resolve the crate using `::metrics` notation
-=======
-metrics = "0.21.1" # Needed for `metrics-macro` to resolve the crate using `::metrics` notation
 hex-literal = "0.4"
->>>>>>> a3952f12
 
 ### proc-macros
 proc-macro2 = "1.0"
@@ -181,10 +171,4 @@
 
 proptest = "1.0"
 proptest-derive = "0.4"
-serial_test = "2"
-
-[patch.crates-io]
-revm = { git = "https://github.com/bluealloy/revm", branch = "release/v25" }
-revm-interpreter = { git = "https://github.com/bluealloy/revm", branch = "release/v25" }
-revm-precompile = { git = "https://github.com/bluealloy/revm", branch = "release/v25" }
-revm-primitives = { git = "https://github.com/bluealloy/revm", branch = "release/v25" }+serial_test = "2"