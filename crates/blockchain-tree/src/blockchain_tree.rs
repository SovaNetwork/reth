//! Implementation of [`BlockchainTree`]
use crate::{
    canonical_chain::CanonicalChain,
    chain::{BlockChainId, BlockKind},
    metrics::TreeMetrics,
    AppendableChain, BlockBuffer, BlockIndices, BlockchainTreeConfig, BundleStateData,
    TreeExternals,
};
use reth_db::{cursor::DbCursorRO, database::Database, tables, transaction::DbTx};
use reth_interfaces::{
    blockchain_tree::{
        error::{BlockchainTreeError, InsertBlockError, InsertBlockErrorKind},
        BlockStatus, CanonicalOutcome, InsertPayloadOk,
    },
    consensus::{Consensus, ConsensusError},
    executor::{BlockExecutionError, BlockValidationError},
    Error,
};
use reth_primitives::{
    BlockHash, BlockNumHash, BlockNumber, ForkBlock, Hardfork, PruneModes, Receipt, SealedBlock,
    SealedBlockWithSenders, SealedHeader, U256,
};
use reth_provider::{
    chain::{ChainSplit, SplitAt},
    BlockExecutionWriter, BlockNumReader, BlockWriter, BundleStateWithReceipts,
    CanonStateNotification, CanonStateNotificationSender, CanonStateNotifications, Chain,
    DatabaseProvider, DisplayBlocksChain, ExecutorFactory, HeaderProvider,
};
use reth_stages::{MetricEvent, MetricEventsSender};
use std::{
    collections::{BTreeMap, HashMap},
    sync::Arc,
};
use tracing::{debug, error, info, instrument, trace, warn};

#[cfg_attr(doc, aquamarine::aquamarine)]
/// Tree of chains and its identifications.
///
/// Mermaid flowchart represent all blocks that can appear in blockchain.
/// Green blocks belong to canonical chain and are saved inside database table, they are our main
/// chain. Pending blocks and sidechains are found in memory inside [`BlockchainTree`].
/// Both pending and sidechains have same mechanisms only difference is when they got committed to
/// database. For pending it is just append operation but for sidechains they need to move current
/// canonical blocks to BlockchainTree flush sidechain to the database to become canonical chain.
/// ```mermaid
/// flowchart BT
/// subgraph canonical chain
/// CanonState:::state
/// block0canon:::canon -->block1canon:::canon -->block2canon:::canon -->block3canon:::canon --> block4canon:::canon --> block5canon:::canon
/// end
/// block5canon --> block6pending1:::pending
/// block5canon --> block6pending2:::pending
/// subgraph sidechain2
/// S2State:::state
/// block3canon --> block4s2:::sidechain --> block5s2:::sidechain
/// end
/// subgraph sidechain1
/// S1State:::state
/// block2canon --> block3s1:::sidechain --> block4s1:::sidechain --> block5s1:::sidechain --> block6s1:::sidechain
/// end
/// classDef state fill:#1882C4
/// classDef canon fill:#8AC926
/// classDef pending fill:#FFCA3A
/// classDef sidechain fill:#FF595E
/// ```
///
///
/// main functions:
/// * [BlockchainTree::insert_block]: Connect block to chain, execute it and if valid insert block
///   inside tree.
/// * [BlockchainTree::finalize_block]: Remove chains that join to now finalized block, as chain
///   becomes invalid.
/// * [BlockchainTree::make_canonical]: Check if we have the hash of block that we want to finalize
///   and commit it to db. If we don't have the block, pipeline syncing should start to fetch the
///   blocks from p2p. Do reorg in tables if canonical chain if needed.
#[derive(Debug)]
pub struct BlockchainTree<DB: Database, C: Consensus, EF: ExecutorFactory> {
    /// The tracked chains and their current data.
    chains: HashMap<BlockChainId, AppendableChain>,
    /// Unconnected block buffer.
    buffered_blocks: BlockBuffer,
    /// Static blockchain ID generator
    block_chain_id_generator: u64,
    /// Indices to block and their connection to the canonical chain.
    block_indices: BlockIndices,
    /// External components (the database, consensus engine etc.)
    externals: TreeExternals<DB, C, EF>,
    /// Tree configuration
    config: BlockchainTreeConfig,
    /// Broadcast channel for canon state changes notifications.
    canon_state_notification_sender: CanonStateNotificationSender,
    /// Metrics for the blockchain tree.
    metrics: TreeMetrics,
    /// Metrics for sync stages.
    sync_metrics_tx: Option<MetricEventsSender>,
    prune_modes: Option<PruneModes>,
}

/// A container that wraps chains and block indices to allow searching for block hashes across all
/// sidechains.
pub struct BlockHashes<'a> {
    /// The current tracked chains.
    pub chains: &'a mut HashMap<BlockChainId, AppendableChain>,
    /// The block indices for all chains.
    pub indices: &'a BlockIndices,
}

impl<DB: Database, C: Consensus, EF: ExecutorFactory> BlockchainTree<DB, C, EF> {
    /// Create a new blockchain tree.
    pub fn new(
        externals: TreeExternals<DB, C, EF>,
        canon_state_notification_sender: CanonStateNotificationSender,
        config: BlockchainTreeConfig,
        prune_modes: Option<PruneModes>,
    ) -> Result<Self, Error> {
        let max_reorg_depth = config.max_reorg_depth();

        let last_canonical_hashes = externals
            .db
            .tx()?
            .cursor_read::<tables::CanonicalHeaders>()?
            .walk_back(None)?
            .take((max_reorg_depth + config.num_of_additional_canonical_block_hashes()) as usize)
            .collect::<Result<Vec<(BlockNumber, BlockHash)>, _>>()?;

        // TODO(rakita) save last finalized block inside database but for now just take
        // tip-max_reorg_depth
        // task: https://github.com/paradigmxyz/reth/issues/1712
        let (last_finalized_block_number, _) =
            if last_canonical_hashes.len() > max_reorg_depth as usize {
                last_canonical_hashes[max_reorg_depth as usize]
            } else {
                // it is in reverse order from tip to N
                last_canonical_hashes.last().cloned().unwrap_or_default()
            };

        Ok(Self {
            externals,
            buffered_blocks: BlockBuffer::new(config.max_unconnected_blocks()),
            block_chain_id_generator: 0,
            chains: Default::default(),
            block_indices: BlockIndices::new(
                last_finalized_block_number,
                BTreeMap::from_iter(last_canonical_hashes),
            ),
            config,
            canon_state_notification_sender,
            metrics: Default::default(),
            sync_metrics_tx: None,
            prune_modes,
        })
    }

    /// Set the sync metric events sender.
    pub fn with_sync_metrics_tx(mut self, metrics_tx: MetricEventsSender) -> Self {
        self.sync_metrics_tx = Some(metrics_tx);
        self
    }

    /// Check if then block is known to blockchain tree or database and return its status.
    ///
    /// Function will check:
    /// * if block is inside database and return [BlockStatus::Valid] if it is.
    /// * if block is inside buffer and return [BlockStatus::Disconnected] if it is.
    /// * if block is part of the side chain and return [BlockStatus::Accepted] if it is.
    /// * if block is part of the canonical chain that tree knows, return [BlockStatus::Valid], if
    ///   it is.
    ///
    /// Returns an error if
    ///    - an error occurred while reading from the database.
    ///    - the block is already finalized
    pub(crate) fn is_block_known(
        &self,
        block: BlockNumHash,
    ) -> Result<Option<BlockStatus>, InsertBlockErrorKind> {
        let last_finalized_block = self.block_indices.last_finalized_block();
        // check db if block is finalized.
        if block.number <= last_finalized_block {
            // check if block is canonical
            if self.is_block_hash_canonical(&block.hash)? {
                return Ok(Some(BlockStatus::Valid))
            }

            // check if block is inside database
            if self.externals.database().provider()?.block_number(block.hash)?.is_some() {
                return Ok(Some(BlockStatus::Valid))
            }

            return Err(BlockchainTreeError::PendingBlockIsFinalized {
                last_finalized: last_finalized_block,
            }
            .into())
        }

        // check if block is part of canonical chain
        if self.is_block_hash_canonical(&block.hash)? {
            return Ok(Some(BlockStatus::Valid))
        }

        // is block inside chain
        if let Some(status) = self.is_block_inside_chain(&block) {
            return Ok(Some(status))
        }

        // check if block is disconnected
        if let Some(block) = self.buffered_blocks.block(block) {
            return Ok(Some(BlockStatus::Disconnected { missing_ancestor: block.parent_num_hash() }))
        }

        Ok(None)
    }

    /// Expose internal indices of the BlockchainTree.
    #[inline]
    pub fn block_indices(&self) -> &BlockIndices {
        &self.block_indices
    }

    #[inline]
    fn canonical_chain(&self) -> &CanonicalChain {
        self.block_indices.canonical_chain()
    }

    /// Returns the block with matching hash from any side-chain.
    ///
    /// Caution: This will not return blocks from the canonical chain.
    pub fn block_by_hash(&self, block_hash: BlockHash) -> Option<&SealedBlock> {
        let id = self.block_indices.get_blocks_chain_id(&block_hash)?;
        let chain = self.chains.get(&id)?;
        chain.block(block_hash)
    }

    /// Returns the block's receipts with matching hash from any side-chain.
    ///
    /// Caution: This will not return blocks from the canonical chain.
    pub fn receipts_by_block_hash(&self, block_hash: BlockHash) -> Option<&[Receipt]> {
        let id = self.block_indices.get_blocks_chain_id(&block_hash)?;
        let chain = self.chains.get(&id)?;
        chain.receipts_by_block_hash(block_hash)
    }

    /// Returns true if the block is included in a side-chain.
    fn is_block_hash_inside_chain(&self, block_hash: BlockHash) -> bool {
        self.block_by_hash(block_hash).is_some()
    }

    /// Returns the block that's considered the `Pending` block, if it exists.
    pub fn pending_block(&self) -> Option<&SealedBlock> {
        let b = self.block_indices.pending_block_num_hash()?;
        self.block_by_hash(b.hash)
    }

    /// Return items needed to execute on the pending state.
    /// This includes:
    ///     * `BlockHash` of canonical block that chain connects to. Needed for creating database
    ///       provider for the rest of the state.
    ///     * `BundleState` changes that happened at the asked `block_hash`
    ///     * `BTreeMap<BlockNumber,BlockHash>` list of past pending and canonical hashes, That are
    ///       needed for evm `BLOCKHASH` opcode.
    /// Return none if block is not known.
    pub fn post_state_data(&self, block_hash: BlockHash) -> Option<BundleStateData> {
        trace!(target: "blockchain_tree", ?block_hash, "Searching for post state data");
        // if it is part of the chain
        if let Some(chain_id) = self.block_indices.get_blocks_chain_id(&block_hash) {
            trace!(target: "blockchain_tree", ?block_hash, "Constructing post state data based on non-canonical chain");
            // get block state
            let chain = self.chains.get(&chain_id).expect("Chain should be present");
            let block_number = chain.block_number(block_hash)?;
            let state = chain.state_at_block(block_number)?;

            // get parent hashes
            let mut parent_block_hashed = self.all_chain_hashes(chain_id);
            let first_pending_block_number =
                *parent_block_hashed.first_key_value().expect("There is at least one block hash").0;
            let canonical_chain = self
                .canonical_chain()
                .iter()
                .filter(|&(key, _)| key < first_pending_block_number)
                .collect::<Vec<_>>();
            parent_block_hashed.extend(canonical_chain);

            // get canonical fork.
            let canonical_fork = self.canonical_fork(chain_id)?;
            return Some(BundleStateData { state, parent_block_hashed, canonical_fork })
        }

        // check if there is canonical block
        if let Some(canonical_number) = self.canonical_chain().canonical_number(block_hash) {
            trace!(target: "blockchain_tree", ?block_hash, "Constructing post state data based on canonical chain");
            return Some(BundleStateData {
                canonical_fork: ForkBlock { number: canonical_number, hash: block_hash },
                state: BundleStateWithReceipts::default(),
                parent_block_hashed: self.canonical_chain().inner().clone(),
            })
        }

        None
    }

    /// Try inserting a validated [Self::validate_block] block inside the tree.
    ///
    /// If blocks does not have parent [`BlockStatus::Disconnected`] would be returned, in which
    /// case it is buffered for future inclusion.
    #[instrument(skip_all, fields(block = ?block.num_hash()), target = "blockchain_tree", ret)]
    fn try_insert_validated_block(
        &mut self,
        block: SealedBlockWithSenders,
    ) -> Result<BlockStatus, InsertBlockError> {
        debug_assert!(self.validate_block(&block).is_ok(), "Block must be validated");

        let parent = block.parent_num_hash();

        // check if block parent can be found in Tree
        if let Some(chain_id) = self.block_indices.get_blocks_chain_id(&parent.hash) {
            // found parent in side tree, try to insert there
            return self.try_insert_block_into_side_chain(block, chain_id)
        }

        // if not found, check if the parent can be found inside canonical chain.
        if self
            .is_block_hash_canonical(&parent.hash)
            .map_err(|err| InsertBlockError::new(block.block.clone(), err.into()))?
        {
            return self.try_append_canonical_chain(block)
        }

        // this is another check to ensure that if the block points to a canonical block its block
        // is valid
        if let Some(canonical_parent_number) =
            self.block_indices.canonical_number(block.parent_hash)
        {
            // we found the parent block in canonical chain
            if canonical_parent_number != parent.number {
                return Err(InsertBlockError::consensus_error(
                    ConsensusError::ParentBlockNumberMismatch {
                        parent_block_number: canonical_parent_number,
                        block_number: block.number,
                    },
                    block.block,
                ))
            }
        }

        // if there is a parent inside the buffer, validate against it.
        if let Some(buffered_parent) = self.buffered_blocks.block(parent) {
            self.externals
                .consensus
                .validate_header_against_parent(&block, buffered_parent)
                .map_err(|err| InsertBlockError::consensus_error(err, block.block.clone()))?;
        }

        // insert block inside unconnected block buffer. Delaying its execution.
        self.buffered_blocks.insert_block(block.clone());

        // find the lowest ancestor of the block in the buffer to return as the missing parent
        // this shouldn't return None because that only happens if the block was evicted, which
        // shouldn't happen right after insertion
        let lowest_ancestor =
            self.buffered_blocks.lowest_ancestor(&block.hash).ok_or_else(|| {
                InsertBlockError::tree_error(
                    BlockchainTreeError::BlockBufferingFailed { block_hash: block.hash },
                    block.block,
                )
            })?;

        Ok(BlockStatus::Disconnected { missing_ancestor: lowest_ancestor.parent_num_hash() })
    }

    /// This tries to append the given block to the canonical chain.
    ///
    /// WARNING: this expects that the block extends the canonical chain: The block's parent is
    /// part of the canonical chain (e.g. the block's parent is the latest canonical hash). See also
    /// [Self::is_block_hash_canonical].
    #[instrument(skip_all, target = "blockchain_tree")]
    fn try_append_canonical_chain(
        &mut self,
        block: SealedBlockWithSenders,
    ) -> Result<BlockStatus, InsertBlockError> {
        let parent = block.parent_num_hash();
        let block_num_hash = block.num_hash();
        debug!(target: "blockchain_tree", head = ?block_num_hash.hash, ?parent, "Appending block to canonical chain");
        // create new chain that points to that block
        //return self.fork_canonical_chain(block.clone());
        // TODO save pending block to database
        // https://github.com/paradigmxyz/reth/issues/1713

        let (block_status, chain) = {
            let factory = self.externals.database();
            let provider = factory
                .provider()
                .map_err(|err| InsertBlockError::new(block.block.clone(), err.into()))?;

            // Validate that the block is post merge
            let parent_td = provider
                .header_td(&block.parent_hash)
                .map_err(|err| InsertBlockError::new(block.block.clone(), err.into()))?
                .ok_or_else(|| {
                    InsertBlockError::tree_error(
                        BlockchainTreeError::CanonicalChain { block_hash: block.parent_hash },
                        block.block.clone(),
                    )
                })?;

            // Pass the parent total difficulty to short-circuit unnecessary calculations.
            if !self.externals.chain_spec.fork(Hardfork::Paris).active_at_ttd(parent_td, U256::ZERO)
            {
                return Err(InsertBlockError::execution_error(
                    BlockValidationError::BlockPreMerge { hash: block.hash }.into(),
                    block.block,
                ))
            }

            let parent_header = provider
                .header(&block.parent_hash)
                .map_err(|err| InsertBlockError::new(block.block.clone(), err.into()))?
                .ok_or_else(|| {
                    InsertBlockError::tree_error(
                        BlockchainTreeError::CanonicalChain { block_hash: block.parent_hash },
                        block.block.clone(),
                    )
                })?
                .seal(block.parent_hash);

            let canonical_chain = self.canonical_chain();

            if block.parent_hash == canonical_chain.tip().hash {
                let chain = AppendableChain::new_canonical_head_fork(
                    block,
                    &parent_header,
                    canonical_chain.inner(),
                    parent,
                    &self.externals,
                )?;
                (BlockStatus::Valid, chain)
            } else {
                let chain = AppendableChain::new_canonical_fork(
                    block,
                    &parent_header,
                    canonical_chain.inner(),
                    parent,
                    &self.externals,
                )?;
                (BlockStatus::Accepted, chain)
            }
        };

        self.insert_chain(chain);
        self.try_connect_buffered_blocks(block_num_hash);
        Ok(block_status)
    }

    /// Try inserting a block into the given side chain.
    ///
    /// WARNING: This expects a valid side chain id, see [BlockIndices::get_blocks_chain_id]
    #[instrument(skip_all, target = "blockchain_tree")]
    fn try_insert_block_into_side_chain(
        &mut self,
        block: SealedBlockWithSenders,
        chain_id: BlockChainId,
    ) -> Result<BlockStatus, InsertBlockError> {
        debug!(target: "blockchain_tree", "Inserting block into side chain");
        let block_num_hash = block.num_hash();
        // Create a new sidechain by forking the given chain, or append the block if the parent
        // block is the top of the given chain.
        let block_hashes = self.all_chain_hashes(chain_id);

        // get canonical fork.
        let canonical_fork = match self.canonical_fork(chain_id) {
            None => {
                return Err(InsertBlockError::tree_error(
                    BlockchainTreeError::BlockSideChainIdConsistency { chain_id },
                    block.block,
                ))
            }
            Some(fork) => fork,
        };

        // get chain that block needs to join to.
        let parent_chain = match self.chains.get_mut(&chain_id) {
            Some(parent_chain) => parent_chain,
            None => {
                return Err(InsertBlockError::tree_error(
                    BlockchainTreeError::BlockSideChainIdConsistency { chain_id },
                    block.block,
                ))
            }
        };

        let chain_tip = parent_chain.tip().hash();
        let canonical_chain = self.block_indices.canonical_chain();

        // append the block if it is continuing the side chain.
        let status = if chain_tip == block.parent_hash {
            // check if the chain extends the currently tracked canonical head
            let block_kind = if canonical_fork.hash == canonical_chain.tip().hash {
                BlockKind::ExtendsCanonicalHead
            } else {
                BlockKind::ForksHistoricalBlock
            };

            debug!(target: "blockchain_tree", "Appending block to side chain");
            let block_hash = block.hash();
            let block_number = block.number;
            parent_chain.append_block(
                block,
                block_hashes,
                canonical_chain.inner(),
                &self.externals,
                canonical_fork,
                block_kind,
            )?;

            self.block_indices.insert_non_fork_block(block_number, block_hash, chain_id);

            if block_kind.extends_canonical_head() {
                // if the block can be traced back to the canonical head, we were able to fully
                // validate it
                Ok(BlockStatus::Valid)
            } else {
                Ok(BlockStatus::Accepted)
            }
        } else {
            debug!(target: "blockchain_tree", ?canonical_fork, "Starting new fork from side chain");
            // the block starts a new fork
            let chain = parent_chain.new_chain_fork(
                block,
                block_hashes,
                canonical_chain.inner(),
                canonical_fork,
                &self.externals,
            )?;
            self.insert_chain(chain);
            Ok(BlockStatus::Accepted)
        };

        // After we inserted the block, we try to connect any buffered blocks
        self.try_connect_buffered_blocks(block_num_hash);

        status
    }

    /// Get all block hashes from a sidechain that are not part of the canonical chain.
    ///
    /// This is a one time operation per block.
    ///
    /// # Note
    ///
    /// This is not cached in order to save memory.
    fn all_chain_hashes(&self, chain_id: BlockChainId) -> BTreeMap<BlockNumber, BlockHash> {
        // find chain and iterate over it,
        let mut chain_id = chain_id;
        let mut hashes = BTreeMap::new();
        loop {
            let Some(chain) = self.chains.get(&chain_id) else { return hashes };
            hashes.extend(chain.blocks().values().map(|b| (b.number, b.hash())));

            let fork_block = chain.fork_block_hash();
            if let Some(next_chain_id) = self.block_indices.get_blocks_chain_id(&fork_block) {
                chain_id = next_chain_id;
            } else {
                // if there is no fork block that point to other chains, break the loop.
                // it means that this fork joins to canonical block.
                break
            }
        }
        hashes
    }

    /// Get the block at which the given chain forked from the current canonical chain.
    ///
    /// This is used to figure out what kind of state provider the executor should use to execute
    /// the block.
    ///
    /// Returns `None` if the chain is not known.
    fn canonical_fork(&self, chain_id: BlockChainId) -> Option<ForkBlock> {
        let mut chain_id = chain_id;
        let mut fork;
        loop {
            // chain fork block
            fork = self.chains.get(&chain_id)?.fork_block();
            // get fork block chain
            if let Some(fork_chain_id) = self.block_indices.get_blocks_chain_id(&fork.hash) {
                chain_id = fork_chain_id;
                continue
            }
            break
        }
        (self.block_indices.canonical_hash(&fork.number) == Some(fork.hash)).then_some(fork)
    }

    /// Insert a chain into the tree.
    ///
    /// Inserts a chain into the tree and builds the block indices.
    fn insert_chain(&mut self, chain: AppendableChain) -> Option<BlockChainId> {
        if chain.is_empty() {
            return None
        }
        let chain_id = self.block_chain_id_generator;
        self.block_chain_id_generator += 1;

        self.block_indices.insert_chain(chain_id, &chain);
        // add chain_id -> chain index
        self.chains.insert(chain_id, chain);
        Some(chain_id)
    }

    /// Checks the block buffer for the given block.
    pub fn get_buffered_block(&self, hash: &BlockHash) -> Option<&SealedBlockWithSenders> {
        self.buffered_blocks.block_by_hash(hash)
    }

    /// Gets the lowest ancestor for the given block in the block buffer.
    pub fn lowest_buffered_ancestor(&self, hash: &BlockHash) -> Option<&SealedBlockWithSenders> {
        self.buffered_blocks.lowest_ancestor(hash)
    }

    /// Insert a new block in the tree.
    ///
    /// # Note
    ///
    /// This recovers transaction signers (unlike [`BlockchainTree::insert_block`]).
    pub fn insert_block_without_senders(
        &mut self,
        block: SealedBlock,
    ) -> Result<InsertPayloadOk, InsertBlockError> {
        match block.try_seal_with_senders() {
            Ok(block) => self.insert_block(block),
            Err(block) => Err(InsertBlockError::sender_recovery_error(block)),
        }
    }

    /// Insert block for future execution.
    ///
    /// Returns an error if the block is invalid.
    pub fn buffer_block(&mut self, block: SealedBlockWithSenders) -> Result<(), InsertBlockError> {
        // validate block consensus rules
        if let Err(err) = self.validate_block(&block) {
            return Err(InsertBlockError::consensus_error(err, block.block))
        }

        self.buffered_blocks.insert_block(block);
        Ok(())
    }

    /// Validate if block is correct and satisfies all the consensus rules that concern the header
    /// and block body itself.
    fn validate_block(&self, block: &SealedBlockWithSenders) -> Result<(), ConsensusError> {
        if let Err(e) =
            self.externals.consensus.validate_header_with_total_difficulty(block, U256::MAX)
        {
            error!(
                ?block,
                "Failed to validate total difficulty for block {}: {e:?}", block.header.hash
            );
            return Err(e)
        }

        if let Err(e) = self.externals.consensus.validate_header(block) {
            error!(?block, "Failed to validate header {}: {e:?}", block.header.hash);
            return Err(e)
        }

        if let Err(e) = self.externals.consensus.validate_block(block) {
            error!(?block, "Failed to validate block {}: {e:?}", block.header.hash);
            return Err(e)
        }

        Ok(())
    }

    /// Check if block is found inside chain and if the chain extends the canonical chain.
    ///
    /// if it does extend the canonical chain, return `BlockStatus::Valid`
    /// if it does not extend the canonical chain, return `BlockStatus::Accepted`
    #[track_caller]
    fn is_block_inside_chain(&self, block: &BlockNumHash) -> Option<BlockStatus> {
        // check if block known and is already in the tree
        if let Some(chain_id) = self.block_indices.get_blocks_chain_id(&block.hash) {
            // find the canonical fork of this chain
            let canonical_fork = self.canonical_fork(chain_id).expect("Chain id is valid");
            // if the block's chain extends canonical chain
            return if canonical_fork == self.block_indices.canonical_tip() {
                Some(BlockStatus::Valid)
            } else {
                Some(BlockStatus::Accepted)
            }
        }
        None
    }

    /// Insert a block (with senders recovered) in the tree.
    ///
    /// Returns the [BlockStatus] on success:
    ///
    /// - The block is already part of a sidechain in the tree, or
    /// - The block is already part of the canonical chain, or
    /// - The parent is part of a sidechain in the tree, and we can fork at this block, or
    /// - The parent is part of the canonical chain, and we can fork at this block
    ///
    /// Otherwise, and error is returned, indicating that neither the block nor its parent is part
    /// of the chain or any sidechains.
    ///
    /// This means that if the block becomes canonical, we need to fetch the missing blocks over
    /// P2P.
    ///
    /// # Note
    ///
    /// If the senders have not already been recovered, call
    /// [`BlockchainTree::insert_block_without_senders`] instead.
    pub fn insert_block(
        &mut self,
        block: SealedBlockWithSenders,
    ) -> Result<InsertPayloadOk, InsertBlockError> {
        // check if we already have this block
        match self.is_block_known(block.num_hash()) {
            Ok(Some(status)) => return Ok(InsertPayloadOk::AlreadySeen(status)),
            Err(err) => return Err(InsertBlockError::new(block.block, err)),
            _ => {}
        }

        // validate block consensus rules
        if let Err(err) = self.validate_block(&block) {
            return Err(InsertBlockError::consensus_error(err, block.block))
        }

        Ok(InsertPayloadOk::Inserted(self.try_insert_validated_block(block)?))
    }

    /// Finalize blocks up until and including `finalized_block`, and remove them from the tree.
    pub fn finalize_block(&mut self, finalized_block: BlockNumber) {
        // remove blocks
        let mut remove_chains = self.block_indices.finalize_canonical_blocks(
            finalized_block,
            self.config.num_of_additional_canonical_block_hashes(),
        );
        // remove chains of removed blocks
        while let Some(chain_id) = remove_chains.pop_first() {
            if let Some(chain) = self.chains.remove(&chain_id) {
                remove_chains.extend(self.block_indices.remove_chain(&chain));
            }
        }
        // clean block buffer.
        self.buffered_blocks.clean_old_blocks(finalized_block);
    }

    /// Reads the last `N` canonical hashes from the database and updates the block indices of the
    /// tree.
    ///
    /// `N` is the `max_reorg_depth` plus the number of block hashes needed to satisfy the
    /// `BLOCKHASH` opcode in the EVM.
    ///
    /// # Note
    ///
    /// This finalizes `last_finalized_block` prior to reading the canonical hashes (using
    /// [`BlockchainTree::finalize_block`]).
    pub fn restore_canonical_hashes_and_finalize(
        &mut self,
        last_finalized_block: BlockNumber,
    ) -> Result<(), Error> {
        self.finalize_block(last_finalized_block);

        self.restore_canonical_hashes()
    }

    /// Reads the last `N` canonical hashes from the database and updates the block indices of the
    /// tree.
    ///
    /// `N` is the `max_reorg_depth` plus the number of block hashes needed to satisfy the
    /// `BLOCKHASH` opcode in the EVM.
    pub fn restore_canonical_hashes(&mut self) -> Result<(), Error> {
        let num_of_canonical_hashes =
            self.config.max_reorg_depth() + self.config.num_of_additional_canonical_block_hashes();

        let last_canonical_hashes = self
            .externals
            .db
            .tx()?
            .cursor_read::<tables::CanonicalHeaders>()?
            .walk_back(None)?
            .take(num_of_canonical_hashes as usize)
            .collect::<Result<BTreeMap<BlockNumber, BlockHash>, _>>()?;

        let (mut remove_chains, _) =
            self.block_indices.update_block_hashes(last_canonical_hashes.clone());

        // remove all chains that got discarded
        while let Some(chain_id) = remove_chains.first() {
            if let Some(chain) = self.chains.remove(chain_id) {
                remove_chains.extend(self.block_indices.remove_chain(&chain));
            }
        }

        // check unconnected block buffer for the childs of new added blocks,
        for added_block in last_canonical_hashes.into_iter() {
            self.try_connect_buffered_blocks(added_block.into())
        }

        // check unconnected block buffer for childs of the chains.
        let mut all_chain_blocks = Vec::new();
        for (_, chain) in self.chains.iter() {
            for (&number, blocks) in chain.blocks.iter() {
                all_chain_blocks.push(BlockNumHash { number, hash: blocks.hash })
            }
        }
        for block in all_chain_blocks.into_iter() {
            self.try_connect_buffered_blocks(block)
        }

        Ok(())
    }

    /// Connect unconnected (buffered) blocks if the new block closes a gap.
    ///
    /// This will try to insert all children of the new block, extending the chain.
    ///
    /// If all children are valid, then this essentially moves appends all children blocks to the
    /// new block's chain.
    fn try_connect_buffered_blocks(&mut self, new_block: BlockNumHash) {
        trace!(target: "blockchain_tree", ?new_block, "try_connect_buffered_blocks");

        let include_blocks = self.buffered_blocks.remove_with_children(new_block);
        // insert block children
        for block in include_blocks.into_iter() {
            // dont fail on error, just ignore the block.
            let _ = self.try_insert_validated_block(block).map_err(|err| {
                debug!(
                    target: "blockchain_tree", ?err,
                    "Failed to insert buffered block",
                );
                err
            });
        }
    }

    /// Split a sidechain at the given point, and return the canonical part of it.
    ///
    /// The pending part of the chain is reinserted into the tree with the same `chain_id`.
    fn split_chain(
        &mut self,
        chain_id: BlockChainId,
        chain: AppendableChain,
        split_at: SplitAt,
    ) -> Chain {
        let chain = chain.into_inner();
        match chain.split(split_at) {
            ChainSplit::Split { canonical, pending } => {
                trace!(target: "blockchain_tree", ?canonical, ?pending, "Split chain");
                // rest of split chain is inserted back with same chain_id.
                self.block_indices.insert_chain(chain_id, &pending);
                self.chains.insert(chain_id, AppendableChain::new(pending));
                canonical
            }
            ChainSplit::NoSplitCanonical(canonical) => {
                trace!(target: "blockchain_tree", "No split on canonical chain");
                canonical
            }
            ChainSplit::NoSplitPending(_) => {
                unreachable!("Should not happen as block indices guarantee structure of blocks")
            }
        }
    }

    /// Attempts to find the header for the given block hash if it is canonical.
    ///
    /// Returns `Ok(None)` if the block hash is not canonical (block hash does not exist, or is
    /// included in a sidechain).
    pub fn find_canonical_header(&self, hash: &BlockHash) -> Result<Option<SealedHeader>, Error> {
        // if the indices show that the block hash is not canonical, it's either in a sidechain or
        // canonical, but in the db. If it is in a sidechain, it is not canonical. If it is not in
        // the db, then it is not canonical.

        let factory = self.externals.database();
        let provider = factory.provider()?;

        let mut header = None;
        if let Some(num) = self.block_indices.get_canonical_block_number(hash) {
            header = provider.header_by_number(num)?;
        }

        if header.is_none() && self.is_block_hash_inside_chain(*hash) {
            return Ok(None)
        }

        if header.is_none() {
            header = provider.header(hash)?
        }

        Ok(header.map(|header| header.seal(*hash)))
    }

    /// Determines whether or not a block is canonical, checking the db if necessary.
    pub fn is_block_hash_canonical(&self, hash: &BlockHash) -> Result<bool, Error> {
        self.find_canonical_header(hash).map(|header| header.is_some())
    }

    /// Make a block and its parent(s) part of the canonical chain and commit them to the database
    ///
    /// # Note
    ///
    /// This unwinds the database if necessary, i.e. if parts of the canonical chain have been
    /// re-orged.
    ///
    /// # Returns
    ///
    /// Returns `Ok` if the blocks were canonicalized, or if the blocks were already canonical.
    #[track_caller]
    #[instrument(skip(self), target = "blockchain_tree")]
    pub fn make_canonical(&mut self, block_hash: &BlockHash) -> Result<CanonicalOutcome, Error> {
        let old_block_indices = self.block_indices.clone();
        let old_buffered_blocks = self.buffered_blocks.parent_to_child.clone();

        // If block is already canonical don't return error.
        if let Some(header) = self.find_canonical_header(block_hash)? {
            info!(target: "blockchain_tree", ?block_hash, "Block is already canonical, ignoring.");
            let td = self.externals.database().provider()?.header_td(block_hash)?.ok_or(
                BlockExecutionError::from(BlockValidationError::MissingTotalDifficulty {
                    hash: *block_hash,
                }),
            )?;
            if !self.externals.chain_spec.fork(Hardfork::Paris).active_at_ttd(td, U256::ZERO) {
                return Err(BlockExecutionError::from(BlockValidationError::BlockPreMerge {
                    hash: *block_hash,
                })
                .into())
            }
            return Ok(CanonicalOutcome::AlreadyCanonical { header })
        }

        let Some(chain_id) = self.block_indices.get_blocks_chain_id(block_hash) else {
            warn!(target: "blockchain_tree", ?block_hash,  "Block hash not found in block indices");
            // TODO: better error
            return Err(
                BlockExecutionError::BlockHashNotFoundInChain { block_hash: *block_hash }.into()
            )
        };
        let chain = self.chains.remove(&chain_id).expect("To be present");

        trace!(target: "blockchain_tree", ?chain, "Found chain to make canonical");

        // we are splitting chain at the block hash that we want to make canonical
        let canonical = self.split_chain(chain_id, chain, SplitAt::Hash(*block_hash));

        let mut block_fork = canonical.fork_block();
        let mut block_fork_number = canonical.fork_block_number();
        let mut chains_to_promote = vec![canonical];

        // loop while fork blocks are found in Tree.
        while let Some(chain_id) = self.block_indices.get_blocks_chain_id(&block_fork.hash) {
            let chain = self.chains.remove(&chain_id).expect("To fork to be present");
            block_fork = chain.fork_block();
            // canonical chain is lower part of the chain.
            let canonical = self.split_chain(chain_id, chain, SplitAt::Number(block_fork_number));
            block_fork_number = canonical.fork_block_number();
            chains_to_promote.push(canonical);
        }

        let old_tip = self.block_indices.canonical_tip();
        // Merge all chain into one chain.
        let mut new_canon_chain = chains_to_promote.pop().expect("There is at least one block");
        trace!(target: "blockchain_tree", ?new_canon_chain, "Merging chains");
        let mut have_append = false;
        for chain in chains_to_promote.into_iter().rev() {
            have_append = true;
            trace!(target: "blockchain_tree", ?chain, "Appending chain");
            new_canon_chain.append_chain(chain).expect("We have just build the chain.");
        }

        if have_append {
            trace!(target: "blockchain_tree", ?new_canon_chain, "Canonical appended chain");
        }
        // update canonical index
        self.block_indices.canonicalize_blocks(new_canon_chain.blocks());

        // event about new canonical chain.
        let chain_notification;
        info!(
            target: "blockchain_tree",
            "Committing new canonical chain: {}", DisplayBlocksChain(new_canon_chain.blocks())
        );

        // if joins to the tip;
        if new_canon_chain.fork_block_hash() == old_tip.hash {
            chain_notification =
                CanonStateNotification::Commit { new: Arc::new(new_canon_chain.clone()) };
            // append to database
            self.commit_canonical(new_canon_chain)?;
        } else {
            // it forks to canonical block that is not the tip.

            let canon_fork: BlockNumHash = new_canon_chain.fork_block();
            // sanity check
            if self.block_indices.canonical_hash(&canon_fork.number) != Some(canon_fork.hash) {
                error!(
                    target: "blockchain_tree",
                    ?canon_fork,
                    ?self.block_indices,
                    "All chains should point to canonical chain"
                );
                unreachable!("all chains should point to canonical chain.");
            }

            let old_canon_chain = self.revert_canonical(canon_fork.number);

            let old_canon_chain = match old_canon_chain {
                val @ Err(_) => {
                    error!(
                        target: "blockchain_tree",
                        "Reverting canonical chain failed with error: {:?}\n\
                            Old BlockIndices are:{:?}\n\
                            New BlockIndices are: {:?}\n\
                            Old BufferedBlocks are:{:?}",
                        val, old_block_indices, self.block_indices, old_buffered_blocks
                    );
                    val?
                }
                Ok(val) => val,
            };
            // commit new canonical chain.
            self.commit_canonical(new_canon_chain.clone())?;

            if let Some(old_canon_chain) = old_canon_chain {
                // state action
                chain_notification = CanonStateNotification::Reorg {
                    old: Arc::new(old_canon_chain.clone()),
                    new: Arc::new(new_canon_chain.clone()),
                };
                let reorg_depth = old_canon_chain.len();

                // insert old canon chain
                self.insert_chain(AppendableChain::new(old_canon_chain));

                self.update_reorg_metrics(reorg_depth as f64);
            } else {
                // error here to confirm that we are reverting nothing from db.
                error!(target: "blockchain_tree", "Reverting nothing from db on block: #{:?}", block_hash);

                chain_notification =
                    CanonStateNotification::Commit { new: Arc::new(new_canon_chain) };
            }
        }

        //
        let head = chain_notification.tip().header.clone();

        // send notification about new canonical chain.
        let _ = self.canon_state_notification_sender.send(chain_notification);

        Ok(CanonicalOutcome::Committed { head })
    }

    /// Subscribe to new blocks events.
    ///
    /// Note: Only canonical blocks are send.
    pub fn subscribe_canon_state(&self) -> CanonStateNotifications {
        self.canon_state_notification_sender.subscribe()
    }

    /// Canonicalize the given chain and commit it to the database.
    fn commit_canonical(&self, chain: Chain) -> Result<(), Error> {
        let provider = DatabaseProvider::new_rw(
            self.externals.db.tx_mut()?,
            self.externals.chain_spec.clone(),
        );

        let (blocks, state) = chain.into_inner();

        provider
<<<<<<< HEAD
            .append_blocks_with_bundle_state(blocks.into_blocks().collect(), state)
=======
            .append_blocks_with_post_state(
                blocks.into_blocks().collect(),
                state,
                self.prune_modes.as_ref(),
            )
>>>>>>> 297e8870
            .map_err(|e| BlockExecutionError::CanonicalCommit { inner: e.to_string() })?;

        provider.commit()?;

        Ok(())
    }

    /// Unwind tables and put it inside state
    pub fn unwind(&mut self, unwind_to: BlockNumber) -> Result<(), Error> {
        // nothing to be done if unwind_to is higher then the tip
        if self.block_indices.canonical_tip().number <= unwind_to {
            return Ok(())
        }
        // revert `N` blocks from current canonical chain and put them inside BlockchanTree
        let old_canon_chain = self.revert_canonical(unwind_to)?;

        // check if there is block in chain
        if let Some(old_canon_chain) = old_canon_chain {
            self.block_indices.unwind_canonical_chain(unwind_to);
            // insert old canonical chain to BlockchainTree.
            self.insert_chain(AppendableChain::new(old_canon_chain));
        }

        Ok(())
    }

    /// Revert canonical blocks from the database and return them.
    ///
    /// The block, `revert_until`, is non-inclusive, i.e. `revert_until` stays in the database.
    fn revert_canonical(&mut self, revert_until: BlockNumber) -> Result<Option<Chain>, Error> {
        // read data that is needed for new sidechain

        let provider = DatabaseProvider::new_rw(
            self.externals.db.tx_mut()?,
            self.externals.chain_spec.clone(),
        );

        let tip = provider.last_block_number()?;
        let revert_range = (revert_until + 1)..=tip;
        info!(target: "blockchain_tree", "Unwinding canonical chain blocks: {:?}", revert_range);
        // read block and execution result from database. and remove traces of block from tables.
        let blocks_and_execution = provider
            .take_block_and_execution_range(self.externals.chain_spec.as_ref(), revert_range)
            .map_err(|e| BlockExecutionError::CanonicalRevert { inner: e.to_string() })?;

        provider.commit()?;

        if blocks_and_execution.is_empty() {
            Ok(None)
        } else {
            Ok(Some(blocks_and_execution))
        }
    }

    fn update_reorg_metrics(&mut self, reorg_depth: f64) {
        self.metrics.reorgs.increment(1);
        self.metrics.latest_reorg_depth.set(reorg_depth);
    }

    /// Update blockchain tree chains (canonical and sidechains) and sync metrics.
    ///
    /// NOTE: this method should not be called during the pipeline sync, because otherwise the sync
    /// checkpoint metric will get overwritten. Buffered blocks metrics are updated in
    /// [BlockBuffer] during the pipeline sync.
    pub(crate) fn update_chains_metrics(&mut self) {
        let height = self.canonical_chain().tip().number;

        let longest_sidechain_height = self.chains.values().map(|chain| chain.tip().number).max();
        if let Some(longest_sidechain_height) = longest_sidechain_height {
            self.metrics.longest_sidechain_height.set(longest_sidechain_height as f64);
        }

        self.metrics.sidechains.set(self.chains.len() as f64);
        self.metrics.canonical_chain_height.set(height as f64);
        if let Some(metrics_tx) = self.sync_metrics_tx.as_mut() {
            let _ = metrics_tx.send(MetricEvent::SyncHeight { height });
        }
    }
}

#[cfg(test)]
mod tests {
    use super::*;
    use crate::block_buffer::BufferedBlocks;
    use assert_matches::assert_matches;
    use linked_hash_set::LinkedHashSet;
    use reth_db::{
        mdbx::{Env, WriteMap},
        test_utils::create_test_rw_db,
        transaction::DbTxMut,
    };
    use reth_interfaces::test_utils::TestConsensus;
    use reth_primitives::{
        proofs::EMPTY_ROOT, stage::StageCheckpoint, ChainSpecBuilder, H256, MAINNET,
    };
    use reth_provider::{
        test_utils::{blocks::BlockChainTestData, TestExecutorFactory},
        BlockWriter, BundleStateWithReceipts, ProviderFactory,
    };
    use std::{collections::HashSet, sync::Arc};

    fn setup_externals(
        exec_res: Vec<BundleStateWithReceipts>,
    ) -> TreeExternals<Arc<Env<WriteMap>>, Arc<TestConsensus>, TestExecutorFactory> {
        let db = create_test_rw_db();
        let consensus = Arc::new(TestConsensus::default());
        let chain_spec = Arc::new(
            ChainSpecBuilder::default()
                .chain(MAINNET.chain)
                .genesis(MAINNET.genesis.clone())
                .shanghai_activated()
                .build(),
        );
        let executor_factory = TestExecutorFactory::new(chain_spec.clone());
        executor_factory.extend(exec_res);

        TreeExternals::new(db, consensus, executor_factory, chain_spec)
    }

    fn setup_genesis<DB: Database>(db: DB, mut genesis: SealedBlock) {
        // insert genesis to db.

        genesis.header.header.number = 10;
        genesis.header.header.state_root = EMPTY_ROOT;
        let factory = ProviderFactory::new(&db, MAINNET.clone());
        let provider = factory.provider_rw().unwrap();

        provider.insert_block(genesis, None, None).unwrap();

        // insert first 10 blocks
        for i in 0..10 {
            provider
                .tx_ref()
                .put::<tables::CanonicalHeaders>(i, H256([100 + i as u8; 32]))
                .unwrap();
        }
        provider
            .tx_ref()
            .put::<tables::SyncStage>("Finish".to_string(), StageCheckpoint::new(10))
            .unwrap();
        provider.commit().unwrap();
    }

    /// Test data structure that will check tree internals
    #[derive(Default, Debug)]
    struct TreeTester {
        /// Number of chains
        chain_num: Option<usize>,
        /// Check block to chain index
        block_to_chain: Option<HashMap<BlockHash, BlockChainId>>,
        /// Check fork to child index
        fork_to_child: Option<HashMap<BlockHash, HashSet<BlockHash>>>,
        /// Pending blocks
        pending_blocks: Option<(BlockNumber, HashSet<BlockHash>)>,
        /// Buffered blocks
        buffered_blocks: Option<BufferedBlocks>,
    }

    impl TreeTester {
        fn with_chain_num(mut self, chain_num: usize) -> Self {
            self.chain_num = Some(chain_num);
            self
        }
        fn with_block_to_chain(mut self, block_to_chain: HashMap<BlockHash, BlockChainId>) -> Self {
            self.block_to_chain = Some(block_to_chain);
            self
        }
        fn with_fork_to_child(
            mut self,
            fork_to_child: HashMap<BlockHash, HashSet<BlockHash>>,
        ) -> Self {
            self.fork_to_child = Some(fork_to_child);
            self
        }

        fn with_buffered_blocks(mut self, buffered_blocks: BufferedBlocks) -> Self {
            self.buffered_blocks = Some(buffered_blocks);
            self
        }

        fn with_pending_blocks(
            mut self,
            pending_blocks: (BlockNumber, HashSet<BlockHash>),
        ) -> Self {
            self.pending_blocks = Some(pending_blocks);
            self
        }

        fn assert<DB: Database, C: Consensus, EF: ExecutorFactory>(
            self,
            tree: &BlockchainTree<DB, C, EF>,
        ) {
            if let Some(chain_num) = self.chain_num {
                assert_eq!(tree.chains.len(), chain_num);
            }
            if let Some(block_to_chain) = self.block_to_chain {
                assert_eq!(*tree.block_indices.blocks_to_chain(), block_to_chain);
            }
            if let Some(fork_to_child) = self.fork_to_child {
                let mut x: HashMap<BlockHash, LinkedHashSet<BlockHash>> = HashMap::new();
                for (key, hash_set) in fork_to_child.into_iter() {
                    x.insert(key, hash_set.into_iter().collect());
                }
                assert_eq!(*tree.block_indices.fork_to_child(), x);
            }
            if let Some(pending_blocks) = self.pending_blocks {
                let (num, hashes) = tree.block_indices.pending_blocks();
                let hashes = hashes.into_iter().collect::<HashSet<_>>();
                assert_eq!((num, hashes), pending_blocks);
            }
            if let Some(buffered_blocks) = self.buffered_blocks {
                assert_eq!(*tree.buffered_blocks.blocks(), buffered_blocks);
            }
        }
    }

    #[tokio::test]
    async fn sanity_path() {
        let data = BlockChainTestData::default_with_numbers(11, 12);
        let (block1, exec1) = data.blocks[0].clone();
        let (block2, exec2) = data.blocks[1].clone();
        let genesis = data.genesis;

        // test pops execution results from vector, so order is from last to first.
        let externals = setup_externals(vec![exec2.clone(), exec1.clone(), exec2, exec1]);

        // last finalized block would be number 9.
        setup_genesis(externals.db.clone(), genesis);

        // make tree
        let config = BlockchainTreeConfig::new(1, 2, 3, 2);
        let (sender, mut canon_notif) = tokio::sync::broadcast::channel(10);
        let mut tree =
            BlockchainTree::new(externals, sender, config, None).expect("failed to create tree");

        // genesis block 10 is already canonical
        tree.make_canonical(&H256::zero()).unwrap();

        // make sure is_block_hash_canonical returns true for genesis block
        tree.is_block_hash_canonical(&H256::zero()).unwrap();

        // make genesis block 10 as finalized
        tree.finalize_block(10);

        // block 2 parent is not known, block2 is buffered.
        assert_eq!(
            tree.insert_block(block2.clone()).unwrap(),
            InsertPayloadOk::Inserted(BlockStatus::Disconnected {
                missing_ancestor: block2.parent_num_hash()
            })
        );

        // Buffered block: [block2]
        // Trie state:
        // |
        // g1 (canonical blocks)
        // |

        TreeTester::default()
            .with_buffered_blocks(BTreeMap::from([(
                block2.number,
                HashMap::from([(block2.hash(), block2.clone())]),
            )]))
            .assert(&tree);

        assert_eq!(
            tree.is_block_known(block2.num_hash()).unwrap(),
            Some(BlockStatus::Disconnected { missing_ancestor: block2.parent_num_hash() })
        );

        // check if random block is known
        let old_block = BlockNumHash::new(1, H256([32; 32]));
        let err = BlockchainTreeError::PendingBlockIsFinalized { last_finalized: 10 };

        assert_eq!(tree.is_block_known(old_block).unwrap_err().as_tree_error(), Some(err));

        // insert block1 and buffered block2 is inserted
        assert_eq!(
            tree.insert_block(block1.clone()).unwrap(),
            InsertPayloadOk::Inserted(BlockStatus::Valid)
        );

        // Buffered blocks: []
        // Trie state:
        //      b2 (pending block)
        //      |
        //      |
        //      b1 (pending block)
        //    /
        //  /
        // g1 (canonical blocks)
        // |
        TreeTester::default()
            .with_chain_num(1)
            .with_block_to_chain(HashMap::from([(block1.hash, 0), (block2.hash, 0)]))
            .with_fork_to_child(HashMap::from([(block1.parent_hash, HashSet::from([block1.hash]))]))
            .with_pending_blocks((block1.number, HashSet::from([block1.hash])))
            .assert(&tree);

        // already inserted block will `InsertPayloadOk::AlreadySeen(_)`
        assert_eq!(
            tree.insert_block(block1.clone()).unwrap(),
            InsertPayloadOk::AlreadySeen(BlockStatus::Valid)
        );

        // block two is already inserted.
        assert_eq!(
            tree.insert_block(block2.clone()).unwrap(),
            InsertPayloadOk::AlreadySeen(BlockStatus::Valid)
        );

        // make block1 canonical
        tree.make_canonical(&block1.hash()).unwrap();
        // check notification
        assert_matches!(canon_notif.try_recv(), Ok(CanonStateNotification::Commit{ new}) if *new.blocks() == BTreeMap::from([(block1.number,block1.clone())]));

        // make block2 canonicals
        tree.make_canonical(&block2.hash()).unwrap();
        // check notification.
        assert_matches!(canon_notif.try_recv(), Ok(CanonStateNotification::Commit{ new}) if *new.blocks() == BTreeMap::from([(block2.number,block2.clone())]));

        // Trie state:
        // b2 (canonical block)
        // |
        // |
        // b1 (canonical block)
        // |
        // |
        // g1 (canonical blocks)
        // |
        TreeTester::default()
            .with_chain_num(0)
            .with_block_to_chain(HashMap::from([]))
            .with_fork_to_child(HashMap::from([]))
            .assert(&tree);

        /**** INSERT SIDE BLOCKS *** */

        let mut block1a = block1.clone();
        let block1a_hash = H256([0x33; 32]);
        block1a.hash = block1a_hash;
        let mut block2a = block2.clone();
        let block2a_hash = H256([0x34; 32]);
        block2a.hash = block2a_hash;

        // reinsert two blocks that point to canonical chain
        assert_eq!(
            tree.insert_block(block1a.clone()).unwrap(),
            InsertPayloadOk::Inserted(BlockStatus::Accepted)
        );

        TreeTester::default()
            .with_chain_num(1)
            .with_block_to_chain(HashMap::from([(block1a_hash, 1)]))
            .with_fork_to_child(HashMap::from([(
                block1.parent_hash,
                HashSet::from([block1a_hash]),
            )]))
            .with_pending_blocks((block2.number + 1, HashSet::from([])))
            .assert(&tree);

        assert_eq!(
            tree.insert_block(block2a.clone()).unwrap(),
            InsertPayloadOk::Inserted(BlockStatus::Accepted)
        );
        // Trie state:
        // b2   b2a (side chain)
        // |   /
        // | /
        // b1  b1a (side chain)
        // |  /
        // |/
        // g1 (10)
        // |
        TreeTester::default()
            .with_chain_num(2)
            .with_block_to_chain(HashMap::from([(block1a_hash, 1), (block2a_hash, 2)]))
            .with_fork_to_child(HashMap::from([
                (block1.parent_hash, HashSet::from([block1a_hash])),
                (block1.hash(), HashSet::from([block2a_hash])),
            ]))
            .with_pending_blocks((block2.number + 1, HashSet::from([])))
            .assert(&tree);

        // make b2a canonical
        assert!(tree.make_canonical(&block2a_hash).is_ok());
        // check notification.
        assert_matches!(canon_notif.try_recv(),
            Ok(CanonStateNotification::Reorg{ old, new})
            if *old.blocks() == BTreeMap::from([(block2.number,block2.clone())])
                && *new.blocks() == BTreeMap::from([(block2a.number,block2a.clone())]));

        // Trie state:
        // b2a   b2 (side chain)
        // |   /
        // | /
        // b1  b1a (side chain)
        // |  /
        // |/
        // g1 (10)
        // |
        TreeTester::default()
            .with_chain_num(2)
            .with_block_to_chain(HashMap::from([(block1a_hash, 1), (block2.hash, 3)]))
            .with_fork_to_child(HashMap::from([
                (block1.parent_hash, HashSet::from([block1a_hash])),
                (block1.hash(), HashSet::from([block2.hash])),
            ]))
            .with_pending_blocks((block2.number + 1, HashSet::new()))
            .assert(&tree);

        assert!(tree.make_canonical(&block1a_hash).is_ok());
        // Trie state:
        //       b2a   b2 (side chain)
        //       |   /
        //       | /
        // b1a  b1 (side chain)
        // |  /
        // |/
        // g1 (10)
        // |
        TreeTester::default()
            .with_chain_num(2)
            .with_block_to_chain(HashMap::from([
                (block1.hash, 4),
                (block2a_hash, 4),
                (block2.hash, 3),
            ]))
            .with_fork_to_child(HashMap::from([
                (block1.parent_hash, HashSet::from([block1.hash])),
                (block1.hash(), HashSet::from([block2.hash])),
            ]))
            .with_pending_blocks((block1a.number + 1, HashSet::new()))
            .assert(&tree);

        // check notification.
        assert_matches!(canon_notif.try_recv(),
            Ok(CanonStateNotification::Reorg{ old, new})
            if *old.blocks() == BTreeMap::from([(block1.number,block1.clone()),(block2a.number,block2a.clone())])
                && *new.blocks() == BTreeMap::from([(block1a.number,block1a.clone())]));

        // check that b2 and b1 are not canonical
        assert!(!tree.is_block_hash_canonical(&block2.hash).unwrap());
        assert!(!tree.is_block_hash_canonical(&block1.hash).unwrap());

        // ensure that b1a is canonical
        assert!(tree.is_block_hash_canonical(&block1a.hash).unwrap());

        // make b2 canonical
        tree.make_canonical(&block2.hash()).unwrap();
        // Trie state:
        // b2   b2a (side chain)
        // |   /
        // | /
        // b1  b1a (side chain)
        // |  /
        // |/
        // g1 (10)
        // |
        TreeTester::default()
            .with_chain_num(2)
            .with_block_to_chain(HashMap::from([(block1a_hash, 5), (block2a_hash, 4)]))
            .with_fork_to_child(HashMap::from([
                (block1.parent_hash, HashSet::from([block1a_hash])),
                (block1.hash(), HashSet::from([block2a_hash])),
            ]))
            .with_pending_blocks((block2.number + 1, HashSet::new()))
            .assert(&tree);

        // check notification.
        assert_matches!(canon_notif.try_recv(),
            Ok(CanonStateNotification::Reorg{ old, new})
            if *old.blocks() == BTreeMap::from([(block1a.number,block1a.clone())])
                && *new.blocks() == BTreeMap::from([(block1.number,block1.clone()),(block2.number,block2.clone())]));

        // check that b2 is now canonical
        assert!(tree.is_block_hash_canonical(&block2.hash).unwrap());

        // finalize b1 that would make b1a removed from tree
        tree.finalize_block(11);
        // Trie state:
        // b2   b2a (side chain)
        // |   /
        // | /
        // b1 (canon)
        // |
        // g1 (10)
        // |
        TreeTester::default()
            .with_chain_num(1)
            .with_block_to_chain(HashMap::from([(block2a_hash, 4)]))
            .with_fork_to_child(HashMap::from([(block1.hash(), HashSet::from([block2a_hash]))]))
            .with_pending_blocks((block2.number + 1, HashSet::from([])))
            .assert(&tree);

        // unwind canonical
        assert_eq!(tree.unwind(block1.number), Ok(()));
        // Trie state:
        //    b2   b2a (pending block)
        //   /    /
        //  /   /
        // /  /
        // b1 (canonical block)
        // |
        // |
        // g1 (canonical blocks)
        // |
        TreeTester::default()
            .with_chain_num(2)
            .with_block_to_chain(HashMap::from([(block2a_hash, 4), (block2.hash, 6)]))
            .with_fork_to_child(HashMap::from([(
                block1.hash(),
                HashSet::from([block2a_hash, block2.hash]),
            )]))
            .with_pending_blocks((block2.number, HashSet::from([block2.hash, block2a.hash])))
            .assert(&tree);

        // commit b2a
        tree.make_canonical(&block2.hash).unwrap();

        // Trie state:
        // b2   b2a (side chain)
        // |   /
        // | /
        // b1 (finalized)
        // |
        // g1 (10)
        // |
        TreeTester::default()
            .with_chain_num(1)
            .with_block_to_chain(HashMap::from([(block2a_hash, 4)]))
            .with_fork_to_child(HashMap::from([(block1.hash(), HashSet::from([block2a_hash]))]))
            .with_pending_blocks((block2.number + 1, HashSet::new()))
            .assert(&tree);

        // check notification.
        assert_matches!(canon_notif.try_recv(),
            Ok(CanonStateNotification::Commit{ new})
            if *new.blocks() == BTreeMap::from([(block2.number,block2.clone())]));

        // insert unconnected block2b
        let mut block2b = block2a.clone();
        block2b.hash = H256([0x99; 32]);
        block2b.parent_hash = H256([0x88; 32]);

        assert_eq!(
            tree.insert_block(block2b.clone()).unwrap(),
            InsertPayloadOk::Inserted(BlockStatus::Disconnected {
                missing_ancestor: block2b.parent_num_hash()
            })
        );

        TreeTester::default()
            .with_buffered_blocks(BTreeMap::from([(
                block2b.number,
                HashMap::from([(block2b.hash(), block2b.clone())]),
            )]))
            .assert(&tree);

        // update canonical block to b2, this would make b2a be removed
        assert_eq!(tree.restore_canonical_hashes_and_finalize(12), Ok(()));

        assert_eq!(tree.is_block_known(block2.num_hash()).unwrap(), Some(BlockStatus::Valid));

        // Trie state:
        // b2 (finalized)
        // |
        // b1 (finalized)
        // |
        // g1 (10)
        // |
        TreeTester::default()
            .with_chain_num(0)
            .with_block_to_chain(HashMap::from([]))
            .with_fork_to_child(HashMap::from([]))
            .with_pending_blocks((block2.number + 1, HashSet::from([])))
            .with_buffered_blocks(BTreeMap::from([]))
            .assert(&tree);
    }
}<|MERGE_RESOLUTION|>--- conflicted
+++ resolved
@@ -1065,15 +1065,11 @@
         let (blocks, state) = chain.into_inner();
 
         provider
-<<<<<<< HEAD
-            .append_blocks_with_bundle_state(blocks.into_blocks().collect(), state)
-=======
-            .append_blocks_with_post_state(
+            .append_blocks_with_bundle_state(
                 blocks.into_blocks().collect(),
                 state,
                 self.prune_modes.as_ref(),
             )
->>>>>>> 297e8870
             .map_err(|e| BlockExecutionError::CanonicalCommit { inner: e.to_string() })?;
 
         provider.commit()?;
