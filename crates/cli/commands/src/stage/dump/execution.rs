use std::sync::Arc;

use super::setup;
use reth_db::{tables, DatabaseEnv};
use reth_db_api::{
    cursor::DbCursorRO, database::Database, table::TableImporter, transaction::DbTx,
};
use reth_db_common::DbTool;
use reth_evm::{execute::BlockExecutorProvider, noop::NoopBlockExecutorProvider};
use reth_node_builder::NodeTypesWithDB;
use reth_node_core::dirs::{ChainPath, DataDirPath};
use reth_provider::{
    providers::{ProviderNodeTypes, StaticFileProvider},
    DatabaseProviderFactory, ProviderFactory,
};
use reth_stages::{stages::ExecutionStage, Stage, StageCheckpoint, UnwindInput};
use tracing::info;

pub(crate) async fn dump_execution_stage<N, E>(
    db_tool: &DbTool<N>,
    from: u64,
    to: u64,
    output_datadir: ChainPath<DataDirPath>,
    should_run: bool,
    executor: E,
) -> eyre::Result<()>
where
<<<<<<< HEAD
    N: ProviderNodeTypes,
    E: BlockExecutorProvider<Primitives = N::Primitives>,
=======
    N: ProviderNodeTypes<DB = Arc<DatabaseEnv>>,
    E: BlockExecutorProvider,
>>>>>>> 2f3fde8f
{
    let (output_db, tip_block_number) = setup(from, to, &output_datadir.db(), db_tool)?;

    import_tables_with_range(&output_db, db_tool, from, to)?;

    unwind_and_copy(db_tool, from, tip_block_number, &output_db)?;

    if should_run {
        dry_run(
            ProviderFactory::<N>::new(
                Arc::new(output_db),
                db_tool.chain(),
                StaticFileProvider::read_write(output_datadir.static_files())?,
            ),
            to,
            from,
            executor,
        )?;
    }

    Ok(())
}

/// Imports all the tables that can be copied over a range.
fn import_tables_with_range<N: NodeTypesWithDB>(
    output_db: &DatabaseEnv,
    db_tool: &DbTool<N>,
    from: u64,
    to: u64,
) -> eyre::Result<()> {
    //  We're not sharing the transaction in case the memory grows too much.

    output_db.update(|tx| {
        tx.import_table_with_range::<tables::CanonicalHeaders, _>(
            &db_tool.provider_factory.db_ref().tx()?,
            Some(from),
            to,
        )
    })??;
    output_db.update(|tx| {
        tx.import_table_with_range::<tables::HeaderTerminalDifficulties, _>(
            &db_tool.provider_factory.db_ref().tx()?,
            Some(from),
            to,
        )
    })??;
    output_db.update(|tx| {
        tx.import_table_with_range::<tables::Headers, _>(
            &db_tool.provider_factory.db_ref().tx()?,
            Some(from),
            to,
        )
    })??;
    output_db.update(|tx| {
        tx.import_table_with_range::<tables::BlockBodyIndices, _>(
            &db_tool.provider_factory.db_ref().tx()?,
            Some(from),
            to,
        )
    })??;
    output_db.update(|tx| {
        tx.import_table_with_range::<tables::BlockOmmers, _>(
            &db_tool.provider_factory.db_ref().tx()?,
            Some(from),
            to,
        )
    })??;

    // Find range of transactions that need to be copied over
    let (from_tx, to_tx) = db_tool.provider_factory.db_ref().view(|read_tx| {
        let mut read_cursor = read_tx.cursor_read::<tables::BlockBodyIndices>()?;
        let (_, from_block) =
            read_cursor.seek(from)?.ok_or(eyre::eyre!("BlockBody {from} does not exist."))?;
        let (_, to_block) =
            read_cursor.seek(to)?.ok_or(eyre::eyre!("BlockBody {to} does not exist."))?;

        Ok::<(u64, u64), eyre::ErrReport>((
            from_block.first_tx_num,
            to_block.first_tx_num + to_block.tx_count,
        ))
    })??;

    output_db.update(|tx| {
        tx.import_table_with_range::<tables::Transactions, _>(
            &db_tool.provider_factory.db_ref().tx()?,
            Some(from_tx),
            to_tx,
        )
    })??;

    output_db.update(|tx| {
        tx.import_table_with_range::<tables::TransactionSenders, _>(
            &db_tool.provider_factory.db_ref().tx()?,
            Some(from_tx),
            to_tx,
        )
    })??;

    Ok(())
}

/// Dry-run an unwind to FROM block, so we can get the `PlainStorageState` and
/// `PlainAccountState` safely. There might be some state dependency from an address
/// which hasn't been changed in the given range.
fn unwind_and_copy<N: ProviderNodeTypes>(
    db_tool: &DbTool<N>,
    from: u64,
    tip_block_number: u64,
    output_db: &DatabaseEnv,
) -> eyre::Result<()> {
    let provider = db_tool.provider_factory.database_provider_rw()?;

    let mut exec_stage = ExecutionStage::new_with_executor(NoopBlockExecutorProvider::default());

    exec_stage.unwind(
        &provider,
        UnwindInput {
            unwind_to: from,
            checkpoint: StageCheckpoint::new(tip_block_number),
            bad_block: None,
        },
    )?;

    let unwind_inner_tx = provider.into_tx();

    output_db
        .update(|tx| tx.import_dupsort::<tables::PlainStorageState, _>(&unwind_inner_tx))??;
    output_db.update(|tx| tx.import_table::<tables::PlainAccountState, _>(&unwind_inner_tx))??;
    output_db.update(|tx| tx.import_table::<tables::Bytecodes, _>(&unwind_inner_tx))??;

    Ok(())
}

/// Try to re-execute the stage without committing
fn dry_run<N, E>(
    output_provider_factory: ProviderFactory<N>,
    to: u64,
    from: u64,
    executor: E,
) -> eyre::Result<()>
where
    N: ProviderNodeTypes,
    E: BlockExecutorProvider<Primitives = N::Primitives>,
{
    info!(target: "reth::cli", "Executing stage. [dry-run]");

    let mut exec_stage = ExecutionStage::new_with_executor(executor);

    let input =
        reth_stages::ExecInput { target: Some(to), checkpoint: Some(StageCheckpoint::new(from)) };
    exec_stage.execute(&output_provider_factory.database_provider_rw()?, input)?;

    info!(target: "reth::cli", "Success");

    Ok(())
}<|MERGE_RESOLUTION|>--- conflicted
+++ resolved
@@ -25,13 +25,8 @@
     executor: E,
 ) -> eyre::Result<()>
 where
-<<<<<<< HEAD
-    N: ProviderNodeTypes,
+    N: ProviderNodeTypes<DB = Arc<DatabaseEnv>>,
     E: BlockExecutorProvider<Primitives = N::Primitives>,
-=======
-    N: ProviderNodeTypes<DB = Arc<DatabaseEnv>>,
-    E: BlockExecutorProvider,
->>>>>>> 2f3fde8f
 {
     let (output_db, tip_block_number) = setup(from, to, &output_datadir.db(), db_tool)?;
 
