//! State root task related functionality.

use alloy_primitives::map::{DefaultHashBuilder, FbHashMap, FbHashSet, HashMap, HashSet};
use alloy_rlp::{BufMut, Encodable};
use rayon::iter::{IntoParallelIterator, ParallelIterator};
use reth_errors::ProviderResult;
use reth_execution_errors::TrieWitnessError;
use reth_provider::{
    providers::ConsistentDbView, BlockReader, DBProvider, DatabaseProviderFactory,
};
use reth_trie::{
    hashed_cursor::HashedPostStateCursorFactory,
    proof::Proof,
    trie_cursor::InMemoryTrieCursorFactory,
    updates::{TrieUpdates, TrieUpdatesSorted},
    witness::{next_root_from_proofs, target_nodes},
    HashedPostState, HashedPostStateSorted, HashedStorage, MultiProof, Nibbles, TrieAccount,
    TrieInput, EMPTY_ROOT_HASH,
};
use reth_trie_db::{DatabaseHashedCursorFactory, DatabaseProof, DatabaseTrieCursorFactory};
use reth_trie_parallel::root::ParallelStateRootError;
use reth_trie_sparse::{SparseStateTrie, SparseStateTrieResult};
use revm_primitives::{keccak256, EvmState, B256};
use std::{
    collections::BTreeMap,
    sync::{
        mpsc::{self, Receiver, RecvError, Sender},
        Arc,
    },
    time::{Duration, Instant},
};
use tracing::{debug, error, trace};

/// The level below which the sparse trie hashes are calculated in [`update_sparse_trie`].
const SPARSE_TRIE_INCREMENTAL_LEVEL: usize = 2;

/// Result of the state root calculation
pub(crate) type StateRootResult = Result<(B256, TrieUpdates), ParallelStateRootError>;

/// Handle to a spawned state root task.
#[derive(Debug)]
#[allow(dead_code)]
pub(crate) struct StateRootHandle {
    /// Channel for receiving the final result.
    rx: mpsc::Receiver<StateRootResult>,
}

#[allow(dead_code)]
impl StateRootHandle {
    /// Creates a new handle from a receiver.
    pub(crate) const fn new(rx: mpsc::Receiver<StateRootResult>) -> Self {
        Self { rx }
    }

    /// Waits for the state root calculation to complete.
    pub(crate) fn wait_for_result(self) -> StateRootResult {
        self.rx.recv().expect("state root task was dropped without sending result")
    }
}

/// Common configuration for state root tasks
#[derive(Debug)]
pub(crate) struct StateRootConfig<Factory> {
    /// View over the state in the database.
    pub consistent_view: ConsistentDbView<Factory>,
    /// Latest trie input.
    pub input: Arc<TrieInput>,
}

/// Wrapper for std channel receiver to maintain compatibility with `UnboundedReceiverStream`
#[derive(Debug)]
#[allow(dead_code)]
pub(crate) struct StdReceiverStream {
    rx: Receiver<EvmState>,
}

#[allow(dead_code)]
impl StdReceiverStream {
    pub(crate) const fn new(rx: Receiver<EvmState>) -> Self {
        Self { rx }
    }

    pub(crate) fn recv(&self) -> Result<EvmState, RecvError> {
        self.rx.recv()
    }
}

/// Messages used internally by the state root task
#[derive(Debug)]
#[allow(dead_code)]
pub(crate) enum StateRootMessage {
    /// New state update from transaction execution
    StateUpdate(EvmState),
    /// Proof calculation completed for a specific state update
    ProofCalculated {
        /// The calculated proof
        proof: MultiProof,
        /// The index of this proof in the sequence of state updates
        sequence_number: u64,
    },
    /// State root calculation completed
    RootCalculated {
        /// The updated sparse trie
        trie: Box<SparseStateTrie>,
        /// Time taken to calculate the root
        elapsed: Duration,
    },
}

/// Handle to track proof calculation ordering
#[derive(Debug, Default)]
pub(crate) struct ProofSequencer {
    /// The next expected proof sequence number
    next_sequence: u64,
    /// Buffer for out-of-order proofs
    pending_proofs: BTreeMap<u64, MultiProof>,
}

impl ProofSequencer {
    /// Creates a new proof sequencer
    pub(crate) fn new() -> Self {
        Self::default()
    }

    /// Gets the next sequence number and increments the counter
    pub(crate) fn next_sequence(&mut self) -> u64 {
        let seq = self.next_sequence;
        self.next_sequence += 1;
        seq
    }

    /// Adds a proof and returns all sequential proofs if we have a continuous sequence
    pub(crate) fn add_proof(&mut self, sequence: u64, proof: MultiProof) -> Vec<MultiProof> {
        if sequence < self.next_sequence {
            return vec![proof];
        }

        // Insert the new proof into pending proofs
        self.pending_proofs.insert(sequence, proof);

        let mut consecutive_proofs = Vec::with_capacity(self.pending_proofs.len());

        // Keep taking proofs from pending_proofs as long as they form a consecutive sequence
        while let Some(proof) = self.pending_proofs.remove(&self.next_sequence) {
            consecutive_proofs.push(proof);
            self.next_sequence += 1;
        }

        consecutive_proofs
    }

    /// Returns true if we still have pending proofs
    pub(crate) fn has_pending(&self) -> bool {
        !self.pending_proofs.is_empty()
    }
}

/// Standalone task that receives a transaction state stream and updates relevant
/// data structures to calculate state root.
///
/// It is responsible of  initializing a blinded sparse trie and subscribe to
/// transaction state stream. As it receives transaction execution results, it
/// fetches the proofs for relevant accounts from the database and reveal them
/// to the tree.
/// Then it updates relevant leaves according to the result of the transaction.
#[derive(Debug)]
pub(crate) struct StateRootTask<Factory> {
    /// Receiver for state root related messages
    rx: Receiver<StateRootMessage>,
    /// Sender for state root related messages
    tx: Sender<StateRootMessage>,
    /// Task configuration
    config: StateRootConfig<Factory>,
    /// Current state
    state: HashedPostState,
    /// Proof sequencing handler
    proof_sequencer: ProofSequencer,
    /// Whether we're currently calculating a root
<<<<<<< HEAD
    sparse_trie: Option<Box<SparseStateTrie>>,
    /// Incoming state updates.
    state_stream: StdReceiverStream,
=======
    calculating_root: bool,
>>>>>>> 1b10290c
}

#[allow(dead_code)]
impl<Factory> StateRootTask<Factory>
where
    Factory: DatabaseProviderFactory<Provider: BlockReader> + Clone + Send + Sync + 'static,
{
    /// Creates a new state root task with the unified message channel
    pub(crate) fn new(
        config: StateRootConfig<Factory>,
        tx: Sender<StateRootMessage>,
        rx: Receiver<StateRootMessage>,
    ) -> Self {
        Self {
            config,
            rx,
            tx,
            state: Default::default(),
            proof_sequencer: ProofSequencer::new(),
<<<<<<< HEAD
            sparse_trie: Some(Box::new(SparseStateTrie::default().with_updates(true))),
            state_stream,
=======
            calculating_root: false,
>>>>>>> 1b10290c
        }
    }

    /// Spawns the state root task and returns a handle to await its result.
    pub(crate) fn spawn(self) -> StateRootHandle {
        let (tx, rx) = mpsc::sync_channel(1);
        std::thread::Builder::new()
            .name("State Root Task".to_string())
            .spawn(move || {
                debug!(target: "engine::tree", "Starting state root task");
                let result = self.run();
                let _ = tx.send(result);
            })
            .expect("failed to spawn state root thread");

        StateRootHandle::new(rx)
    }

    /// Handles state updates.
    fn on_state_update(
        view: ConsistentDbView<Factory>,
        input: Arc<TrieInput>,
        update: EvmState,
        state: &mut HashedPostState,
        proof_sequence_number: u64,
        state_root_message_sender: Sender<StateRootMessage>,
    ) {
        let mut hashed_state_update = HashedPostState::default();
        for (address, account) in update {
            if account.is_touched() {
                let hashed_address = keccak256(address);

                let destroyed = account.is_selfdestructed();
                hashed_state_update.accounts.insert(
                    hashed_address,
                    if destroyed || account.is_empty() { None } else { Some(account.info.into()) },
                );

                if destroyed || !account.storage.is_empty() {
                    let storage = account.storage.into_iter().filter_map(|(slot, value)| {
                        value
                            .is_changed()
                            .then(|| (keccak256(B256::from(slot)), value.present_value))
                    });
                    hashed_state_update
                        .storages
                        .insert(hashed_address, HashedStorage::from_iter(destroyed, storage));
                }
            }
        }

        // Dispatch proof gathering for this state update
        let targets = hashed_state_update
            .accounts
            .keys()
            .filter(|hashed_address| {
                !state.accounts.contains_key(*hashed_address) &&
                    !state.storages.contains_key(*hashed_address)
            })
            .map(|hashed_address| (*hashed_address, HashSet::default()))
            .chain(hashed_state_update.storages.iter().map(|(hashed_address, storage)| {
                (*hashed_address, storage.storage.keys().copied().collect())
            }))
            .collect::<HashMap<_, _>>();

        rayon::spawn(move || {
            let provider = match view.provider_ro() {
                Ok(provider) => provider,
                Err(error) => {
                    error!(target: "engine::root", ?error, "Could not get provider");
                    return;
                }
            };

            // TODO: replace with parallel proof
            let result =
                Proof::overlay_multiproof(provider.tx_ref(), input.as_ref().clone(), targets);
            match result {
                Ok(proof) => {
                    let _ = state_root_message_sender.send(StateRootMessage::ProofCalculated {
                        proof,
                        sequence_number: proof_sequence_number,
                    });
                }
                Err(e) => {
                    error!(target: "engine::root", error = ?e, "Could not calculate multiproof");
                }
            }
        });

        state.extend(hashed_state_update);
    }

    /// Handler for new proof calculated, aggregates all the existing sequential proofs.
    fn on_proof(&mut self, proof: MultiProof, sequence_number: u64) -> Option<MultiProof> {
        let ready_proofs = self.proof_sequencer.add_proof(sequence_number, proof);

        if ready_proofs.is_empty() {
            None
        } else {
            // combine all ready proofs into one
            ready_proofs.into_iter().reduce(|mut acc, proof| {
                acc.extend(proof);
                acc
            })
        }
    }

    /// Spawns root calculation with the current state and proofs
    fn spawn_root_calculation(&mut self, multiproof: MultiProof) {
        let Some(trie) = self.sparse_trie.take() else {
            return;
        };

        trace!(
            target: "engine::root",
            account_proofs = multiproof.account_subtree.len(),
            storage_proofs = multiproof.storages.len(),
            "Spawning root calculation"
        );

        let state = std::mem::take(&mut self.state);
        let targets: FbHashMap<32, FbHashSet<32>> = state
            .accounts
            .keys()
            .map(|hashed_address| (*hashed_address, HashSet::default()))
            .chain(state.storages.iter().map(|(hashed_address, storage)| {
                (*hashed_address, storage.storage.keys().copied().collect())
            }))
            .collect();

        let tx = self.tx.clone();
        rayon::spawn(move || {
            let result = update_sparse_trie(trie, multiproof, targets, state);
            match result {
                Ok((trie, elapsed)) => {
                    trace!(
                        target: "engine::root",
                        ?elapsed,
                        "Root calculation completed, sending result"
                    );
<<<<<<< HEAD
                    let _ = tx.send(InternalMessage::RootCalculated { trie, elapsed });
=======
                    let _ = tx.send(StateRootMessage::RootCalculated { root, updates, elapsed });
>>>>>>> 1b10290c
                }
                Err(e) => {
                    error!(target: "engine::root", error = ?e, "Could not calculate state root");
                }
            }
        });
    }

<<<<<<< HEAD
    /// Handles internal messages (proofs and root calculations) and tracks state
    fn handle_internal_message(
        &mut self,
        message: InternalMessage,
        stats: &mut TaskStats,
        current_multiproof: &mut MultiProof,
    ) -> Option<StateRootResult> {
        match message {
            InternalMessage::ProofCalculated { proof, sequence_number } => {
                stats.proofs_processed += 1;
                trace!(
                    target: "engine::root",
                    sequence = sequence_number,
                    total_proofs = stats.proofs_processed,
                    "Processing calculated proof"
                );

                if let Some(combined_proof) = self.on_proof(proof, sequence_number) {
                    if self.sparse_trie.is_none() {
                        current_multiproof.extend(combined_proof);
                    } else {
                        self.spawn_root_calculation(combined_proof);
                    }
                }
                None
            }
            InternalMessage::RootCalculated { trie, elapsed } => {
                stats.roots_calculated += 1;
                trace!(
                    target: "engine::root",
                    ?elapsed,
                    roots_calculated = stats.roots_calculated,
                    proofs = stats.proofs_processed,
                    updates = stats.updates_received,
                    "Computed intermediate root"
                );
                // *current_root = root;
                // trie_updates.extend(updates);
                self.sparse_trie = Some(trie);

                let has_new_proofs = !current_multiproof.account_subtree.is_empty() ||
                    !current_multiproof.storages.is_empty();
                let all_proofs_received = stats.proofs_processed >= stats.updates_received;
                let no_pending = !self.proof_sequencer.has_pending();

                if has_new_proofs {
                    trace!(
                        target: "engine::root",
                        account_proofs = current_multiproof.account_subtree.len(),
                        storage_proofs = current_multiproof.storages.len(),
                        "Spawning subsequent root calculation"
                    );
                    self.spawn_root_calculation(std::mem::take(current_multiproof));
                    None
                } else if all_proofs_received && no_pending && self.sparse_trie.is_some() {
                    debug!(
                        target: "engine::root",
                        total_updates = stats.updates_received,
                        total_proofs = stats.proofs_processed,
                        roots_calculated = stats.roots_calculated,
                        "All proofs processed, ending calculation"
                    );
                    let mut trie = self.sparse_trie.take().unwrap();
                    let root = trie.root().unwrap();
                    let trie_updates = trie.take_trie_updates().unwrap();
                    Some(Ok((root, trie_updates)))
                } else {
                    None
                }
            }
        }
    }

    /// Handle internal message channel errors
    fn handle_internal_error() -> StateRootResult {
        error!(target: "engine::root", "Internal message channel closed unexpectedly");
        Err(ParallelStateRootError::Other("Internal message channel closed unexpectedly".into()))
    }

=======
>>>>>>> 1b10290c
    fn run(mut self) -> StateRootResult {
        let mut current_multiproof = MultiProof::default();
<<<<<<< HEAD

        loop {
            match self.state_stream.rx.try_recv() {
                Ok(update) => {
                    stats.updates_received += 1;
                    trace!(
                        target: "engine::root",
                        len = update.len(),
                        total_updates = stats.updates_received,
                        "Received new state update"
                    );
                    Self::on_state_update(
                        self.config.consistent_view.clone(),
                        self.config.input.clone(),
                        update,
                        &mut self.state,
                        self.proof_sequencer.next_sequence(),
                        self.tx.clone(),
                    );
                }
                Err(mpsc::TryRecvError::Empty) => {
                    // No state updates available, try to process internal messages
                    match self.rx.try_recv() {
                        Ok(message) => {
                            if let Some(result) = self.handle_internal_message(
                                message,
                                &mut stats,
                                &mut current_multiproof,
                            ) {
                                return result;
                            }
                        }
                        Err(mpsc::TryRecvError::Empty) => (),
                        Err(mpsc::TryRecvError::Disconnected) => {
                            return Self::handle_internal_error()
                        }
=======
        let mut trie_updates = TrieUpdates::default();
        let mut current_root: B256;
        let mut updates_received = 0;
        let mut proofs_processed = 0;
        let mut roots_calculated = 0;

        loop {
            match self.rx.recv() {
                Ok(message) => match message {
                    StateRootMessage::StateUpdate(update) => {
                        updates_received += 1;
                        trace!(
                            target: "engine::root",
                            len = update.len(),
                            total_updates = updates_received,
                            "Received new state update"
                        );
                        Self::on_state_update(
                            self.config.consistent_view.clone(),
                            self.config.input.clone(),
                            update,
                            &mut self.state,
                            self.proof_sequencer.next_sequence(),
                            self.tx.clone(),
                        );
>>>>>>> 1b10290c
                    }
                    StateRootMessage::ProofCalculated { proof, sequence_number } => {
                        proofs_processed += 1;
                        trace!(
                            target: "engine::root",
                            sequence = sequence_number,
                            total_proofs = proofs_processed,
                            "Processing calculated proof"
                        );

<<<<<<< HEAD
                    // Check if we can finish immediately
                    if let Some(mut trie) = self.sparse_trie.take() {
                        if !self.proof_sequencer.has_pending() &&
                            stats.proofs_processed >= stats.updates_received
                        {
                            let root = trie.root().unwrap();
                            let trie_updates = trie.take_trie_updates().unwrap();
                            return Ok((root, trie_updates));
=======
                        if let Some(combined_proof) = self.on_proof(proof, sequence_number) {
                            if self.calculating_root {
                                current_multiproof.extend(combined_proof);
                            } else {
                                self.spawn_root_calculation(combined_proof);
                            }
>>>>>>> 1b10290c
                        }
                    }
                    StateRootMessage::RootCalculated { root, updates, elapsed } => {
                        roots_calculated += 1;
                        trace!(
                            target: "engine::root",
                            %root,
                            ?elapsed,
                            roots_calculated,
                            proofs = proofs_processed,
                            updates = updates_received,
                            "Computed intermediate root"
                        );
                        current_root = root;
                        trie_updates.extend(updates);
                        self.calculating_root = false;

                        let has_new_proofs = !current_multiproof.account_subtree.is_empty() ||
                            !current_multiproof.storages.is_empty();
                        let all_proofs_received = proofs_processed >= updates_received;
                        let no_pending = !self.proof_sequencer.has_pending();

                        trace!(
                            target: "engine::root",
                            has_new_proofs,
                            all_proofs_received,
                            no_pending,
                            "State check"
                        );

<<<<<<< HEAD
                    // Otherwise, continue processing remaining proofs
                    match self.rx.recv() {
                        Ok(message) => {
                            if let Some(result) = self.handle_internal_message(
                                message,
                                &mut stats,
                                &mut current_multiproof,
                            ) {
                                return result;
                            }
=======
                        // only spawn new calculation if we have accumulated new proofs
                        if has_new_proofs {
                            trace!(
                                target: "engine::root",
                                account_proofs = current_multiproof.account_subtree.len(),
                                storage_proofs = current_multiproof.storages.len(),
                                "Spawning subsequent root calculation"
                            );
                            self.spawn_root_calculation(std::mem::take(&mut current_multiproof));
                        } else if all_proofs_received && no_pending {
                            debug!(
                                target: "engine::root",
                                total_updates = updates_received,
                                total_proofs = proofs_processed,
                                roots_calculated,
                                "All proofs processed, ending calculation"
                            );
                            return Ok((current_root, trie_updates));
>>>>>>> 1b10290c
                        }
                    }
                },
                Err(_) => {
                    // this means our internal message channel is closed, which shouldn't happen
                    // in normal operation since we hold both ends
                    error!(
                        target: "engine::root",
                        "Internal message channel closed unexpectedly"
                    );
                    return Err(ParallelStateRootError::Other(
                        "Internal message channel closed unexpectedly".into(),
                    ));
                }
            }
        }
    }
}

/// Calculate state root from proofs.
pub fn calculate_state_root_from_proofs<Factory>(
    view: ConsistentDbView<Factory>,
    input_nodes_sorted: &TrieUpdatesSorted,
    input_state_sorted: &HashedPostStateSorted,
    multiproof: MultiProof,
    state: HashedPostState,
) -> ProviderResult<(B256, TrieUpdates, Duration)>
where
    Factory: DatabaseProviderFactory<Provider: BlockReader> + Clone,
{
    let started_at = Instant::now();

    let proof_targets: HashMap<B256, HashSet<B256>> = state
        .accounts
        .keys()
        .map(|hashed_address| (*hashed_address, HashSet::default()))
        .chain(state.storages.iter().map(|(hashed_address, storage)| {
            (*hashed_address, storage.storage.keys().copied().collect())
        }))
        .collect();

    let account_trie_nodes = proof_targets
        .into_par_iter()
        .map_init(
            || view.provider_ro().unwrap(),
            |provider_ro, (hashed_address, hashed_slots)| {
                // Gather and record storage trie nodes for this account.
                let mut storage_trie_nodes = BTreeMap::default();
                let storage = state.storages.get(&hashed_address);
                for hashed_slot in hashed_slots {
                    let slot_key = Nibbles::unpack(hashed_slot);
                    let slot_value = storage
                        .and_then(|s| s.storage.get(&hashed_slot))
                        .filter(|v| !v.is_zero())
                        .map(|v| alloy_rlp::encode_fixed_size(v).to_vec());
                    let proof = multiproof
                        .storages
                        .get(&hashed_address)
                        .map(|proof| {
                            proof
                                .subtree
                                .iter()
                                .filter(|e| slot_key.starts_with(e.0))
                                .collect::<Vec<_>>()
                        })
                        .unwrap_or_default();
                    storage_trie_nodes.extend(target_nodes(
                        slot_key.clone(),
                        slot_value,
                        None,
                        proof,
                    )?);
                }

                let storage_root = next_root_from_proofs(storage_trie_nodes, |key: Nibbles| {
                    // Right pad the target with 0s.
                    let mut padded_key = key.pack();
                    padded_key.resize(32, 0);
                    let mut targets = HashMap::with_hasher(DefaultHashBuilder::default());
                    let mut slots = HashSet::with_hasher(DefaultHashBuilder::default());
                    slots.insert(B256::from_slice(&padded_key));
                    targets.insert(hashed_address, slots);
                    let proof = Proof::new(
                        InMemoryTrieCursorFactory::new(
                            DatabaseTrieCursorFactory::new(provider_ro.tx_ref()),
                            input_nodes_sorted,
                        ),
                        HashedPostStateCursorFactory::new(
                            DatabaseHashedCursorFactory::new(provider_ro.tx_ref()),
                            input_state_sorted,
                        ),
                    )
                    .multiproof(targets)
                    .unwrap();

                    // The subtree only contains the proof for a single target.
                    let node = proof
                        .storages
                        .get(&hashed_address)
                        .and_then(|storage_multiproof| storage_multiproof.subtree.get(&key))
                        .cloned()
                        .ok_or(TrieWitnessError::MissingTargetNode(key))?;
                    Ok(node)
                })?;

                // Gather and record account trie nodes.
                let account = state
                    .accounts
                    .get(&hashed_address)
                    .ok_or(TrieWitnessError::MissingAccount(hashed_address))?;
                let value = (account.is_some() || storage_root != EMPTY_ROOT_HASH).then(|| {
                    let mut encoded = Vec::with_capacity(128);
                    TrieAccount::from((account.unwrap_or_default(), storage_root))
                        .encode(&mut encoded as &mut dyn BufMut);
                    encoded
                });
                let key = Nibbles::unpack(hashed_address);
                let proof = multiproof.account_subtree.iter().filter(|e| key.starts_with(e.0));
                target_nodes(key.clone(), value, None, proof)
            },
        )
        .try_reduce(BTreeMap::new, |mut acc, map| {
            acc.extend(map.into_iter());
            Ok(acc)
        })?;

    let provider_ro = view.provider_ro()?;

    let state_root = next_root_from_proofs(account_trie_nodes, |key: Nibbles| {
        // Right pad the target with 0s.
        let mut padded_key = key.pack();
        padded_key.resize(32, 0);
        let mut targets = HashMap::with_hasher(DefaultHashBuilder::default());
        targets.insert(
            B256::from_slice(&padded_key),
            HashSet::with_hasher(DefaultHashBuilder::default()),
        );
        let proof = Proof::new(
            InMemoryTrieCursorFactory::new(
                DatabaseTrieCursorFactory::new(provider_ro.tx_ref()),
                input_nodes_sorted,
            ),
            HashedPostStateCursorFactory::new(
                DatabaseHashedCursorFactory::new(provider_ro.tx_ref()),
                input_state_sorted,
            ),
        )
        .multiproof(targets)
        .unwrap();

        // The subtree only contains the proof for a single target.
        let node = proof
            .account_subtree
            .get(&key)
            .cloned()
            .ok_or(TrieWitnessError::MissingTargetNode(key))?;
        Ok(node)
    })?;

    Ok((state_root, Default::default(), started_at.elapsed()))
}

/// Updates the sparse trie with the given proofs and state, and returns the updated trie and the
/// time it took.
fn update_sparse_trie(
    mut trie: Box<SparseStateTrie>,
    multiproof: MultiProof,
    targets: FbHashMap<32, FbHashSet<32>>,
    state: HashedPostState,
) -> SparseStateTrieResult<(Box<SparseStateTrie>, Duration)> {
    let started_at = Instant::now();

    // Reveal new accounts and storage slots.
    for (address, slots) in targets {
        let path = Nibbles::unpack(address);
        trie.reveal_account(address, multiproof.account_proof_nodes(&path))?;

        let storage_proofs = multiproof.storage_proof_nodes(address, slots);

        for (slot, proof) in storage_proofs {
            trie.reveal_storage_slot(address, slot, proof)?;
        }
    }

    // Update storage slots with new values and calculate storage roots.
    let mut storage_roots = FbHashMap::default();
    for (address, storage) in state.storages {
        if storage.wiped {
            trie.wipe_storage(address)?;
            storage_roots.insert(address, EMPTY_ROOT_HASH);
        }

        for (slot, value) in storage.storage {
            let slot_path = Nibbles::unpack(slot);
            trie.update_storage_leaf(
                address,
                slot_path,
                alloy_rlp::encode_fixed_size(&value).to_vec(),
            )?;
        }

        storage_roots.insert(address, trie.storage_root(address).unwrap());
    }

    // Update accounts with new values and include updated storage roots
    for (address, account) in state.accounts {
        let path = Nibbles::unpack(address);

        if let Some(account) = account {
            let storage_root = storage_roots
                .remove(&address)
                .map(Some)
                .unwrap_or_else(|| trie.storage_root(address))
                .unwrap_or(EMPTY_ROOT_HASH);

            let mut encoded = Vec::with_capacity(128);
            TrieAccount::from((account, storage_root)).encode(&mut encoded as &mut dyn BufMut);
            trie.update_account_leaf(path, encoded)?;
        } else {
            trie.remove_account_leaf(&path)?;
        }
    }

    trie.calculate_below_level(SPARSE_TRIE_INCREMENTAL_LEVEL);
    let elapsed = started_at.elapsed();

    Ok((trie, elapsed))
}

#[cfg(test)]
mod tests {
    use super::*;
    use reth_primitives::{Account as RethAccount, StorageEntry};
    use reth_provider::{
        providers::ConsistentDbView, test_utils::create_test_provider_factory, HashingWriter,
    };
    use reth_testing_utils::generators::{self, Rng};
    use reth_trie::{test_utils::state_root, TrieInput};
    use revm_primitives::{
        Account as RevmAccount, AccountInfo, AccountStatus, Address, EvmState, EvmStorageSlot,
        HashMap, B256, KECCAK_EMPTY, U256,
    };
    use std::sync::Arc;

    fn convert_revm_to_reth_account(revm_account: &RevmAccount) -> RethAccount {
        RethAccount {
            balance: revm_account.info.balance,
            nonce: revm_account.info.nonce,
            bytecode_hash: if revm_account.info.code_hash == KECCAK_EMPTY {
                None
            } else {
                Some(revm_account.info.code_hash)
            },
        }
    }

    fn create_mock_state_updates(num_accounts: usize, updates_per_account: usize) -> Vec<EvmState> {
        let mut rng = generators::rng();
        let all_addresses: Vec<Address> = (0..num_accounts).map(|_| rng.gen()).collect();
        let mut updates = Vec::new();

        for _ in 0..updates_per_account {
            let num_accounts_in_update = rng.gen_range(1..=num_accounts);
            let mut state_update = EvmState::default();

            let selected_addresses = &all_addresses[0..num_accounts_in_update];

            for &address in selected_addresses {
                let mut storage = HashMap::default();
                if rng.gen_bool(0.7) {
                    for _ in 0..rng.gen_range(1..10) {
                        let slot = U256::from(rng.gen::<u64>());
                        storage.insert(
                            slot,
                            EvmStorageSlot::new_changed(U256::ZERO, U256::from(rng.gen::<u64>())),
                        );
                    }
                }

                let account = RevmAccount {
                    info: AccountInfo {
                        balance: U256::from(rng.gen::<u64>()),
                        nonce: rng.gen::<u64>(),
                        code_hash: KECCAK_EMPTY,
                        code: Some(Default::default()),
                    },
                    storage,
                    status: AccountStatus::Touched,
                };

                state_update.insert(address, account);
            }

            updates.push(state_update);
        }

        updates
    }

    #[test]
    fn test_state_root_task() {
        reth_tracing::init_test_tracing();

        let factory = create_test_provider_factory();
        let (tx, rx) = std::sync::mpsc::channel();

        let state_updates = create_mock_state_updates(10, 10);
        let mut hashed_state = HashedPostState::default();
        let mut accumulated_state: HashMap<Address, (RethAccount, HashMap<B256, U256>)> =
            HashMap::default();

        {
            let provider_rw = factory.provider_rw().expect("failed to get provider");

            for update in &state_updates {
                let account_updates = update.iter().map(|(address, account)| {
                    (*address, Some(convert_revm_to_reth_account(account)))
                });
                provider_rw
                    .insert_account_for_hashing(account_updates)
                    .expect("failed to insert accounts");

                let storage_updates = update.iter().map(|(address, account)| {
                    let storage_entries = account.storage.iter().map(|(slot, value)| {
                        StorageEntry { key: B256::from(*slot), value: value.present_value }
                    });
                    (*address, storage_entries)
                });
                provider_rw
                    .insert_storage_for_hashing(storage_updates)
                    .expect("failed to insert storage");
            }
            provider_rw.commit().expect("failed to commit changes");
        }

        for update in &state_updates {
            for (address, account) in update {
                let hashed_address = keccak256(*address);

                if account.is_touched() {
                    let destroyed = account.is_selfdestructed();
                    hashed_state.accounts.insert(
                        hashed_address,
                        if destroyed || account.is_empty() {
                            None
                        } else {
                            Some(account.info.clone().into())
                        },
                    );

                    if destroyed || !account.storage.is_empty() {
                        let storage = account
                            .storage
                            .iter()
                            .filter(|&(_slot, value)| (!destroyed && value.is_changed()))
                            .map(|(slot, value)| {
                                (keccak256(B256::from(*slot)), value.present_value)
                            });
                        hashed_state
                            .storages
                            .insert(hashed_address, HashedStorage::from_iter(destroyed, storage));
                    }
                }

                let storage: HashMap<B256, U256> = account
                    .storage
                    .iter()
                    .map(|(k, v)| (B256::from(*k), v.present_value))
                    .collect();

                let entry = accumulated_state.entry(*address).or_default();
                entry.0 = convert_revm_to_reth_account(account);
                entry.1.extend(storage);
            }
        }

        let config = StateRootConfig {
            consistent_view: ConsistentDbView::new(factory, None),
            input: Arc::new(TrieInput::from_state(hashed_state)),
        };
        let task = StateRootTask::new(config, tx.clone(), rx);
        let handle = task.spawn();

        for update in state_updates {
            tx.send(StateRootMessage::StateUpdate(update)).expect("failed to send state");
        }
        drop(tx);

        let (root_from_task, _) = handle.wait_for_result().expect("task failed");
        let root_from_base = state_root(accumulated_state);

        assert_eq!(
            root_from_task, root_from_base,
            "State root mismatch: task={root_from_task:?}, base={root_from_base:?}"
        );
    }

    #[test]
    fn test_add_proof_in_sequence() {
        let mut sequencer = ProofSequencer::new();
        let proof1 = MultiProof::default();
        let proof2 = MultiProof::default();

        let ready = sequencer.add_proof(0, proof1);
        assert_eq!(ready.len(), 1);
        assert!(!sequencer.has_pending());

        let ready = sequencer.add_proof(1, proof2);
        assert_eq!(ready.len(), 1);
        assert!(!sequencer.has_pending());
    }

    #[test]
    fn test_add_proof_out_of_order() {
        let mut sequencer = ProofSequencer::new();
        let proof1 = MultiProof::default();
        let proof2 = MultiProof::default();
        let proof3 = MultiProof::default();

        let ready = sequencer.add_proof(2, proof3);
        assert_eq!(ready.len(), 0);
        assert!(sequencer.has_pending());

        let ready = sequencer.add_proof(0, proof1);
        assert_eq!(ready.len(), 1);
        assert!(sequencer.has_pending());

        let ready = sequencer.add_proof(1, proof2);
        assert_eq!(ready.len(), 2);
        assert!(!sequencer.has_pending());
    }

    #[test]
    fn test_add_proof_with_gaps() {
        let mut sequencer = ProofSequencer::new();
        let proof1 = MultiProof::default();
        let proof3 = MultiProof::default();

        let ready = sequencer.add_proof(0, proof1);
        assert_eq!(ready.len(), 1);

        let ready = sequencer.add_proof(2, proof3);
        assert_eq!(ready.len(), 0);
        assert!(sequencer.has_pending());
    }

    #[test]
    fn test_add_proof_duplicate_sequence() {
        let mut sequencer = ProofSequencer::new();
        let proof1 = MultiProof::default();
        let proof2 = MultiProof::default();

        let ready = sequencer.add_proof(0, proof1);
        assert_eq!(ready.len(), 1);

        let ready = sequencer.add_proof(0, proof2);
        assert_eq!(ready.len(), 1);
        assert!(!sequencer.has_pending());
    }

    #[test]
    fn test_add_proof_batch_processing() {
        let mut sequencer = ProofSequencer::new();
        let proofs: Vec<_> = (0..5).map(|_| MultiProof::default()).collect();

        sequencer.add_proof(4, proofs[4].clone());
        sequencer.add_proof(2, proofs[2].clone());
        sequencer.add_proof(1, proofs[1].clone());
        sequencer.add_proof(3, proofs[3].clone());

        let ready = sequencer.add_proof(0, proofs[0].clone());
        assert_eq!(ready.len(), 5);
        assert!(!sequencer.has_pending());
    }
}<|MERGE_RESOLUTION|>--- conflicted
+++ resolved
@@ -175,14 +175,7 @@
     state: HashedPostState,
     /// Proof sequencing handler
     proof_sequencer: ProofSequencer,
-    /// Whether we're currently calculating a root
-<<<<<<< HEAD
     sparse_trie: Option<Box<SparseStateTrie>>,
-    /// Incoming state updates.
-    state_stream: StdReceiverStream,
-=======
-    calculating_root: bool,
->>>>>>> 1b10290c
 }
 
 #[allow(dead_code)]
@@ -202,12 +195,7 @@
             tx,
             state: Default::default(),
             proof_sequencer: ProofSequencer::new(),
-<<<<<<< HEAD
             sparse_trie: Some(Box::new(SparseStateTrie::default().with_updates(true))),
-            state_stream,
-=======
-            calculating_root: false,
->>>>>>> 1b10290c
         }
     }
 
@@ -349,11 +337,7 @@
                         ?elapsed,
                         "Root calculation completed, sending result"
                     );
-<<<<<<< HEAD
-                    let _ = tx.send(InternalMessage::RootCalculated { trie, elapsed });
-=======
-                    let _ = tx.send(StateRootMessage::RootCalculated { root, updates, elapsed });
->>>>>>> 1b10290c
+                    let _ = tx.send(StateRootMessage::RootCalculated { trie, elapsed });
                 }
                 Err(e) => {
                     error!(target: "engine::root", error = ?e, "Could not calculate state root");
@@ -362,130 +346,8 @@
         });
     }
 
-<<<<<<< HEAD
-    /// Handles internal messages (proofs and root calculations) and tracks state
-    fn handle_internal_message(
-        &mut self,
-        message: InternalMessage,
-        stats: &mut TaskStats,
-        current_multiproof: &mut MultiProof,
-    ) -> Option<StateRootResult> {
-        match message {
-            InternalMessage::ProofCalculated { proof, sequence_number } => {
-                stats.proofs_processed += 1;
-                trace!(
-                    target: "engine::root",
-                    sequence = sequence_number,
-                    total_proofs = stats.proofs_processed,
-                    "Processing calculated proof"
-                );
-
-                if let Some(combined_proof) = self.on_proof(proof, sequence_number) {
-                    if self.sparse_trie.is_none() {
-                        current_multiproof.extend(combined_proof);
-                    } else {
-                        self.spawn_root_calculation(combined_proof);
-                    }
-                }
-                None
-            }
-            InternalMessage::RootCalculated { trie, elapsed } => {
-                stats.roots_calculated += 1;
-                trace!(
-                    target: "engine::root",
-                    ?elapsed,
-                    roots_calculated = stats.roots_calculated,
-                    proofs = stats.proofs_processed,
-                    updates = stats.updates_received,
-                    "Computed intermediate root"
-                );
-                // *current_root = root;
-                // trie_updates.extend(updates);
-                self.sparse_trie = Some(trie);
-
-                let has_new_proofs = !current_multiproof.account_subtree.is_empty() ||
-                    !current_multiproof.storages.is_empty();
-                let all_proofs_received = stats.proofs_processed >= stats.updates_received;
-                let no_pending = !self.proof_sequencer.has_pending();
-
-                if has_new_proofs {
-                    trace!(
-                        target: "engine::root",
-                        account_proofs = current_multiproof.account_subtree.len(),
-                        storage_proofs = current_multiproof.storages.len(),
-                        "Spawning subsequent root calculation"
-                    );
-                    self.spawn_root_calculation(std::mem::take(current_multiproof));
-                    None
-                } else if all_proofs_received && no_pending && self.sparse_trie.is_some() {
-                    debug!(
-                        target: "engine::root",
-                        total_updates = stats.updates_received,
-                        total_proofs = stats.proofs_processed,
-                        roots_calculated = stats.roots_calculated,
-                        "All proofs processed, ending calculation"
-                    );
-                    let mut trie = self.sparse_trie.take().unwrap();
-                    let root = trie.root().unwrap();
-                    let trie_updates = trie.take_trie_updates().unwrap();
-                    Some(Ok((root, trie_updates)))
-                } else {
-                    None
-                }
-            }
-        }
-    }
-
-    /// Handle internal message channel errors
-    fn handle_internal_error() -> StateRootResult {
-        error!(target: "engine::root", "Internal message channel closed unexpectedly");
-        Err(ParallelStateRootError::Other("Internal message channel closed unexpectedly".into()))
-    }
-
-=======
->>>>>>> 1b10290c
     fn run(mut self) -> StateRootResult {
         let mut current_multiproof = MultiProof::default();
-<<<<<<< HEAD
-
-        loop {
-            match self.state_stream.rx.try_recv() {
-                Ok(update) => {
-                    stats.updates_received += 1;
-                    trace!(
-                        target: "engine::root",
-                        len = update.len(),
-                        total_updates = stats.updates_received,
-                        "Received new state update"
-                    );
-                    Self::on_state_update(
-                        self.config.consistent_view.clone(),
-                        self.config.input.clone(),
-                        update,
-                        &mut self.state,
-                        self.proof_sequencer.next_sequence(),
-                        self.tx.clone(),
-                    );
-                }
-                Err(mpsc::TryRecvError::Empty) => {
-                    // No state updates available, try to process internal messages
-                    match self.rx.try_recv() {
-                        Ok(message) => {
-                            if let Some(result) = self.handle_internal_message(
-                                message,
-                                &mut stats,
-                                &mut current_multiproof,
-                            ) {
-                                return result;
-                            }
-                        }
-                        Err(mpsc::TryRecvError::Empty) => (),
-                        Err(mpsc::TryRecvError::Disconnected) => {
-                            return Self::handle_internal_error()
-                        }
-=======
-        let mut trie_updates = TrieUpdates::default();
-        let mut current_root: B256;
         let mut updates_received = 0;
         let mut proofs_processed = 0;
         let mut roots_calculated = 0;
@@ -509,7 +371,6 @@
                             self.proof_sequencer.next_sequence(),
                             self.tx.clone(),
                         );
->>>>>>> 1b10290c
                     }
                     StateRootMessage::ProofCalculated { proof, sequence_number } => {
                         proofs_processed += 1;
@@ -520,39 +381,25 @@
                             "Processing calculated proof"
                         );
 
-<<<<<<< HEAD
-                    // Check if we can finish immediately
-                    if let Some(mut trie) = self.sparse_trie.take() {
-                        if !self.proof_sequencer.has_pending() &&
-                            stats.proofs_processed >= stats.updates_received
-                        {
-                            let root = trie.root().unwrap();
-                            let trie_updates = trie.take_trie_updates().unwrap();
-                            return Ok((root, trie_updates));
-=======
                         if let Some(combined_proof) = self.on_proof(proof, sequence_number) {
-                            if self.calculating_root {
+                            if self.sparse_trie.is_none() {
                                 current_multiproof.extend(combined_proof);
                             } else {
                                 self.spawn_root_calculation(combined_proof);
                             }
->>>>>>> 1b10290c
                         }
                     }
-                    StateRootMessage::RootCalculated { root, updates, elapsed } => {
+                    StateRootMessage::RootCalculated { trie, elapsed } => {
                         roots_calculated += 1;
                         trace!(
                             target: "engine::root",
-                            %root,
                             ?elapsed,
                             roots_calculated,
                             proofs = proofs_processed,
                             updates = updates_received,
                             "Computed intermediate root"
                         );
-                        current_root = root;
-                        trie_updates.extend(updates);
-                        self.calculating_root = false;
+                        self.sparse_trie = Some(trie);
 
                         let has_new_proofs = !current_multiproof.account_subtree.is_empty() ||
                             !current_multiproof.storages.is_empty();
@@ -567,18 +414,6 @@
                             "State check"
                         );
 
-<<<<<<< HEAD
-                    // Otherwise, continue processing remaining proofs
-                    match self.rx.recv() {
-                        Ok(message) => {
-                            if let Some(result) = self.handle_internal_message(
-                                message,
-                                &mut stats,
-                                &mut current_multiproof,
-                            ) {
-                                return result;
-                            }
-=======
                         // only spawn new calculation if we have accumulated new proofs
                         if has_new_proofs {
                             trace!(
@@ -596,8 +431,10 @@
                                 roots_calculated,
                                 "All proofs processed, ending calculation"
                             );
-                            return Ok((current_root, trie_updates));
->>>>>>> 1b10290c
+                            let mut trie = self.sparse_trie.take().unwrap();
+                            let root = trie.root().unwrap();
+                            let trie_updates = trie.take_trie_updates().unwrap();
+                            return Ok((root, trie_updates));
                         }
                     }
                 },
