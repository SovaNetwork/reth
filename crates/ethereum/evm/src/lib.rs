//! EVM config for vanilla ethereum.

#![doc(
    html_logo_url = "https://raw.githubusercontent.com/paradigmxyz/reth/main/assets/reth-docs.png",
    html_favicon_url = "https://avatars0.githubusercontent.com/u/97369466?s=256",
    issue_tracker_base_url = "https://github.com/paradigmxyz/reth/issues/"
)]
#![cfg_attr(not(test), warn(unused_crate_dependencies))]
#![cfg_attr(docsrs, feature(doc_cfg, doc_auto_cfg))]
#![cfg_attr(not(feature = "std"), no_std)]

#[cfg(not(feature = "std"))]
extern crate alloc;

use reth_chainspec::ChainSpec;
use reth_evm::{ConfigureEvm, ConfigureEvmEnv};
<<<<<<< HEAD
=======
use reth_primitives::{
    revm::{config::revm_spec, env::fill_tx_env},
    revm_primitives::{AnalysisKind, CfgEnvWithHandlerCfg, TxEnv},
    Address, Head, Header, TransactionSigned, U256,
};
>>>>>>> 5edf4496
use reth_revm::{Database, EvmBuilder};

pub mod execute;

/// Ethereum DAO hardfork state change data.
pub mod dao_fork;

/// [EIP-6110](https://eips.ethereum.org/EIPS/eip-6110) handling.
pub mod eip6110;

/// Ethereum-related EVM configuration.
#[derive(Debug, Clone, Copy, Default)]
#[non_exhaustive]
pub struct EthEvmConfig;

impl ConfigureEvmEnv for EthEvmConfig {}

impl ConfigureEvm for EthEvmConfig {
    type DefaultExternalContext<'a> = ();

    fn evm<'a, DB: Database + 'a>(
        &self,
        db: DB,
    ) -> reth_revm::Evm<'a, Self::DefaultExternalContext<'a>, DB> {
        EvmBuilder::default().with_db(db).build()
    }
}

#[cfg(test)]
mod tests {
    use super::*;
    use reth_primitives::{
        revm_primitives::{BlockEnv, CfgEnv, SpecId},
        ChainSpec, Header, U256,
    };
    use revm_primitives::CfgEnvWithHandlerCfg;

    #[test]
    #[ignore]
    fn test_fill_cfg_and_block_env() {
        let mut cfg_env = CfgEnvWithHandlerCfg::new_with_spec_id(CfgEnv::default(), SpecId::LATEST);
        let mut block_env = BlockEnv::default();
        let header = Header::default();
        let chain_spec = ChainSpec::default();
        let total_difficulty = U256::ZERO;

        EthEvmConfig::fill_cfg_and_block_env(
            &mut cfg_env,
            &mut block_env,
            &chain_spec,
            &header,
            total_difficulty,
        );

        assert_eq!(cfg_env.chain_id, chain_spec.chain().id());
    }
}<|MERGE_RESOLUTION|>--- conflicted
+++ resolved
@@ -12,16 +12,7 @@
 #[cfg(not(feature = "std"))]
 extern crate alloc;
 
-use reth_chainspec::ChainSpec;
 use reth_evm::{ConfigureEvm, ConfigureEvmEnv};
-<<<<<<< HEAD
-=======
-use reth_primitives::{
-    revm::{config::revm_spec, env::fill_tx_env},
-    revm_primitives::{AnalysisKind, CfgEnvWithHandlerCfg, TxEnv},
-    Address, Head, Header, TransactionSigned, U256,
-};
->>>>>>> 5edf4496
 use reth_revm::{Database, EvmBuilder};
 
 pub mod execute;
