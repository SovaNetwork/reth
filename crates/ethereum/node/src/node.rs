//! Ethereum Node types config.

use std::sync::Arc;

use alloy_consensus::Header;
use reth_basic_payload_builder::{BasicPayloadJobGenerator, BasicPayloadJobGeneratorConfig};
use reth_beacon_consensus::EthBeaconConsensus;
use reth_chainspec::ChainSpec;
use reth_ethereum_engine_primitives::{
    EthBuiltPayload, EthPayloadAttributes, EthPayloadBuilderAttributes, EthereumEngineValidator,
};
use reth_evm::execute::BasicBlockExecutorProvider;
use reth_evm_ethereum::execute::EthExecutionStrategyFactory;
use reth_network::{NetworkHandle, PeersInfo};
use reth_node_api::{
    AddOnsContext, ConfigureEvm, EngineValidator, FullNodeComponents, NodeTypesWithDB,
};
use reth_node_builder::{
    components::{
        ComponentsBuilder, ConsensusBuilder, ExecutorBuilder, NetworkBuilder,
        PayloadServiceBuilder, PoolBuilder,
    },
    node::{FullNodeTypes, NodeTypes, NodeTypesWithEngine},
    rpc::{EngineValidatorBuilder, RpcAddOns},
    BuilderContext, Node, NodeAdapter, NodeComponentsBuilder, PayloadBuilderConfig, PayloadTypes,
};
use reth_payload_builder::{PayloadBuilderHandle, PayloadBuilderService};
<<<<<<< HEAD
use reth_primitives::{Block, BlockBody, Receipt, TransactionSigned, TxType};
=======
use reth_primitives::EthPrimitives;
>>>>>>> 72d4b4c3
use reth_provider::CanonStateSubscriptions;
use reth_rpc::EthApi;
use reth_tracing::tracing::{debug, info};
use reth_transaction_pool::{
    blobstore::DiskFileBlobStore, EthTransactionPool, TransactionPool,
    TransactionValidationTaskExecutor,
};
use reth_trie_db::MerklePatriciaTrie;

use crate::{EthEngineTypes, EthEvmConfig};

<<<<<<< HEAD
/// Ethereum primitive types.
#[derive(Debug, Default, Clone)]
pub struct EthPrimitives;

impl NodePrimitives for EthPrimitives {
    type Block = Block;
    type BlockHeader = Header;
    type BlockBody = BlockBody;
    type SignedTx = TransactionSigned;
    type TxType = TxType;
    type Receipt = Receipt;
}

=======
>>>>>>> 72d4b4c3
/// Type configuration for a regular Ethereum node.
#[derive(Debug, Default, Clone, Copy)]
#[non_exhaustive]
pub struct EthereumNode;

impl EthereumNode {
    /// Returns a [`ComponentsBuilder`] configured for a regular Ethereum node.
    pub fn components<Node>() -> ComponentsBuilder<
        Node,
        EthereumPoolBuilder,
        EthereumPayloadBuilder,
        EthereumNetworkBuilder,
        EthereumExecutorBuilder,
        EthereumConsensusBuilder,
    >
    where
        Node: FullNodeTypes<Types: NodeTypes<ChainSpec = ChainSpec>>,
        <Node::Types as NodeTypesWithEngine>::Engine: PayloadTypes<
            BuiltPayload = EthBuiltPayload,
            PayloadAttributes = EthPayloadAttributes,
            PayloadBuilderAttributes = EthPayloadBuilderAttributes,
        >,
    {
        ComponentsBuilder::default()
            .node_types::<Node>()
            .pool(EthereumPoolBuilder::default())
            .payload(EthereumPayloadBuilder::default())
            .network(EthereumNetworkBuilder::default())
            .executor(EthereumExecutorBuilder::default())
            .consensus(EthereumConsensusBuilder::default())
    }
}

impl NodeTypes for EthereumNode {
    type Primitives = EthPrimitives;
    type ChainSpec = ChainSpec;
    type StateCommitment = MerklePatriciaTrie;
}

impl NodeTypesWithEngine for EthereumNode {
    type Engine = EthEngineTypes;
}

/// Add-ons w.r.t. l1 ethereum.
pub type EthereumAddOns<N> = RpcAddOns<
    N,
    EthApi<
        <N as FullNodeTypes>::Provider,
        <N as FullNodeComponents>::Pool,
        NetworkHandle,
        <N as FullNodeComponents>::Evm,
    >,
    EthereumEngineValidatorBuilder,
>;

impl<Types, N> Node<N> for EthereumNode
where
    Types: NodeTypesWithDB + NodeTypesWithEngine<Engine = EthEngineTypes, ChainSpec = ChainSpec>,
    N: FullNodeTypes<Types = Types>,
{
    type ComponentsBuilder = ComponentsBuilder<
        N,
        EthereumPoolBuilder,
        EthereumPayloadBuilder,
        EthereumNetworkBuilder,
        EthereumExecutorBuilder,
        EthereumConsensusBuilder,
    >;

    type AddOns = EthereumAddOns<
        NodeAdapter<N, <Self::ComponentsBuilder as NodeComponentsBuilder<N>>::Components>,
    >;

    fn components_builder(&self) -> Self::ComponentsBuilder {
        Self::components()
    }

    fn add_ons(&self) -> Self::AddOns {
        EthereumAddOns::default()
    }
}

/// A regular ethereum evm and executor builder.
#[derive(Debug, Default, Clone, Copy)]
#[non_exhaustive]
pub struct EthereumExecutorBuilder;

impl<Types, Node> ExecutorBuilder<Node> for EthereumExecutorBuilder
where
    Types: NodeTypesWithEngine<ChainSpec = ChainSpec>,
    Node: FullNodeTypes<Types = Types>,
{
    type EVM = EthEvmConfig;
    type Executor = BasicBlockExecutorProvider<EthExecutionStrategyFactory>;

    async fn build_evm(
        self,
        ctx: &BuilderContext<Node>,
    ) -> eyre::Result<(Self::EVM, Self::Executor)> {
        let chain_spec = ctx.chain_spec();
        let evm_config = EthEvmConfig::new(ctx.chain_spec());
        let strategy_factory = EthExecutionStrategyFactory::new(chain_spec, evm_config.clone());
        let executor = BasicBlockExecutorProvider::new(strategy_factory);

        Ok((evm_config, executor))
    }
}

/// A basic ethereum transaction pool.
///
/// This contains various settings that can be configured and take precedence over the node's
/// config.
#[derive(Debug, Default, Clone, Copy)]
#[non_exhaustive]
pub struct EthereumPoolBuilder {
    // TODO add options for txpool args
}

impl<Types, Node> PoolBuilder<Node> for EthereumPoolBuilder
where
    Types: NodeTypesWithEngine<ChainSpec = ChainSpec>,
    Node: FullNodeTypes<Types = Types>,
{
    type Pool = EthTransactionPool<Node::Provider, DiskFileBlobStore>;

    async fn build_pool(self, ctx: &BuilderContext<Node>) -> eyre::Result<Self::Pool> {
        let data_dir = ctx.config().datadir();
        let pool_config = ctx.pool_config();
        let blob_store = DiskFileBlobStore::open(data_dir.blobstore(), Default::default())?;
        let validator = TransactionValidationTaskExecutor::eth_builder(ctx.chain_spec())
            .with_head_timestamp(ctx.head().timestamp)
            .kzg_settings(ctx.kzg_settings()?)
            .with_local_transactions_config(pool_config.local_transactions_config.clone())
            .with_additional_tasks(ctx.config().txpool.additional_validation_tasks)
            .build_with_tasks(
                ctx.provider().clone(),
                ctx.task_executor().clone(),
                blob_store.clone(),
            );

        let transaction_pool =
            reth_transaction_pool::Pool::eth_pool(validator, blob_store, pool_config);
        info!(target: "reth::cli", "Transaction pool initialized");
        let transactions_path = data_dir.txpool_transactions();

        // spawn txpool maintenance task
        {
            let pool = transaction_pool.clone();
            let chain_events = ctx.provider().canonical_state_stream();
            let client = ctx.provider().clone();
            let transactions_backup_config =
                reth_transaction_pool::maintain::LocalTransactionBackupConfig::with_local_txs_backup(transactions_path);

            ctx.task_executor().spawn_critical_with_graceful_shutdown_signal(
                "local transactions backup task",
                |shutdown| {
                    reth_transaction_pool::maintain::backup_local_transactions_task(
                        shutdown,
                        pool.clone(),
                        transactions_backup_config,
                    )
                },
            );

            // spawn the maintenance task
            ctx.task_executor().spawn_critical(
                "txpool maintenance task",
                reth_transaction_pool::maintain::maintain_transaction_pool_future(
                    client,
                    pool,
                    chain_events,
                    ctx.task_executor().clone(),
                    Default::default(),
                ),
            );
            debug!(target: "reth::cli", "Spawned txpool maintenance task");
        }

        Ok(transaction_pool)
    }
}

/// A basic ethereum payload service.
#[derive(Debug, Default, Clone)]
#[non_exhaustive]
pub struct EthereumPayloadBuilder;

impl EthereumPayloadBuilder {
    /// A helper method initializing [`PayloadBuilderService`] with the given EVM config.
    pub fn spawn<Types, Node, Evm, Pool>(
        self,
        evm_config: Evm,
        ctx: &BuilderContext<Node>,
        pool: Pool,
    ) -> eyre::Result<PayloadBuilderHandle<Types::Engine>>
    where
        Types: NodeTypesWithEngine<ChainSpec = ChainSpec>,
        Node: FullNodeTypes<Types = Types>,
        Evm: ConfigureEvm<Header = Header>,
        Pool: TransactionPool + Unpin + 'static,
        Types::Engine: PayloadTypes<
            BuiltPayload = EthBuiltPayload,
            PayloadAttributes = EthPayloadAttributes,
            PayloadBuilderAttributes = EthPayloadBuilderAttributes,
        >,
    {
        let payload_builder =
            reth_ethereum_payload_builder::EthereumPayloadBuilder::new(evm_config);
        let conf = ctx.payload_builder_config();

        let payload_job_config = BasicPayloadJobGeneratorConfig::default()
            .interval(conf.interval())
            .deadline(conf.deadline())
            .max_payload_tasks(conf.max_payload_tasks())
            .extradata(conf.extradata_bytes());

        let payload_generator = BasicPayloadJobGenerator::with_builder(
            ctx.provider().clone(),
            pool,
            ctx.task_executor().clone(),
            payload_job_config,
            payload_builder,
        );
        let (payload_service, payload_builder) =
            PayloadBuilderService::new(payload_generator, ctx.provider().canonical_state_stream());

        ctx.task_executor().spawn_critical("payload builder service", Box::pin(payload_service));

        Ok(payload_builder)
    }
}

impl<Types, Node, Pool> PayloadServiceBuilder<Node, Pool> for EthereumPayloadBuilder
where
    Types: NodeTypesWithEngine<ChainSpec = ChainSpec>,
    Node: FullNodeTypes<Types = Types>,
    Pool: TransactionPool + Unpin + 'static,
    Types::Engine: PayloadTypes<
        BuiltPayload = EthBuiltPayload,
        PayloadAttributes = EthPayloadAttributes,
        PayloadBuilderAttributes = EthPayloadBuilderAttributes,
    >,
{
    async fn spawn_payload_service(
        self,
        ctx: &BuilderContext<Node>,
        pool: Pool,
    ) -> eyre::Result<PayloadBuilderHandle<Types::Engine>> {
        self.spawn(EthEvmConfig::new(ctx.chain_spec()), ctx, pool)
    }
}

/// A basic ethereum payload service.
#[derive(Debug, Default, Clone, Copy)]
pub struct EthereumNetworkBuilder {
    // TODO add closure to modify network
}

impl<Node, Pool> NetworkBuilder<Node, Pool> for EthereumNetworkBuilder
where
    Node: FullNodeTypes<Types: NodeTypes<ChainSpec = ChainSpec>>,
    Pool: TransactionPool + Unpin + 'static,
{
    async fn build_network(
        self,
        ctx: &BuilderContext<Node>,
        pool: Pool,
    ) -> eyre::Result<NetworkHandle> {
        let network = ctx.network_builder().await?;
        let handle = ctx.start_network(network, pool);
        info!(target: "reth::cli", enode=%handle.local_node_record(), "P2P networking initialized");
        Ok(handle)
    }
}

/// A basic ethereum consensus builder.
#[derive(Debug, Default, Clone, Copy)]
pub struct EthereumConsensusBuilder {
    // TODO add closure to modify consensus
}

impl<Node> ConsensusBuilder<Node> for EthereumConsensusBuilder
where
    Node: FullNodeTypes<Types: NodeTypes<ChainSpec = ChainSpec>>,
{
    type Consensus = Arc<dyn reth_consensus::Consensus>;

    async fn build_consensus(self, ctx: &BuilderContext<Node>) -> eyre::Result<Self::Consensus> {
        Ok(Arc::new(EthBeaconConsensus::new(ctx.chain_spec())))
    }
}

/// Builder for [`EthereumEngineValidator`].
#[derive(Debug, Default, Clone)]
#[non_exhaustive]
pub struct EthereumEngineValidatorBuilder;

impl<Node, Types> EngineValidatorBuilder<Node> for EthereumEngineValidatorBuilder
where
    Types: NodeTypesWithEngine<ChainSpec = ChainSpec>,
    Node: FullNodeComponents<Types = Types>,
    EthereumEngineValidator: EngineValidator<Types::Engine>,
{
    type Validator = EthereumEngineValidator;

    async fn build(self, ctx: &AddOnsContext<'_, Node>) -> eyre::Result<Self::Validator> {
        Ok(EthereumEngineValidator::new(ctx.config.chain.clone()))
    }
}<|MERGE_RESOLUTION|>--- conflicted
+++ resolved
@@ -25,11 +25,7 @@
     BuilderContext, Node, NodeAdapter, NodeComponentsBuilder, PayloadBuilderConfig, PayloadTypes,
 };
 use reth_payload_builder::{PayloadBuilderHandle, PayloadBuilderService};
-<<<<<<< HEAD
-use reth_primitives::{Block, BlockBody, Receipt, TransactionSigned, TxType};
-=======
 use reth_primitives::EthPrimitives;
->>>>>>> 72d4b4c3
 use reth_provider::CanonStateSubscriptions;
 use reth_rpc::EthApi;
 use reth_tracing::tracing::{debug, info};
@@ -41,22 +37,6 @@
 
 use crate::{EthEngineTypes, EthEvmConfig};
 
-<<<<<<< HEAD
-/// Ethereum primitive types.
-#[derive(Debug, Default, Clone)]
-pub struct EthPrimitives;
-
-impl NodePrimitives for EthPrimitives {
-    type Block = Block;
-    type BlockHeader = Header;
-    type BlockBody = BlockBody;
-    type SignedTx = TransactionSigned;
-    type TxType = TxType;
-    type Receipt = Receipt;
-}
-
-=======
->>>>>>> 72d4b4c3
 /// Type configuration for a regular Ethereum node.
 #[derive(Debug, Default, Clone, Copy)]
 #[non_exhaustive]
