//! Support for customizing the node

use crate::{
    args::{
        get_secret_key, DatabaseArgs, DebugArgs, DevArgs, NetworkArgs, PayloadBuilderArgs,
        PruningArgs, RpcServerArgs, TxPoolArgs,
    },
    cli::{config::RethTransactionPoolConfig, db_type::DatabaseBuilder},
    dirs::{ChainPath, DataDirPath, MaybePlatformPath},
    metrics::prometheus_exporter,
    utils::{get_single_header, write_peers_to_file},
};
use metrics_exporter_prometheus::PrometheusHandle;
use once_cell::sync::Lazy;
<<<<<<< HEAD
use reth_auto_seal_consensus::{AutoSealBuilder, AutoSealConsensus, MiningMode};
use reth_beacon_consensus::{
    hooks::{EngineHooks, PruneHook, SnapshotHook},
    BeaconConsensus, BeaconConsensusEngine, BeaconConsensusEngineError,
    MIN_BLOCKS_FOR_PIPELINE_RUN,
};
=======
use reth_auto_seal_consensus::{AutoSealConsensus, MiningMode};
use reth_beacon_consensus::BeaconConsensus;
>>>>>>> 9d9d7ee3
use reth_blockchain_tree::{
    config::BlockchainTreeConfig, externals::TreeExternals, BlockchainTree,
};
use reth_config::{
    config::{PruneConfig, StageConfig},
    Config,
};
use reth_db::{database::Database, database_metrics::DatabaseMetrics};
use reth_downloaders::{
    bodies::bodies::BodiesDownloaderBuilder,
    headers::reverse_headers::ReverseHeadersDownloaderBuilder,
};
use reth_interfaces::{
    blockchain_tree::BlockchainTreeEngine,
    consensus::Consensus,
    p2p::{
        bodies::{client::BodiesClient, downloader::BodyDownloader},
        headers::{client::HeadersClient, downloader::HeaderDownloader},
    },
    RethResult,
};
use reth_network::{NetworkBuilder, NetworkConfig, NetworkHandle, NetworkManager};
use reth_node_api::ConfigureEvmEnv;
use reth_primitives::{
    constants::eip4844::{LoadKzgSettingsError, MAINNET_KZG_TRUSTED_SETUP},
    kzg::KzgSettings,
    stage::StageId,
    BlockHashOrNumber, BlockNumber, ChainSpec, Head, SealedHeader, TxHash, B256, MAINNET,
};
use reth_provider::{
    providers::BlockchainProvider, BlockHashReader, BlockReader,
    BlockchainTreePendingStateProvider, CanonStateSubscriptions, HeaderProvider, HeaderSyncMode,
    ProviderFactory, StageCheckpointReader,
};
use reth_revm::EvmProcessorFactory;
<<<<<<< HEAD
use reth_rpc_engine_api::EngineApi;
use reth_snapshot::Snapshotter;
=======
>>>>>>> 9d9d7ee3
use reth_stages::{
    prelude::*,
    stages::{
        AccountHashingStage, ExecutionStage, ExecutionStageThresholds, IndexAccountHistoryStage,
        IndexStorageHistoryStage, MerkleStage, SenderRecoveryStage, StorageHashingStage,
        TransactionLookupStage,
    },
    MetricEvent,
};
use reth_tasks::TaskExecutor;
use reth_transaction_pool::{
    blobstore::DiskFileBlobStore, EthTransactionPool, TransactionPool,
    TransactionValidationTaskExecutor,
};
use revm_inspectors::stack::Hook;
use secp256k1::SecretKey;
use std::{
    net::{SocketAddr, SocketAddrV4},
    path::PathBuf,
    sync::Arc,
};
use tokio::sync::{
    mpsc::{Receiver, UnboundedSender},
    watch,
};
use tracing::*;

/// The default prometheus recorder handle. We use a global static to ensure that it is only
/// installed once.
pub static PROMETHEUS_RECORDER_HANDLE: Lazy<PrometheusHandle> =
    Lazy::new(|| prometheus_exporter::install_recorder().unwrap());

/// This includes all necessary configuration to launch the node.
/// The individual configuration options can be overwritten before launching the node.
///
/// # Example
/// ```rust
/// # use reth_tasks::{TaskManager, TaskSpawner};
/// # use reth_node_core::{
/// #     node_config::NodeConfig,
/// #     args::RpcServerArgs,
/// # };
/// # use reth_rpc_builder::RpcModuleSelection;
/// # use tokio::runtime::Handle;
///
/// async fn t() {
///     let handle = Handle::current();
///     let manager = TaskManager::new(handle);
///     let executor = manager.executor();
///
///     // create the builder
///     let builder = NodeConfig::default();
///
///     // configure the rpc apis
///     let mut rpc = RpcServerArgs::default().with_http().with_ws();
///     rpc.http_api = Some(RpcModuleSelection::All);
///     let builder = builder.with_rpc(rpc);
/// }
/// ```
///
/// This can also be used to launch a node with a temporary test database. This can be done with
/// the [NodeConfig::test] method.
///
/// # Example
/// ```rust
/// # use reth_tasks::{TaskManager, TaskSpawner};
/// # use reth_node_core::{
/// #     node_config::NodeConfig,
/// #     args::RpcServerArgs,
/// # };
/// # use reth_rpc_builder::RpcModuleSelection;
/// # use tokio::runtime::Handle;
///
/// async fn t() {
///     let handle = Handle::current();
///     let manager = TaskManager::new(handle);
///     let executor = manager.executor();
///
///     // create the builder with a test database, using the `test` method
///     let builder = NodeConfig::test();
///
///     // configure the rpc apis
///     let mut rpc = RpcServerArgs::default().with_http().with_ws();
///     rpc.http_api = Some(RpcModuleSelection::All);
///     let builder = builder.with_rpc(rpc);
/// }
/// ```
#[derive(Debug)]
pub struct NodeConfig {
    /// The test database
    pub database: DatabaseBuilder,

    /// The path to the configuration file to use.
    pub config: Option<PathBuf>,

    /// The chain this node is running.
    ///
    /// Possible values are either a built-in chain or the path to a chain specification file.
    pub chain: Arc<ChainSpec>,

    /// Enable Prometheus metrics.
    ///
    /// The metrics will be served at the given interface and port.
    pub metrics: Option<SocketAddr>,

    /// Add a new instance of a node.
    ///
    /// Configures the ports of the node to avoid conflicts with the defaults.
    /// This is useful for running multiple nodes on the same machine.
    ///
    /// Max number of instances is 200. It is chosen in a way so that it's not possible to have
    /// port numbers that conflict with each other.
    ///
    /// Changes to the following port numbers:
    /// - DISCOVERY_PORT: default + `instance` - 1
    /// - AUTH_PORT: default + `instance` * 100 - 100
    /// - HTTP_RPC_PORT: default - `instance` + 1
    /// - WS_RPC_PORT: default + `instance` * 2 - 2
    pub instance: u16,

    /// Overrides the KZG trusted setup by reading from the supplied file.
    pub trusted_setup_file: Option<PathBuf>,

    /// All networking related arguments
    pub network: NetworkArgs,

    /// All rpc related arguments
    pub rpc: RpcServerArgs,

    /// All txpool related arguments with --txpool prefix
    pub txpool: TxPoolArgs,

    /// All payload builder related arguments
    pub builder: PayloadBuilderArgs,

    /// All debug related arguments with --debug prefix
    pub debug: DebugArgs,

    /// All database related arguments
    pub db: DatabaseArgs,

    /// All dev related arguments with --dev prefix
    pub dev: DevArgs,

    /// All pruning related arguments
    pub pruning: PruningArgs,

    /// Rollup related arguments
    #[cfg(feature = "optimism")]
    pub rollup: crate::args::RollupArgs,
}

impl NodeConfig {
    /// Creates a testing [NodeConfig], causing the database to be launched ephemerally.
    pub fn test() -> Self {
        let mut test = Self {
            database: DatabaseBuilder::test(),
            config: None,
            chain: MAINNET.clone(),
            metrics: None,
            instance: 1,
            trusted_setup_file: None,
            network: NetworkArgs::default(),
            rpc: RpcServerArgs::default(),
            txpool: TxPoolArgs::default(),
            builder: PayloadBuilderArgs::default(),
            debug: DebugArgs::default(),
            db: DatabaseArgs::default(),
            dev: DevArgs::default(),
            pruning: PruningArgs::default(),
            #[cfg(feature = "optimism")]
            rollup: crate::args::RollupArgs::default(),
        };

        // set all ports to zero by default for test instances
        test = test.with_unused_ports();
        test
    }

    /// Set the datadir for the node
    pub fn with_datadir(mut self, datadir: MaybePlatformPath<DataDirPath>) -> Self {
        self.database = DatabaseBuilder::Real(datadir);
        self
    }

    /// Set the config file for the node
    pub fn with_config(mut self, config: impl Into<PathBuf>) -> Self {
        self.config = Some(config.into());
        self
    }

    /// Set the [ChainSpec] for the node
    pub fn with_chain(mut self, chain: impl Into<Arc<ChainSpec>>) -> Self {
        self.chain = chain.into();
        self
    }

    /// Set the metrics address for the node
    pub fn with_metrics(mut self, metrics: SocketAddr) -> Self {
        self.metrics = Some(metrics);
        self
    }

    /// Set the instance for the node
    pub fn with_instance(mut self, instance: u16) -> Self {
        self.instance = instance;
        self
    }

    /// Set the trusted setup file for the node
    pub fn with_trusted_setup_file(mut self, trusted_setup_file: impl Into<PathBuf>) -> Self {
        self.trusted_setup_file = Some(trusted_setup_file.into());
        self
    }

    /// Set the network args for the node
    pub fn with_network(mut self, network: NetworkArgs) -> Self {
        self.network = network;
        self
    }

    /// Set the rpc args for the node
    pub fn with_rpc(mut self, rpc: RpcServerArgs) -> Self {
        self.rpc = rpc;
        self
    }

    /// Set the txpool args for the node
    pub fn with_txpool(mut self, txpool: TxPoolArgs) -> Self {
        self.txpool = txpool;
        self
    }

    /// Set the builder args for the node
    pub fn with_payload_builder(mut self, builder: PayloadBuilderArgs) -> Self {
        self.builder = builder;
        self
    }

    /// Set the debug args for the node
    pub fn with_debug(mut self, debug: DebugArgs) -> Self {
        self.debug = debug;
        self
    }

    /// Set the database args for the node
    pub fn with_db(mut self, db: DatabaseArgs) -> Self {
        self.db = db;
        self
    }

    /// Set the dev args for the node
    pub fn with_dev(mut self, dev: DevArgs) -> Self {
        self.dev = dev;
        self
    }

    /// Set the pruning args for the node
    pub fn with_pruning(mut self, pruning: PruningArgs) -> Self {
        self.pruning = pruning;
        self
    }

    /// Set the rollup args for the node
    #[cfg(feature = "optimism")]
    pub fn with_rollup(mut self, rollup: crate::args::RollupArgs) -> Self {
        self.rollup = rollup;
        self
    }

    /// Get the network secret from the given data dir
    pub fn network_secret(&self, data_dir: &ChainPath<DataDirPath>) -> eyre::Result<SecretKey> {
        let network_secret_path =
            self.network.p2p_secret_key.clone().unwrap_or_else(|| data_dir.p2p_secret_path());
        debug!(target: "reth::cli", ?network_secret_path, "Loading p2p key file");
        let secret_key = get_secret_key(&network_secret_path)?;
        Ok(secret_key)
    }

    /// Returns the initial pipeline target, based on whether or not the node is running in
    /// `debug.tip` mode, `debug.continuous` mode, or neither.
    ///
    /// If running in `debug.tip` mode, the configured tip is returned.
    /// Otherwise, if running in `debug.continuous` mode, the genesis hash is returned.
    /// Otherwise, `None` is returned. This is what the node will do by default.
    pub fn initial_pipeline_target(&self, genesis_hash: B256) -> Option<B256> {
        if let Some(tip) = self.debug.tip {
            // Set the provided tip as the initial pipeline target.
            debug!(target: "reth::cli", %tip, "Tip manually set");
            Some(tip)
        } else if self.debug.continuous {
            // Set genesis as the initial pipeline target.
            // This will allow the downloader to start
            debug!(target: "reth::cli", "Continuous sync mode enabled");
            Some(genesis_hash)
        } else {
            None
        }
    }

    /// Returns the max block that the node should run to, looking it up from the network if
    /// necessary
    pub async fn max_block<Provider, Client>(
        &self,
        network_client: &Client,
        provider: Provider,
    ) -> eyre::Result<Option<BlockNumber>>
    where
        Provider: HeaderProvider,
        Client: HeadersClient,
    {
        let max_block = if let Some(block) = self.debug.max_block {
            Some(block)
        } else if let Some(tip) = self.debug.tip {
            Some(self.lookup_or_fetch_tip(provider, network_client, tip).await?)
        } else {
            None
        };

        Ok(max_block)
    }

    /// Get the [MiningMode] from the given dev args
    pub fn mining_mode(&self, pending_transactions_listener: Receiver<TxHash>) -> MiningMode {
        if let Some(interval) = self.dev.block_time {
            MiningMode::interval(interval)
        } else if let Some(max_transactions) = self.dev.block_max_transactions {
            MiningMode::instant(max_transactions, pending_transactions_listener)
        } else {
            info!(target: "reth::cli", "No mining mode specified, defaulting to ReadyTransaction");
            MiningMode::instant(1, pending_transactions_listener)
        }
    }

    /// Build a network and spawn it
    pub async fn build_network<DB>(
        &self,
        config: &Config,
        provider_factory: ProviderFactory<DB>,
        executor: TaskExecutor,
        head: Head,
        data_dir: &ChainPath<DataDirPath>,
    ) -> eyre::Result<(ProviderFactory<DB>, NetworkBuilder<ProviderFactory<DB>, (), ()>)>
    where
        DB: Database + Unpin + Clone + 'static,
    {
        info!(target: "reth::cli", "Connecting to P2P network");
        let secret_key = self.network_secret(data_dir)?;
        let default_peers_path = data_dir.known_peers_path();
        let network_config = self.load_network_config(
            config,
            provider_factory,
            executor.clone(),
            head,
            secret_key,
            default_peers_path.clone(),
        );

        let client = network_config.client.clone();
        let builder = NetworkManager::builder(network_config).await?;
        Ok((client, builder))
    }

    /// Build the blockchain tree
    pub fn build_blockchain_tree<DB, EvmConfig>(
        &self,
        provider_factory: ProviderFactory<DB>,
        consensus: Arc<dyn Consensus>,
        prune_config: Option<PruneConfig>,
        sync_metrics_tx: UnboundedSender<MetricEvent>,
        tree_config: BlockchainTreeConfig,
        evm_config: EvmConfig,
    ) -> eyre::Result<BlockchainTree<DB, EvmProcessorFactory<EvmConfig>>>
    where
        DB: Database + Unpin + Clone + 'static,
        EvmConfig: ConfigureEvmEnv + Clone + 'static,
    {
        // configure blockchain tree
        let tree_externals = TreeExternals::new(
            provider_factory.clone(),
            consensus.clone(),
            EvmProcessorFactory::new(self.chain.clone(), evm_config),
        );
        let tree = BlockchainTree::new(
            tree_externals,
            tree_config,
            prune_config.clone().map(|config| config.segments),
        )?
        .with_sync_metrics_tx(sync_metrics_tx.clone());

        Ok(tree)
    }

    /// Build a transaction pool and spawn the transaction pool maintenance task
    pub fn build_and_spawn_txpool<DB, Tree>(
        &self,
        blockchain_db: &BlockchainProvider<DB, Tree>,
        head: Head,
        executor: &TaskExecutor,
        data_dir: &ChainPath<DataDirPath>,
    ) -> eyre::Result<EthTransactionPool<BlockchainProvider<DB, Tree>, DiskFileBlobStore>>
    where
        DB: Database + Unpin + Clone + 'static,
        Tree: BlockchainTreeEngine
            + BlockchainTreePendingStateProvider
            + CanonStateSubscriptions
            + Clone
            + 'static,
    {
        let blob_store = DiskFileBlobStore::open(data_dir.blobstore_path(), Default::default())?;
        let validator = TransactionValidationTaskExecutor::eth_builder(Arc::clone(&self.chain))
            .with_head_timestamp(head.timestamp)
            .kzg_settings(self.kzg_settings()?)
            // use an additional validation task so we can validate transactions in parallel
            .with_additional_tasks(1)
            .build_with_tasks(blockchain_db.clone(), executor.clone(), blob_store.clone());

        let transaction_pool =
            reth_transaction_pool::Pool::eth_pool(validator, blob_store, self.txpool.pool_config());
        info!(target: "reth::cli", "Transaction pool initialized");
        let transactions_path = data_dir.txpool_transactions_path();

        // spawn txpool maintenance task
        {
            let pool = transaction_pool.clone();
            let chain_events = blockchain_db.canonical_state_stream();
            let client = blockchain_db.clone();
            let transactions_backup_config =
                reth_transaction_pool::maintain::LocalTransactionBackupConfig::with_local_txs_backup(transactions_path);

            executor.spawn_critical_with_graceful_shutdown_signal(
                "local transactions backup task",
                |shutdown| {
                    reth_transaction_pool::maintain::backup_local_transactions_task(
                        shutdown,
                        pool.clone(),
                        transactions_backup_config,
                    )
                },
            );

            // spawn the maintenance task
            executor.spawn_critical(
                "txpool maintenance task",
                reth_transaction_pool::maintain::maintain_transaction_pool_future(
                    client,
                    pool,
                    chain_events,
                    executor.clone(),
                    Default::default(),
                ),
            );
            debug!(target: "reth::cli", "Spawned txpool maintenance task");
        }

        Ok(transaction_pool)
    }

    /// Returns the [Consensus] instance to use.
    ///
    /// By default this will be a [BeaconConsensus] instance, but if the `--dev` flag is set, it
    /// will be an [AutoSealConsensus] instance.
    pub fn consensus(&self) -> Arc<dyn Consensus> {
        if self.dev.dev {
            Arc::new(AutoSealConsensus::new(Arc::clone(&self.chain)))
        } else {
            Arc::new(BeaconConsensus::new(Arc::clone(&self.chain)))
        }
    }

    /// Constructs a [Pipeline] that's wired to the network
    #[allow(clippy::too_many_arguments)]
    pub async fn build_networked_pipeline<DB, Client, EvmConfig>(
        &self,
        config: &StageConfig,
        client: Client,
        consensus: Arc<dyn Consensus>,
        provider_factory: ProviderFactory<DB>,
        task_executor: &TaskExecutor,
        metrics_tx: reth_stages::MetricEventsSender,
        prune_config: Option<PruneConfig>,
        max_block: Option<BlockNumber>,
<<<<<<< HEAD
        snapshotter: Snapshotter<DB>,
=======
        evm_config: EvmConfig,
>>>>>>> 9d9d7ee3
    ) -> eyre::Result<Pipeline<DB>>
    where
        DB: Database + Unpin + Clone + 'static,
        Client: HeadersClient + BodiesClient + Clone + 'static,
        EvmConfig: ConfigureEvmEnv + Clone + 'static,
    {
        // building network downloaders using the fetch client
        let header_downloader = ReverseHeadersDownloaderBuilder::new(config.headers)
            .build(client.clone(), Arc::clone(&consensus))
            .into_task_with(task_executor);

        let body_downloader = BodiesDownloaderBuilder::new(config.bodies)
            .build(client, Arc::clone(&consensus), provider_factory.clone())
            .into_task_with(task_executor);

        let pipeline = self
            .build_pipeline(
                provider_factory,
                config,
                header_downloader,
                body_downloader,
                consensus,
                max_block,
                self.debug.continuous,
                metrics_tx,
                prune_config,
<<<<<<< HEAD
                snapshotter,
=======
                evm_config,
>>>>>>> 9d9d7ee3
            )
            .await?;

        Ok(pipeline)
    }

    /// Loads the trusted setup params from a given file path or falls back to
    /// `MAINNET_KZG_TRUSTED_SETUP`.
    pub fn kzg_settings(&self) -> eyre::Result<Arc<KzgSettings>> {
        if let Some(ref trusted_setup_file) = self.trusted_setup_file {
            let trusted_setup = KzgSettings::load_trusted_setup_file(trusted_setup_file)
                .map_err(LoadKzgSettingsError::KzgError)?;
            Ok(Arc::new(trusted_setup))
        } else {
            Ok(Arc::clone(&MAINNET_KZG_TRUSTED_SETUP))
        }
    }

    /// Installs the prometheus recorder.
    pub fn install_prometheus_recorder(&self) -> eyre::Result<PrometheusHandle> {
        Ok(PROMETHEUS_RECORDER_HANDLE.clone())
    }

    /// Serves the prometheus endpoint over HTTP with the given database and prometheus handle.
    pub async fn start_metrics_endpoint<Metrics>(
        &self,
        prometheus_handle: PrometheusHandle,
        db: Metrics,
    ) -> eyre::Result<()>
    where
        Metrics: DatabaseMetrics + 'static + Send + Sync,
    {
        if let Some(listen_addr) = self.metrics {
            info!(target: "reth::cli", addr = %listen_addr, "Starting metrics endpoint");
            prometheus_exporter::serve(
                listen_addr,
                prometheus_handle,
                db,
                metrics_process::Collector::default(),
            )
            .await?;
        }

        Ok(())
    }

    /// Spawns the configured network and associated tasks and returns the [NetworkHandle] connected
    /// to that network.
    pub fn start_network<C, Pool>(
        &self,
        builder: NetworkBuilder<C, (), ()>,
        task_executor: &TaskExecutor,
        pool: Pool,
        client: C,
        data_dir: &ChainPath<DataDirPath>,
    ) -> NetworkHandle
    where
        C: BlockReader + HeaderProvider + Clone + Unpin + 'static,
        Pool: TransactionPool + Unpin + 'static,
    {
        let (handle, network, txpool, eth) =
            builder.transactions(pool).request_handler(client).split_with_handle();

        task_executor.spawn_critical("p2p txpool", txpool);
        task_executor.spawn_critical("p2p eth request handler", eth);

        let default_peers_path = data_dir.known_peers_path();
        let known_peers_file = self.network.persistent_peers_file(default_peers_path);
        task_executor.spawn_critical_with_graceful_shutdown_signal(
            "p2p network task",
            |shutdown| {
                network.run_until_graceful_shutdown(shutdown, |network| {
                    write_peers_to_file(network, known_peers_file)
                })
            },
        );

        handle
    }

    /// Fetches the head block from the database.
    ///
    /// If the database is empty, returns the genesis block.
    pub fn lookup_head<DB: Database>(&self, factory: ProviderFactory<DB>) -> RethResult<Head> {
        let provider = factory.provider()?;

        let head = provider.get_stage_checkpoint(StageId::Finish)?.unwrap_or_default().block_number;

        let header = provider
            .header_by_number(head)?
            .expect("the header for the latest block is missing, database is corrupt");

        let total_difficulty = provider
            .header_td_by_number(head)?
            .expect("the total difficulty for the latest block is missing, database is corrupt");

        let hash = provider
            .block_hash(head)?
            .expect("the hash for the latest block is missing, database is corrupt");

        Ok(Head {
            number: head,
            hash,
            difficulty: header.difficulty,
            total_difficulty,
            timestamp: header.timestamp,
        })
    }

    /// Attempt to look up the block number for the tip hash in the database.
    /// If it doesn't exist, download the header and return the block number.
    ///
    /// NOTE: The download is attempted with infinite retries.
    pub async fn lookup_or_fetch_tip<Provider, Client>(
        &self,
        provider: Provider,
        client: Client,
        tip: B256,
    ) -> RethResult<u64>
    where
        Provider: HeaderProvider,
        Client: HeadersClient,
    {
        let header = provider.header_by_hash_or_number(tip.into())?;

        // try to look up the header in the database
        if let Some(header) = header {
            info!(target: "reth::cli", ?tip, "Successfully looked up tip block in the database");
            return Ok(header.number)
        }

        Ok(self.fetch_tip_from_network(client, tip.into()).await?.number)
    }

    /// Attempt to look up the block with the given number and return the header.
    ///
    /// NOTE: The download is attempted with infinite retries.
    pub async fn fetch_tip_from_network<Client>(
        &self,
        client: Client,
        tip: BlockHashOrNumber,
    ) -> RethResult<SealedHeader>
    where
        Client: HeadersClient,
    {
        info!(target: "reth::cli", ?tip, "Fetching tip block from the network.");
        loop {
            match get_single_header(&client, tip).await {
                Ok(tip_header) => {
                    info!(target: "reth::cli", ?tip, "Successfully fetched tip");
                    return Ok(tip_header)
                }
                Err(error) => {
                    error!(target: "reth::cli", %error, "Failed to fetch the tip. Retrying...");
                }
            }
        }
    }

    /// Builds the [NetworkConfig] with the given [ProviderFactory].
    pub fn load_network_config<DB: Database>(
        &self,
        config: &Config,
        provider_factory: ProviderFactory<DB>,
        executor: TaskExecutor,
        head: Head,
        secret_key: SecretKey,
        default_peers_path: PathBuf,
    ) -> NetworkConfig<ProviderFactory<DB>> {
        let cfg_builder = self
            .network
            .network_config(config, self.chain.clone(), secret_key, default_peers_path)
            .with_task_executor(Box::new(executor))
            .set_head(head)
            .listener_addr(SocketAddr::V4(SocketAddrV4::new(
                self.network.addr,
                // set discovery port based on instance number
                self.network.port + self.instance - 1,
            )))
            .discovery_addr(SocketAddr::V4(SocketAddrV4::new(
                self.network.addr,
                // set discovery port based on instance number
                self.network.port + self.instance - 1,
            )));

        // When `sequencer_endpoint` is configured, the node will forward all transactions to a
        // Sequencer node for execution and inclusion on L1, and disable its own txpool
        // gossip to prevent other parties in the network from learning about them.
        #[cfg(feature = "optimism")]
        let cfg_builder = cfg_builder
            .sequencer_endpoint(self.rollup.sequencer_http.clone())
            .disable_tx_gossip(self.rollup.disable_txpool_gossip);

        cfg_builder.build(provider_factory)
    }

    /// Builds the [Pipeline] with the given [ProviderFactory] and downloaders.
    #[allow(clippy::too_many_arguments)]
    pub async fn build_pipeline<DB, H, B, EvmConfig>(
        &self,
        provider_factory: ProviderFactory<DB>,
        stage_config: &StageConfig,
        header_downloader: H,
        body_downloader: B,
        consensus: Arc<dyn Consensus>,
        max_block: Option<u64>,
        continuous: bool,
        metrics_tx: reth_stages::MetricEventsSender,
        prune_config: Option<PruneConfig>,
<<<<<<< HEAD
        snapshotter: Snapshotter<DB>,
=======
        evm_config: EvmConfig,
>>>>>>> 9d9d7ee3
    ) -> eyre::Result<Pipeline<DB>>
    where
        DB: Database + Clone + 'static,
        H: HeaderDownloader + 'static,
        B: BodyDownloader + 'static,
        EvmConfig: ConfigureEvmEnv + Clone + 'static,
    {
        let mut builder = Pipeline::builder();

        if let Some(max_block) = max_block {
            debug!(target: "reth::cli", max_block, "Configuring builder to use max block");
            builder = builder.with_max_block(max_block)
        }

        let (tip_tx, tip_rx) = watch::channel(B256::ZERO);
        use revm_inspectors::stack::InspectorStackConfig;
        let factory = reth_revm::EvmProcessorFactory::new(self.chain.clone(), evm_config);

        let stack_config = InspectorStackConfig {
            use_printer_tracer: self.debug.print_inspector,
            hook: if let Some(hook_block) = self.debug.hook_block {
                Hook::Block(hook_block)
            } else if let Some(tx) = self.debug.hook_transaction {
                Hook::Transaction(tx)
            } else if self.debug.hook_all {
                Hook::All
            } else {
                Hook::None
            },
        };

        let factory = factory.with_stack_config(stack_config);

        let prune_modes = prune_config.map(|prune| prune.segments).unwrap_or_default();

        let header_mode =
            if continuous { HeaderSyncMode::Continuous } else { HeaderSyncMode::Tip(tip_rx) };
        let pipeline = builder
            .with_tip_sender(tip_tx)
            .with_metrics_tx(metrics_tx.clone())
            .add_stages(
                DefaultStages::new(
                    provider_factory.clone(),
                    header_mode,
                    Arc::clone(&consensus),
                    header_downloader,
                    body_downloader,
                    factory.clone(),
                    snapshotter,
                )?
                .set(SenderRecoveryStage {
                    commit_threshold: stage_config.sender_recovery.commit_threshold,
                })
                .set(
                    ExecutionStage::new(
                        factory,
                        ExecutionStageThresholds {
                            max_blocks: stage_config.execution.max_blocks,
                            max_changes: stage_config.execution.max_changes,
                            max_cumulative_gas: stage_config.execution.max_cumulative_gas,
                            max_duration: stage_config.execution.max_duration,
                        },
                        stage_config
                            .merkle
                            .clean_threshold
                            .max(stage_config.account_hashing.clean_threshold)
                            .max(stage_config.storage_hashing.clean_threshold),
                        prune_modes.clone(),
                    )
                    .with_metrics_tx(metrics_tx),
                )
                .set(AccountHashingStage::new(
                    stage_config.account_hashing.clean_threshold,
                    stage_config.account_hashing.commit_threshold,
                ))
                .set(StorageHashingStage::new(
                    stage_config.storage_hashing.clean_threshold,
                    stage_config.storage_hashing.commit_threshold,
                ))
                .set(MerkleStage::new_execution(stage_config.merkle.clean_threshold))
                .set(TransactionLookupStage::new(
                    stage_config.transaction_lookup.commit_threshold,
                    prune_modes.transaction_lookup,
                ))
                .set(IndexAccountHistoryStage::new(
                    stage_config.index_account_history.commit_threshold,
                    prune_modes.account_history,
                ))
                .set(IndexStorageHistoryStage::new(
                    stage_config.index_storage_history.commit_threshold,
                    prune_modes.storage_history,
                )),
            )
            .build(provider_factory);

        Ok(pipeline)
    }

    /// Change rpc port numbers based on the instance number, using the inner
    /// [RpcServerArgs::adjust_instance_ports] method.
    pub fn adjust_instance_ports(&mut self) {
        self.rpc.adjust_instance_ports(self.instance);
    }

    /// Sets networking and RPC ports to zero, causing the OS to choose random unused ports when
    /// sockets are bound.
    pub fn with_unused_ports(mut self) -> Self {
        self.rpc = self.rpc.with_unused_ports();
        self.network = self.network.with_unused_ports();
        self
    }
}

impl Default for NodeConfig {
    fn default() -> Self {
        Self {
            database: DatabaseBuilder::default(),
            config: None,
            chain: MAINNET.clone(),
            metrics: None,
            instance: 1,
            trusted_setup_file: None,
            network: NetworkArgs::default(),
            rpc: RpcServerArgs::default(),
            txpool: TxPoolArgs::default(),
            builder: PayloadBuilderArgs::default(),
            debug: DebugArgs::default(),
            db: DatabaseArgs::default(),
            dev: DevArgs::default(),
            pruning: PruningArgs::default(),
            #[cfg(feature = "optimism")]
            rollup: crate::args::RollupArgs::default(),
        }
    }
<<<<<<< HEAD
}

/// A version of the [NodeConfig] that has an installed database. This is used to construct the
/// [NodeHandle].
///
/// This also contains a path to a data dir that cannot be changed.
#[derive(Debug)]
pub struct NodeBuilderWithDatabase<DB> {
    /// The node config
    pub config: NodeConfig,
    /// The database
    pub db: Arc<DB>,
    /// The data dir
    pub data_dir: ChainPath<DataDirPath>,
}

impl<DB: Database + DatabaseMetrics + DatabaseMetadata + 'static> NodeBuilderWithDatabase<DB> {
    /// Launch the node with the given extensions and executor
    pub async fn launch<E: RethCliExt>(
        mut self,
        mut ext: E::Node,
        executor: TaskExecutor,
    ) -> eyre::Result<NodeHandle> {
        // Raise the fd limit of the process.
        // Does not do anything on windows.
        raise_fd_limit()?;

        // get config
        let config = self.load_config()?;

        let prometheus_handle = self.config.install_prometheus_recorder()?;
        info!(target: "reth::cli", "Database opened");

        let provider_factory = ProviderFactory::new(
            Arc::clone(&self.db),
            Arc::clone(&self.config.chain),
            self.data_dir.snapshots_path(),
        )?;

        self.config.start_metrics_endpoint(prometheus_handle, Arc::clone(&self.db)).await?;

        debug!(target: "reth::cli", chain=%self.config.chain.chain, genesis=?self.config.chain.genesis_hash(), "Initializing genesis");

        let genesis_hash = init_genesis(provider_factory.clone())?;

        info!(target: "reth::cli", "{}", DisplayHardforks::new(self.config.chain.hardforks()));

        let consensus = self.config.consensus();

        debug!(target: "reth::cli", "Spawning stages metrics listener task");
        let (sync_metrics_tx, sync_metrics_rx) = unbounded_channel();
        let sync_metrics_listener = reth_stages::MetricsListener::new(sync_metrics_rx);
        executor.spawn_critical("stages metrics listener task", sync_metrics_listener);

        let prune_config = self
            .config
            .pruning
            .prune_config(Arc::clone(&self.config.chain))?
            .or(config.prune.clone());

        // configure blockchain tree
        let tree_config = BlockchainTreeConfig::default();
        let tree = self.config.build_blockchain_tree(
            provider_factory.clone(),
            consensus.clone(),
            prune_config.clone(),
            sync_metrics_tx.clone(),
            tree_config,
        )?;
        let canon_state_notification_sender = tree.canon_state_notification_sender();
        let blockchain_tree = ShareableBlockchainTree::new(tree);
        debug!(target: "reth::cli", "configured blockchain tree");

        // fetch the head block from the database
        let head = self
            .config
            .lookup_head(provider_factory.clone())
            .wrap_err("the head block is missing")?;

        // setup the blockchain provider
        let blockchain_db =
            BlockchainProvider::new(provider_factory.clone(), blockchain_tree.clone())?;

        // build transaction pool
        let transaction_pool =
            self.config.build_and_spawn_txpool(&blockchain_db, head, &executor, &self.data_dir)?;

        // build network
        let (network_client, mut network_builder) = self
            .config
            .build_network(
                &config,
                provider_factory.clone(),
                executor.clone(),
                head,
                &self.data_dir,
            )
            .await?;

        let components = RethNodeComponentsImpl::new(
            blockchain_db.clone(),
            transaction_pool.clone(),
            network_builder.handle(),
            executor.clone(),
            blockchain_db.clone(),
        );

        // allow network modifications
        ext.configure_network(network_builder.network_mut(), &components)?;

        // launch network
        let network = self.config.start_network(
            network_builder,
            &executor,
            transaction_pool.clone(),
            network_client,
            &self.data_dir,
        );

        info!(target: "reth::cli", peer_id = %network.peer_id(), local_addr = %network.local_addr(), enode = %network.local_node_record(), "Connected to P2P network");
        debug!(target: "reth::cli", peer_id = ?network.peer_id(), "Full peer ID");
        let network_client = network.fetch_client().await?;

        ext.on_components_initialized(&components)?;

        debug!(target: "reth::cli", "Spawning payload builder service");

        // TODO: stateful node builder should handle this in with_payload_builder
        // Optimism's payload builder is implemented on the OptimismPayloadBuilder type.
        #[cfg(feature = "optimism")]
        let payload_builder = reth_optimism_payload_builder::OptimismPayloadBuilder::default()
            .set_compute_pending_block(self.config.builder.compute_pending_block);

        #[cfg(feature = "optimism")]
        let payload_builder: PayloadBuilderHandle<OptimismEngineTypes> =
            ext.spawn_payload_builder_service(&self.config.builder, &components, payload_builder)?;

        // The default payload builder is implemented on the unit type.
        #[cfg(not(feature = "optimism"))]
        let payload_builder = reth_ethereum_payload_builder::EthereumPayloadBuilder::default();

        #[cfg(not(feature = "optimism"))]
        let payload_builder: PayloadBuilderHandle<EthEngineTypes> =
            ext.spawn_payload_builder_service(&self.config.builder, &components, payload_builder)?;

        let (consensus_engine_tx, mut consensus_engine_rx) = unbounded_channel();
        if let Some(store_path) = self.config.debug.engine_api_store.clone() {
            let (engine_intercept_tx, engine_intercept_rx) = unbounded_channel();
            let engine_api_store = EngineApiStore::new(store_path);
            executor.spawn_critical(
                "engine api interceptor",
                engine_api_store.intercept(consensus_engine_rx, engine_intercept_tx),
            );
            consensus_engine_rx = engine_intercept_rx;
        };
        let max_block = self.config.max_block(&network_client, provider_factory.clone()).await?;

        let mut hooks = EngineHooks::new();

        let snapshotter = Snapshotter::new(
            provider_factory.clone(),
            provider_factory.snapshot_provider(),
            prune_config.clone().unwrap_or_default().segments,
        );
        hooks.add(SnapshotHook::new(snapshotter.clone(), Box::new(executor.clone())));
        info!(target: "reth::cli", "Snapshotter initialized");

        // Configure the pipeline
        let (mut pipeline, client) = if self.config.dev.dev {
            info!(target: "reth::cli", "Starting Reth in dev mode");
            let mining_mode =
                self.config.mining_mode(transaction_pool.pending_transactions_listener());

            let (_, client, mut task) = AutoSealBuilder::new(
                Arc::clone(&self.config.chain),
                blockchain_db.clone(),
                transaction_pool.clone(),
                consensus_engine_tx.clone(),
                canon_state_notification_sender,
                mining_mode,
            )
            .build();

            let mut pipeline = self
                .config
                .build_networked_pipeline(
                    &config.stages,
                    client.clone(),
                    Arc::clone(&consensus),
                    provider_factory.clone(),
                    &executor,
                    sync_metrics_tx,
                    prune_config.clone(),
                    max_block,
                    snapshotter,
                )
                .await?;

            let pipeline_events = pipeline.events();
            task.set_pipeline_events(pipeline_events);
            debug!(target: "reth::cli", "Spawning auto mine task");
            executor.spawn(Box::pin(task));

            (pipeline, EitherDownloader::Left(client))
        } else {
            let pipeline = self
                .config
                .build_networked_pipeline(
                    &config.stages,
                    network_client.clone(),
                    Arc::clone(&consensus),
                    provider_factory.clone(),
                    &executor.clone(),
                    sync_metrics_tx,
                    prune_config.clone(),
                    max_block,
                    snapshotter,
                )
                .await?;

            (pipeline, EitherDownloader::Right(network_client))
        };

        let pipeline_events = pipeline.events();

        let initial_target = self.config.initial_pipeline_target(genesis_hash);

        let prune_config = prune_config.unwrap_or_default();
        let mut pruner = PrunerBuilder::new(prune_config.clone())
            .max_reorg_depth(tree_config.max_reorg_depth() as usize)
            .prune_delete_limit(self.config.chain.prune_delete_limit)
            .build(provider_factory.clone());

        let pruner_events = pruner.events();
        hooks.add(PruneHook::new(pruner, Box::new(executor.clone())));
        info!(target: "reth::cli", ?prune_config, "Pruner initialized");

        // Configure the consensus engine
        let (beacon_consensus_engine, beacon_engine_handle) = BeaconConsensusEngine::with_channel(
            client,
            pipeline,
            blockchain_db.clone(),
            Box::new(executor.clone()),
            Box::new(network.clone()),
            max_block,
            self.config.debug.continuous,
            payload_builder.clone(),
            initial_target,
            MIN_BLOCKS_FOR_PIPELINE_RUN,
            consensus_engine_tx,
            consensus_engine_rx,
            hooks,
        )?;
        info!(target: "reth::cli", "Consensus engine initialized");

        let events = stream_select!(
            network.event_listener().map(Into::into),
            beacon_engine_handle.event_listener().map(Into::into),
            pipeline_events.map(Into::into),
            if self.config.debug.tip.is_none() {
                Either::Left(
                    ConsensusLayerHealthEvents::new(Box::new(blockchain_db.clone()))
                        .map(Into::into),
                )
            } else {
                Either::Right(stream::empty())
            },
            pruner_events.map(Into::into)
        );
        executor.spawn_critical(
            "events task",
            events::handle_events(
                Some(network.clone()),
                Some(head.number),
                events,
                self.db.clone(),
            ),
        );

        let engine_api = EngineApi::new(
            blockchain_db.clone(),
            self.config.chain.clone(),
            beacon_engine_handle,
            payload_builder.into(),
            Box::new(executor.clone()),
        );
        info!(target: "reth::cli", "Engine API handler initialized");

        // extract the jwt secret from the args if possible
        let default_jwt_path = self.data_dir.jwt_path();
        let jwt_secret = self.config.rpc.auth_jwt_secret(default_jwt_path)?;

        // adjust rpc port numbers based on instance number
        self.config.adjust_instance_ports();

        // Start RPC servers
        let rpc_server_handles =
            self.config.rpc.start_servers(&components, engine_api, jwt_secret, &mut ext).await?;

        // Run consensus engine to completion
        let (tx, rx) = oneshot::channel();
        info!(target: "reth::cli", "Starting consensus engine");
        executor.spawn_critical_blocking("consensus engine", async move {
            let res = beacon_consensus_engine.await;
            let _ = tx.send(res);
        });

        ext.on_node_started(&components)?;

        // If `enable_genesis_walkback` is set to true, the rollup client will need to
        // perform the derivation pipeline from genesis, validating the data dir.
        // When set to false, set the finalized, safe, and unsafe head block hashes
        // on the rollup client using a fork choice update. This prevents the rollup
        // client from performing the derivation pipeline from genesis, and instead
        // starts syncing from the current tip in the DB.
        #[cfg(feature = "optimism")]
        if self.config.chain.is_optimism() && !self.config.rollup.enable_genesis_walkback {
            let client = rpc_server_handles.auth.http_client();
            reth_rpc_api::EngineApiClient::<OptimismEngineTypes>::fork_choice_updated_v2(
                &client,
                reth_rpc_types::engine::ForkchoiceState {
                    head_block_hash: head.hash,
                    safe_block_hash: head.hash,
                    finalized_block_hash: head.hash,
                },
                None,
            )
            .await?;
        }

        // wait for node exit future
        let node_exit_future = NodeExitFuture::new(rx, self.config.debug.terminate);

        // construct node handle and return
        let node_handle = NodeHandle { rpc_server_handles, node_exit_future };
        Ok(node_handle)
    }

    /// Returns the path to the config file.
    fn config_path(&self) -> PathBuf {
        self.config.config.clone().unwrap_or_else(|| self.data_dir.config_path())
    }

    /// Loads the reth config with the given datadir root
    fn load_config(&self) -> eyre::Result<Config> {
        let config_path = self.config_path();

        let mut config = confy::load_path::<Config>(&config_path)
            .wrap_err_with(|| format!("Could not load config file {:?}", config_path))?;

        info!(target: "reth::cli", path = ?config_path, "Configuration loaded");

        // Update the config with the command line arguments
        config.peers.connect_trusted_nodes_only = self.config.network.trusted_only;

        if !self.config.network.trusted_peers.is_empty() {
            info!(target: "reth::cli", "Adding trusted nodes");
            self.config.network.trusted_peers.iter().for_each(|peer| {
                config.peers.trusted_nodes.insert(*peer);
            });
        }

        Ok(config)
    }
}

/// The [NodeHandle] contains the [RethRpcServerHandles] returned by the reth initialization
/// process, as well as a method for waiting for the node exit.
#[derive(Debug)]
pub struct NodeHandle {
    /// The handles to the RPC servers
    rpc_server_handles: RethRpcServerHandles,

    /// A Future which waits node exit
    /// See [`NodeExitFuture`]
    node_exit_future: NodeExitFuture,
}

impl NodeHandle {
    /// Returns the [RethRpcServerHandles] for this node.
    pub fn rpc_server_handles(&self) -> &RethRpcServerHandles {
        &self.rpc_server_handles
    }

    /// Waits for the node to exit. Uses [`NodeExitFuture`]
    pub async fn wait_for_node_exit(self) -> eyre::Result<()> {
        self.node_exit_future.await
    }
}

/// A Future which resolves when the node exits
#[derive(Debug)]
pub struct NodeExitFuture {
    /// The receiver half of the channel for the consensus engine.
    /// This can be used to wait for the consensus engine to exit.
    consensus_engine_rx: Option<oneshot::Receiver<Result<(), BeaconConsensusEngineError>>>,

    /// Flag indicating whether the node should be terminated after the pipeline sync.
    terminate: bool,
}

impl NodeExitFuture {
    fn new(
        consensus_engine_rx: oneshot::Receiver<Result<(), BeaconConsensusEngineError>>,
        terminate: bool,
    ) -> Self {
        Self { consensus_engine_rx: Some(consensus_engine_rx), terminate }
    }
}

impl Future for NodeExitFuture {
    type Output = eyre::Result<()>;

    fn poll(self: Pin<&mut Self>, cx: &mut Context<'_>) -> Poll<Self::Output> {
        let this = self.get_mut();
        if let Some(rx) = this.consensus_engine_rx.as_mut() {
            match ready!(rx.poll_unpin(cx)) {
                Ok(res) => {
                    this.consensus_engine_rx.take();
                    res?;
                    if this.terminate {
                        Poll::Ready(Ok(()))
                    } else {
                        Poll::Pending
                    }
                }
                Err(err) => Poll::Ready(Err(err.into())),
            }
        } else {
            Poll::Pending
        }
    }
}

/// A simple function to launch a node with the specified [NodeConfig], spawning tasks on the
/// [TaskExecutor] constructed from [TaskManager::current].
///
/// # Example
/// ```
/// # use reth_node_core::{
/// #     node_config::{NodeConfig, spawn_node},
/// #     args::RpcServerArgs,
/// # };
/// async fn t() {
///     // Create a node builder with an http rpc server enabled
///     let rpc_args = RpcServerArgs::default().with_http();
///
///     let builder = NodeConfig::test().with_rpc(rpc_args);
///
///     // Spawn the builder, returning a handle to the node
///     let (_handle, _manager) = spawn_node(builder).await.unwrap();
/// }
/// ```
pub async fn spawn_node(config: NodeConfig) -> eyre::Result<(NodeHandle, TaskManager)> {
    let task_manager = TaskManager::current();
    let ext = DefaultRethNodeCommandConfig::default();
    Ok((config.launch::<()>(ext, task_manager.executor()).await?, task_manager))
}

#[cfg(test)]
mod tests {
    use super::*;
    use futures::future::poll_fn;
    use reth_primitives::U256;
    use reth_rpc_api::EthApiClient;

    #[tokio::test]
    async fn block_number_node_config_test() {
        // this launches a test node with http
        let rpc_args = RpcServerArgs::default().with_http();

        let (handle, _manager) = spawn_node(NodeConfig::test().with_rpc(rpc_args)).await.unwrap();

        // call a function on the node
        let client = handle.rpc_server_handles().rpc.http_client().unwrap();
        let block_number = client.block_number().await.unwrap();

        // it should be zero, since this is an ephemeral test node
        assert_eq!(block_number, U256::ZERO);
    }

    #[tokio::test]
    async fn rpc_handles_none_without_http() {
        // this launches a test node _without_ http
        let (handle, _manager) = spawn_node(NodeConfig::test()).await.unwrap();

        // ensure that the `http_client` is none
        let maybe_client = handle.rpc_server_handles().rpc.http_client();
        assert!(maybe_client.is_none());
    }

    #[tokio::test]
    async fn launch_multiple_nodes() {
        // spawn_test_node takes roughly 1 second per node, so this test takes ~4 seconds
        let num_nodes = 4;

        // contains handles and managers
        let mut handles = Vec::new();
        for _ in 0..num_nodes {
            let handle = spawn_node(NodeConfig::test()).await.unwrap();
            handles.push(handle);
        }
    }

    #[tokio::test]
    async fn test_node_exit_future_terminate_true() {
        let (tx, rx) = oneshot::channel::<Result<(), BeaconConsensusEngineError>>();

        let _ = tx.send(Ok(()));

        let node_exit_future = NodeExitFuture::new(rx, true);

        let res = node_exit_future.await;

        assert!(res.is_ok());
    }

    #[tokio::test]
    async fn test_node_exit_future_terminate_false() {
        let (tx, rx) = oneshot::channel::<Result<(), BeaconConsensusEngineError>>();

        let _ = tx.send(Ok(()));

        let mut node_exit_future = NodeExitFuture::new(rx, false);
        poll_fn(|cx| {
            assert!(node_exit_future.poll_unpin(cx).is_pending());
            Poll::Ready(())
        })
        .await;
    }

    #[cfg(feature = "optimism")]
    #[tokio::test]
    async fn optimism_pre_canyon_no_withdrawals_valid() {
        reth_tracing::init_test_tracing();
        use alloy_chains::Chain;
        use jsonrpsee::http_client::HttpClient;
        use reth_primitives::Genesis;
        use reth_rpc_api::EngineApiClient;
        use reth_rpc_types::engine::{
            ForkchoiceState, OptimismPayloadAttributes, PayloadAttributes,
        };

        // this launches a test node with http
        let rpc_args = RpcServerArgs::default().with_http();

        // create optimism genesis with canyon at block 2
        let spec = ChainSpec::builder()
            .chain(Chain::optimism_mainnet())
            .genesis(Genesis::default())
            .regolith_activated()
            .build();

        let genesis_hash = spec.genesis_hash();

        // create node config
        let node_config = NodeConfig::test().with_rpc(rpc_args).with_chain(spec);

        let (handle, _manager) = spawn_node(node_config).await.unwrap();

        // call a function on the node
        let client = handle.rpc_server_handles().auth.http_client();
        let block_number = client.block_number().await.unwrap();

        // it should be zero, since this is an ephemeral test node
        assert_eq!(block_number, U256::ZERO);

        // call the engine_forkchoiceUpdated function with payload attributes
        let forkchoice_state = ForkchoiceState {
            head_block_hash: genesis_hash,
            safe_block_hash: genesis_hash,
            finalized_block_hash: genesis_hash,
        };

        let payload_attributes = OptimismPayloadAttributes {
            payload_attributes: PayloadAttributes {
                timestamp: 1,
                prev_randao: Default::default(),
                suggested_fee_recipient: Default::default(),
                // canyon is _not_ in the chain spec, so this should cause the engine call to fail
                withdrawals: None,
                parent_beacon_block_root: None,
            },
            no_tx_pool: None,
            gas_limit: Some(1),
            transactions: None,
        };

        // call the engine_forkchoiceUpdated function with payload attributes
        let res = <HttpClient as EngineApiClient<OptimismEngineTypes>>::fork_choice_updated_v2(
            &client,
            forkchoice_state,
            Some(payload_attributes),
        )
        .await;
        res.expect("pre-canyon engine call without withdrawals should succeed");
    }

    #[cfg(feature = "optimism")]
    #[tokio::test]
    async fn optimism_pre_canyon_withdrawals_invalid() {
        reth_tracing::init_test_tracing();
        use alloy_chains::Chain;
        use assert_matches::assert_matches;
        use jsonrpsee::{core::Error, http_client::HttpClient, types::error::INVALID_PARAMS_CODE};
        use reth_primitives::Genesis;
        use reth_rpc_api::EngineApiClient;
        use reth_rpc_types::engine::{
            ForkchoiceState, OptimismPayloadAttributes, PayloadAttributes,
        };

        // this launches a test node with http
        let rpc_args = RpcServerArgs::default().with_http();

        // create optimism genesis with canyon at block 2
        let spec = ChainSpec::builder()
            .chain(Chain::optimism_mainnet())
            .genesis(Genesis::default())
            .regolith_activated()
            .build();

        let genesis_hash = spec.genesis_hash();

        // create node config
        let node_config = NodeConfig::test().with_rpc(rpc_args).with_chain(spec);

        let (handle, _manager) = spawn_node(node_config).await.unwrap();

        // call a function on the node
        let client = handle.rpc_server_handles().auth.http_client();
        let block_number = client.block_number().await.unwrap();

        // it should be zero, since this is an ephemeral test node
        assert_eq!(block_number, U256::ZERO);

        // call the engine_forkchoiceUpdated function with payload attributes
        let forkchoice_state = ForkchoiceState {
            head_block_hash: genesis_hash,
            safe_block_hash: genesis_hash,
            finalized_block_hash: genesis_hash,
        };

        let payload_attributes = OptimismPayloadAttributes {
            payload_attributes: PayloadAttributes {
                timestamp: 1,
                prev_randao: Default::default(),
                suggested_fee_recipient: Default::default(),
                // canyon is _not_ in the chain spec, so this should cause the engine call to fail
                withdrawals: Some(vec![]),
                parent_beacon_block_root: None,
            },
            no_tx_pool: None,
            gas_limit: Some(1),
            transactions: None,
        };

        // call the engine_forkchoiceUpdated function with payload attributes
        let res = <HttpClient as EngineApiClient<OptimismEngineTypes>>::fork_choice_updated_v2(
            &client,
            forkchoice_state,
            Some(payload_attributes),
        )
        .await;
        let err = res.expect_err("pre-canyon engine call with withdrawals should fail");
        assert_matches!(err, Error::Call(ref object) if object.code() == INVALID_PARAMS_CODE);
    }

    #[cfg(feature = "optimism")]
    #[tokio::test]
    async fn optimism_post_canyon_no_withdrawals_invalid() {
        reth_tracing::init_test_tracing();
        use alloy_chains::Chain;
        use assert_matches::assert_matches;
        use jsonrpsee::{core::Error, http_client::HttpClient, types::error::INVALID_PARAMS_CODE};
        use reth_primitives::Genesis;
        use reth_rpc_api::EngineApiClient;
        use reth_rpc_types::engine::{
            ForkchoiceState, OptimismPayloadAttributes, PayloadAttributes,
        };

        // this launches a test node with http
        let rpc_args = RpcServerArgs::default().with_http();

        // create optimism genesis with canyon at block 2
        let spec = ChainSpec::builder()
            .chain(Chain::optimism_mainnet())
            .genesis(Genesis::default())
            .canyon_activated()
            .build();

        let genesis_hash = spec.genesis_hash();

        // create node config
        let node_config = NodeConfig::test().with_rpc(rpc_args).with_chain(spec);

        let (handle, _manager) = spawn_node(node_config).await.unwrap();

        // call a function on the node
        let client = handle.rpc_server_handles().auth.http_client();
        let block_number = client.block_number().await.unwrap();

        // it should be zero, since this is an ephemeral test node
        assert_eq!(block_number, U256::ZERO);

        // call the engine_forkchoiceUpdated function with payload attributes
        let forkchoice_state = ForkchoiceState {
            head_block_hash: genesis_hash,
            safe_block_hash: genesis_hash,
            finalized_block_hash: genesis_hash,
        };

        let payload_attributes = OptimismPayloadAttributes {
            payload_attributes: PayloadAttributes {
                timestamp: 1,
                prev_randao: Default::default(),
                suggested_fee_recipient: Default::default(),
                // canyon is _not_ in the chain spec, so this should cause the engine call to fail
                withdrawals: None,
                parent_beacon_block_root: None,
            },
            no_tx_pool: None,
            gas_limit: Some(1),
            transactions: None,
        };

        // call the engine_forkchoiceUpdated function with payload attributes
        let res = <HttpClient as EngineApiClient<OptimismEngineTypes>>::fork_choice_updated_v2(
            &client,
            forkchoice_state,
            Some(payload_attributes),
        )
        .await;
        let err = res.expect_err("post-canyon engine call with no withdrawals should fail");
        assert_matches!(err, Error::Call(ref object) if object.code() == INVALID_PARAMS_CODE);
    }

    #[cfg(feature = "optimism")]
    #[tokio::test]
    async fn optimism_post_canyon_withdrawals_valid() {
        reth_tracing::init_test_tracing();
        use alloy_chains::Chain;
        use jsonrpsee::http_client::HttpClient;
        use reth_primitives::Genesis;
        use reth_rpc_api::EngineApiClient;
        use reth_rpc_types::engine::{
            ForkchoiceState, OptimismPayloadAttributes, PayloadAttributes,
        };

        // this launches a test node with http
        let rpc_args = RpcServerArgs::default().with_http();

        // create optimism genesis with canyon at block 2
        let spec = ChainSpec::builder()
            .chain(Chain::optimism_mainnet())
            .genesis(Genesis::default())
            .canyon_activated()
            .build();

        let genesis_hash = spec.genesis_hash();

        // create node config
        let node_config = NodeConfig::test().with_rpc(rpc_args).with_chain(spec);

        let (handle, _manager) = spawn_node(node_config).await.unwrap();

        // call a function on the node
        let client = handle.rpc_server_handles().auth.http_client();
        let block_number = client.block_number().await.unwrap();

        // it should be zero, since this is an ephemeral test node
        assert_eq!(block_number, U256::ZERO);

        // call the engine_forkchoiceUpdated function with payload attributes
        let forkchoice_state = ForkchoiceState {
            head_block_hash: genesis_hash,
            safe_block_hash: genesis_hash,
            finalized_block_hash: genesis_hash,
        };

        let payload_attributes = OptimismPayloadAttributes {
            payload_attributes: PayloadAttributes {
                timestamp: 1,
                prev_randao: Default::default(),
                suggested_fee_recipient: Default::default(),
                // canyon is _not_ in the chain spec, so this should cause the engine call to fail
                withdrawals: Some(vec![]),
                parent_beacon_block_root: None,
            },
            no_tx_pool: None,
            gas_limit: Some(1),
            transactions: None,
        };

        // call the engine_forkchoiceUpdated function with payload attributes
        let res = <HttpClient as EngineApiClient<OptimismEngineTypes>>::fork_choice_updated_v2(
            &client,
            forkchoice_state,
            Some(payload_attributes),
        )
        .await;
        res.expect("post-canyon engine call with withdrawals should succeed");
    }
=======
>>>>>>> 9d9d7ee3
}<|MERGE_RESOLUTION|>--- conflicted
+++ resolved
@@ -12,17 +12,12 @@
 };
 use metrics_exporter_prometheus::PrometheusHandle;
 use once_cell::sync::Lazy;
-<<<<<<< HEAD
 use reth_auto_seal_consensus::{AutoSealBuilder, AutoSealConsensus, MiningMode};
 use reth_beacon_consensus::{
     hooks::{EngineHooks, PruneHook, SnapshotHook},
     BeaconConsensus, BeaconConsensusEngine, BeaconConsensusEngineError,
     MIN_BLOCKS_FOR_PIPELINE_RUN,
 };
-=======
-use reth_auto_seal_consensus::{AutoSealConsensus, MiningMode};
-use reth_beacon_consensus::BeaconConsensus;
->>>>>>> 9d9d7ee3
 use reth_blockchain_tree::{
     config::BlockchainTreeConfig, externals::TreeExternals, BlockchainTree,
 };
@@ -58,11 +53,8 @@
     ProviderFactory, StageCheckpointReader,
 };
 use reth_revm::EvmProcessorFactory;
-<<<<<<< HEAD
 use reth_rpc_engine_api::EngineApi;
 use reth_snapshot::Snapshotter;
-=======
->>>>>>> 9d9d7ee3
 use reth_stages::{
     prelude::*,
     stages::{
@@ -545,11 +537,8 @@
         metrics_tx: reth_stages::MetricEventsSender,
         prune_config: Option<PruneConfig>,
         max_block: Option<BlockNumber>,
-<<<<<<< HEAD
         snapshotter: Snapshotter<DB>,
-=======
         evm_config: EvmConfig,
->>>>>>> 9d9d7ee3
     ) -> eyre::Result<Pipeline<DB>>
     where
         DB: Database + Unpin + Clone + 'static,
@@ -576,11 +565,8 @@
                 self.debug.continuous,
                 metrics_tx,
                 prune_config,
-<<<<<<< HEAD
                 snapshotter,
-=======
                 evm_config,
->>>>>>> 9d9d7ee3
             )
             .await?;
 
@@ -790,11 +776,8 @@
         continuous: bool,
         metrics_tx: reth_stages::MetricEventsSender,
         prune_config: Option<PruneConfig>,
-<<<<<<< HEAD
         snapshotter: Snapshotter<DB>,
-=======
         evm_config: EvmConfig,
->>>>>>> 9d9d7ee3
     ) -> eyre::Result<Pipeline<DB>>
     where
         DB: Database + Clone + 'static,
@@ -929,809 +912,4 @@
             rollup: crate::args::RollupArgs::default(),
         }
     }
-<<<<<<< HEAD
-}
-
-/// A version of the [NodeConfig] that has an installed database. This is used to construct the
-/// [NodeHandle].
-///
-/// This also contains a path to a data dir that cannot be changed.
-#[derive(Debug)]
-pub struct NodeBuilderWithDatabase<DB> {
-    /// The node config
-    pub config: NodeConfig,
-    /// The database
-    pub db: Arc<DB>,
-    /// The data dir
-    pub data_dir: ChainPath<DataDirPath>,
-}
-
-impl<DB: Database + DatabaseMetrics + DatabaseMetadata + 'static> NodeBuilderWithDatabase<DB> {
-    /// Launch the node with the given extensions and executor
-    pub async fn launch<E: RethCliExt>(
-        mut self,
-        mut ext: E::Node,
-        executor: TaskExecutor,
-    ) -> eyre::Result<NodeHandle> {
-        // Raise the fd limit of the process.
-        // Does not do anything on windows.
-        raise_fd_limit()?;
-
-        // get config
-        let config = self.load_config()?;
-
-        let prometheus_handle = self.config.install_prometheus_recorder()?;
-        info!(target: "reth::cli", "Database opened");
-
-        let provider_factory = ProviderFactory::new(
-            Arc::clone(&self.db),
-            Arc::clone(&self.config.chain),
-            self.data_dir.snapshots_path(),
-        )?;
-
-        self.config.start_metrics_endpoint(prometheus_handle, Arc::clone(&self.db)).await?;
-
-        debug!(target: "reth::cli", chain=%self.config.chain.chain, genesis=?self.config.chain.genesis_hash(), "Initializing genesis");
-
-        let genesis_hash = init_genesis(provider_factory.clone())?;
-
-        info!(target: "reth::cli", "{}", DisplayHardforks::new(self.config.chain.hardforks()));
-
-        let consensus = self.config.consensus();
-
-        debug!(target: "reth::cli", "Spawning stages metrics listener task");
-        let (sync_metrics_tx, sync_metrics_rx) = unbounded_channel();
-        let sync_metrics_listener = reth_stages::MetricsListener::new(sync_metrics_rx);
-        executor.spawn_critical("stages metrics listener task", sync_metrics_listener);
-
-        let prune_config = self
-            .config
-            .pruning
-            .prune_config(Arc::clone(&self.config.chain))?
-            .or(config.prune.clone());
-
-        // configure blockchain tree
-        let tree_config = BlockchainTreeConfig::default();
-        let tree = self.config.build_blockchain_tree(
-            provider_factory.clone(),
-            consensus.clone(),
-            prune_config.clone(),
-            sync_metrics_tx.clone(),
-            tree_config,
-        )?;
-        let canon_state_notification_sender = tree.canon_state_notification_sender();
-        let blockchain_tree = ShareableBlockchainTree::new(tree);
-        debug!(target: "reth::cli", "configured blockchain tree");
-
-        // fetch the head block from the database
-        let head = self
-            .config
-            .lookup_head(provider_factory.clone())
-            .wrap_err("the head block is missing")?;
-
-        // setup the blockchain provider
-        let blockchain_db =
-            BlockchainProvider::new(provider_factory.clone(), blockchain_tree.clone())?;
-
-        // build transaction pool
-        let transaction_pool =
-            self.config.build_and_spawn_txpool(&blockchain_db, head, &executor, &self.data_dir)?;
-
-        // build network
-        let (network_client, mut network_builder) = self
-            .config
-            .build_network(
-                &config,
-                provider_factory.clone(),
-                executor.clone(),
-                head,
-                &self.data_dir,
-            )
-            .await?;
-
-        let components = RethNodeComponentsImpl::new(
-            blockchain_db.clone(),
-            transaction_pool.clone(),
-            network_builder.handle(),
-            executor.clone(),
-            blockchain_db.clone(),
-        );
-
-        // allow network modifications
-        ext.configure_network(network_builder.network_mut(), &components)?;
-
-        // launch network
-        let network = self.config.start_network(
-            network_builder,
-            &executor,
-            transaction_pool.clone(),
-            network_client,
-            &self.data_dir,
-        );
-
-        info!(target: "reth::cli", peer_id = %network.peer_id(), local_addr = %network.local_addr(), enode = %network.local_node_record(), "Connected to P2P network");
-        debug!(target: "reth::cli", peer_id = ?network.peer_id(), "Full peer ID");
-        let network_client = network.fetch_client().await?;
-
-        ext.on_components_initialized(&components)?;
-
-        debug!(target: "reth::cli", "Spawning payload builder service");
-
-        // TODO: stateful node builder should handle this in with_payload_builder
-        // Optimism's payload builder is implemented on the OptimismPayloadBuilder type.
-        #[cfg(feature = "optimism")]
-        let payload_builder = reth_optimism_payload_builder::OptimismPayloadBuilder::default()
-            .set_compute_pending_block(self.config.builder.compute_pending_block);
-
-        #[cfg(feature = "optimism")]
-        let payload_builder: PayloadBuilderHandle<OptimismEngineTypes> =
-            ext.spawn_payload_builder_service(&self.config.builder, &components, payload_builder)?;
-
-        // The default payload builder is implemented on the unit type.
-        #[cfg(not(feature = "optimism"))]
-        let payload_builder = reth_ethereum_payload_builder::EthereumPayloadBuilder::default();
-
-        #[cfg(not(feature = "optimism"))]
-        let payload_builder: PayloadBuilderHandle<EthEngineTypes> =
-            ext.spawn_payload_builder_service(&self.config.builder, &components, payload_builder)?;
-
-        let (consensus_engine_tx, mut consensus_engine_rx) = unbounded_channel();
-        if let Some(store_path) = self.config.debug.engine_api_store.clone() {
-            let (engine_intercept_tx, engine_intercept_rx) = unbounded_channel();
-            let engine_api_store = EngineApiStore::new(store_path);
-            executor.spawn_critical(
-                "engine api interceptor",
-                engine_api_store.intercept(consensus_engine_rx, engine_intercept_tx),
-            );
-            consensus_engine_rx = engine_intercept_rx;
-        };
-        let max_block = self.config.max_block(&network_client, provider_factory.clone()).await?;
-
-        let mut hooks = EngineHooks::new();
-
-        let snapshotter = Snapshotter::new(
-            provider_factory.clone(),
-            provider_factory.snapshot_provider(),
-            prune_config.clone().unwrap_or_default().segments,
-        );
-        hooks.add(SnapshotHook::new(snapshotter.clone(), Box::new(executor.clone())));
-        info!(target: "reth::cli", "Snapshotter initialized");
-
-        // Configure the pipeline
-        let (mut pipeline, client) = if self.config.dev.dev {
-            info!(target: "reth::cli", "Starting Reth in dev mode");
-            let mining_mode =
-                self.config.mining_mode(transaction_pool.pending_transactions_listener());
-
-            let (_, client, mut task) = AutoSealBuilder::new(
-                Arc::clone(&self.config.chain),
-                blockchain_db.clone(),
-                transaction_pool.clone(),
-                consensus_engine_tx.clone(),
-                canon_state_notification_sender,
-                mining_mode,
-            )
-            .build();
-
-            let mut pipeline = self
-                .config
-                .build_networked_pipeline(
-                    &config.stages,
-                    client.clone(),
-                    Arc::clone(&consensus),
-                    provider_factory.clone(),
-                    &executor,
-                    sync_metrics_tx,
-                    prune_config.clone(),
-                    max_block,
-                    snapshotter,
-                )
-                .await?;
-
-            let pipeline_events = pipeline.events();
-            task.set_pipeline_events(pipeline_events);
-            debug!(target: "reth::cli", "Spawning auto mine task");
-            executor.spawn(Box::pin(task));
-
-            (pipeline, EitherDownloader::Left(client))
-        } else {
-            let pipeline = self
-                .config
-                .build_networked_pipeline(
-                    &config.stages,
-                    network_client.clone(),
-                    Arc::clone(&consensus),
-                    provider_factory.clone(),
-                    &executor.clone(),
-                    sync_metrics_tx,
-                    prune_config.clone(),
-                    max_block,
-                    snapshotter,
-                )
-                .await?;
-
-            (pipeline, EitherDownloader::Right(network_client))
-        };
-
-        let pipeline_events = pipeline.events();
-
-        let initial_target = self.config.initial_pipeline_target(genesis_hash);
-
-        let prune_config = prune_config.unwrap_or_default();
-        let mut pruner = PrunerBuilder::new(prune_config.clone())
-            .max_reorg_depth(tree_config.max_reorg_depth() as usize)
-            .prune_delete_limit(self.config.chain.prune_delete_limit)
-            .build(provider_factory.clone());
-
-        let pruner_events = pruner.events();
-        hooks.add(PruneHook::new(pruner, Box::new(executor.clone())));
-        info!(target: "reth::cli", ?prune_config, "Pruner initialized");
-
-        // Configure the consensus engine
-        let (beacon_consensus_engine, beacon_engine_handle) = BeaconConsensusEngine::with_channel(
-            client,
-            pipeline,
-            blockchain_db.clone(),
-            Box::new(executor.clone()),
-            Box::new(network.clone()),
-            max_block,
-            self.config.debug.continuous,
-            payload_builder.clone(),
-            initial_target,
-            MIN_BLOCKS_FOR_PIPELINE_RUN,
-            consensus_engine_tx,
-            consensus_engine_rx,
-            hooks,
-        )?;
-        info!(target: "reth::cli", "Consensus engine initialized");
-
-        let events = stream_select!(
-            network.event_listener().map(Into::into),
-            beacon_engine_handle.event_listener().map(Into::into),
-            pipeline_events.map(Into::into),
-            if self.config.debug.tip.is_none() {
-                Either::Left(
-                    ConsensusLayerHealthEvents::new(Box::new(blockchain_db.clone()))
-                        .map(Into::into),
-                )
-            } else {
-                Either::Right(stream::empty())
-            },
-            pruner_events.map(Into::into)
-        );
-        executor.spawn_critical(
-            "events task",
-            events::handle_events(
-                Some(network.clone()),
-                Some(head.number),
-                events,
-                self.db.clone(),
-            ),
-        );
-
-        let engine_api = EngineApi::new(
-            blockchain_db.clone(),
-            self.config.chain.clone(),
-            beacon_engine_handle,
-            payload_builder.into(),
-            Box::new(executor.clone()),
-        );
-        info!(target: "reth::cli", "Engine API handler initialized");
-
-        // extract the jwt secret from the args if possible
-        let default_jwt_path = self.data_dir.jwt_path();
-        let jwt_secret = self.config.rpc.auth_jwt_secret(default_jwt_path)?;
-
-        // adjust rpc port numbers based on instance number
-        self.config.adjust_instance_ports();
-
-        // Start RPC servers
-        let rpc_server_handles =
-            self.config.rpc.start_servers(&components, engine_api, jwt_secret, &mut ext).await?;
-
-        // Run consensus engine to completion
-        let (tx, rx) = oneshot::channel();
-        info!(target: "reth::cli", "Starting consensus engine");
-        executor.spawn_critical_blocking("consensus engine", async move {
-            let res = beacon_consensus_engine.await;
-            let _ = tx.send(res);
-        });
-
-        ext.on_node_started(&components)?;
-
-        // If `enable_genesis_walkback` is set to true, the rollup client will need to
-        // perform the derivation pipeline from genesis, validating the data dir.
-        // When set to false, set the finalized, safe, and unsafe head block hashes
-        // on the rollup client using a fork choice update. This prevents the rollup
-        // client from performing the derivation pipeline from genesis, and instead
-        // starts syncing from the current tip in the DB.
-        #[cfg(feature = "optimism")]
-        if self.config.chain.is_optimism() && !self.config.rollup.enable_genesis_walkback {
-            let client = rpc_server_handles.auth.http_client();
-            reth_rpc_api::EngineApiClient::<OptimismEngineTypes>::fork_choice_updated_v2(
-                &client,
-                reth_rpc_types::engine::ForkchoiceState {
-                    head_block_hash: head.hash,
-                    safe_block_hash: head.hash,
-                    finalized_block_hash: head.hash,
-                },
-                None,
-            )
-            .await?;
-        }
-
-        // wait for node exit future
-        let node_exit_future = NodeExitFuture::new(rx, self.config.debug.terminate);
-
-        // construct node handle and return
-        let node_handle = NodeHandle { rpc_server_handles, node_exit_future };
-        Ok(node_handle)
-    }
-
-    /// Returns the path to the config file.
-    fn config_path(&self) -> PathBuf {
-        self.config.config.clone().unwrap_or_else(|| self.data_dir.config_path())
-    }
-
-    /// Loads the reth config with the given datadir root
-    fn load_config(&self) -> eyre::Result<Config> {
-        let config_path = self.config_path();
-
-        let mut config = confy::load_path::<Config>(&config_path)
-            .wrap_err_with(|| format!("Could not load config file {:?}", config_path))?;
-
-        info!(target: "reth::cli", path = ?config_path, "Configuration loaded");
-
-        // Update the config with the command line arguments
-        config.peers.connect_trusted_nodes_only = self.config.network.trusted_only;
-
-        if !self.config.network.trusted_peers.is_empty() {
-            info!(target: "reth::cli", "Adding trusted nodes");
-            self.config.network.trusted_peers.iter().for_each(|peer| {
-                config.peers.trusted_nodes.insert(*peer);
-            });
-        }
-
-        Ok(config)
-    }
-}
-
-/// The [NodeHandle] contains the [RethRpcServerHandles] returned by the reth initialization
-/// process, as well as a method for waiting for the node exit.
-#[derive(Debug)]
-pub struct NodeHandle {
-    /// The handles to the RPC servers
-    rpc_server_handles: RethRpcServerHandles,
-
-    /// A Future which waits node exit
-    /// See [`NodeExitFuture`]
-    node_exit_future: NodeExitFuture,
-}
-
-impl NodeHandle {
-    /// Returns the [RethRpcServerHandles] for this node.
-    pub fn rpc_server_handles(&self) -> &RethRpcServerHandles {
-        &self.rpc_server_handles
-    }
-
-    /// Waits for the node to exit. Uses [`NodeExitFuture`]
-    pub async fn wait_for_node_exit(self) -> eyre::Result<()> {
-        self.node_exit_future.await
-    }
-}
-
-/// A Future which resolves when the node exits
-#[derive(Debug)]
-pub struct NodeExitFuture {
-    /// The receiver half of the channel for the consensus engine.
-    /// This can be used to wait for the consensus engine to exit.
-    consensus_engine_rx: Option<oneshot::Receiver<Result<(), BeaconConsensusEngineError>>>,
-
-    /// Flag indicating whether the node should be terminated after the pipeline sync.
-    terminate: bool,
-}
-
-impl NodeExitFuture {
-    fn new(
-        consensus_engine_rx: oneshot::Receiver<Result<(), BeaconConsensusEngineError>>,
-        terminate: bool,
-    ) -> Self {
-        Self { consensus_engine_rx: Some(consensus_engine_rx), terminate }
-    }
-}
-
-impl Future for NodeExitFuture {
-    type Output = eyre::Result<()>;
-
-    fn poll(self: Pin<&mut Self>, cx: &mut Context<'_>) -> Poll<Self::Output> {
-        let this = self.get_mut();
-        if let Some(rx) = this.consensus_engine_rx.as_mut() {
-            match ready!(rx.poll_unpin(cx)) {
-                Ok(res) => {
-                    this.consensus_engine_rx.take();
-                    res?;
-                    if this.terminate {
-                        Poll::Ready(Ok(()))
-                    } else {
-                        Poll::Pending
-                    }
-                }
-                Err(err) => Poll::Ready(Err(err.into())),
-            }
-        } else {
-            Poll::Pending
-        }
-    }
-}
-
-/// A simple function to launch a node with the specified [NodeConfig], spawning tasks on the
-/// [TaskExecutor] constructed from [TaskManager::current].
-///
-/// # Example
-/// ```
-/// # use reth_node_core::{
-/// #     node_config::{NodeConfig, spawn_node},
-/// #     args::RpcServerArgs,
-/// # };
-/// async fn t() {
-///     // Create a node builder with an http rpc server enabled
-///     let rpc_args = RpcServerArgs::default().with_http();
-///
-///     let builder = NodeConfig::test().with_rpc(rpc_args);
-///
-///     // Spawn the builder, returning a handle to the node
-///     let (_handle, _manager) = spawn_node(builder).await.unwrap();
-/// }
-/// ```
-pub async fn spawn_node(config: NodeConfig) -> eyre::Result<(NodeHandle, TaskManager)> {
-    let task_manager = TaskManager::current();
-    let ext = DefaultRethNodeCommandConfig::default();
-    Ok((config.launch::<()>(ext, task_manager.executor()).await?, task_manager))
-}
-
-#[cfg(test)]
-mod tests {
-    use super::*;
-    use futures::future::poll_fn;
-    use reth_primitives::U256;
-    use reth_rpc_api::EthApiClient;
-
-    #[tokio::test]
-    async fn block_number_node_config_test() {
-        // this launches a test node with http
-        let rpc_args = RpcServerArgs::default().with_http();
-
-        let (handle, _manager) = spawn_node(NodeConfig::test().with_rpc(rpc_args)).await.unwrap();
-
-        // call a function on the node
-        let client = handle.rpc_server_handles().rpc.http_client().unwrap();
-        let block_number = client.block_number().await.unwrap();
-
-        // it should be zero, since this is an ephemeral test node
-        assert_eq!(block_number, U256::ZERO);
-    }
-
-    #[tokio::test]
-    async fn rpc_handles_none_without_http() {
-        // this launches a test node _without_ http
-        let (handle, _manager) = spawn_node(NodeConfig::test()).await.unwrap();
-
-        // ensure that the `http_client` is none
-        let maybe_client = handle.rpc_server_handles().rpc.http_client();
-        assert!(maybe_client.is_none());
-    }
-
-    #[tokio::test]
-    async fn launch_multiple_nodes() {
-        // spawn_test_node takes roughly 1 second per node, so this test takes ~4 seconds
-        let num_nodes = 4;
-
-        // contains handles and managers
-        let mut handles = Vec::new();
-        for _ in 0..num_nodes {
-            let handle = spawn_node(NodeConfig::test()).await.unwrap();
-            handles.push(handle);
-        }
-    }
-
-    #[tokio::test]
-    async fn test_node_exit_future_terminate_true() {
-        let (tx, rx) = oneshot::channel::<Result<(), BeaconConsensusEngineError>>();
-
-        let _ = tx.send(Ok(()));
-
-        let node_exit_future = NodeExitFuture::new(rx, true);
-
-        let res = node_exit_future.await;
-
-        assert!(res.is_ok());
-    }
-
-    #[tokio::test]
-    async fn test_node_exit_future_terminate_false() {
-        let (tx, rx) = oneshot::channel::<Result<(), BeaconConsensusEngineError>>();
-
-        let _ = tx.send(Ok(()));
-
-        let mut node_exit_future = NodeExitFuture::new(rx, false);
-        poll_fn(|cx| {
-            assert!(node_exit_future.poll_unpin(cx).is_pending());
-            Poll::Ready(())
-        })
-        .await;
-    }
-
-    #[cfg(feature = "optimism")]
-    #[tokio::test]
-    async fn optimism_pre_canyon_no_withdrawals_valid() {
-        reth_tracing::init_test_tracing();
-        use alloy_chains::Chain;
-        use jsonrpsee::http_client::HttpClient;
-        use reth_primitives::Genesis;
-        use reth_rpc_api::EngineApiClient;
-        use reth_rpc_types::engine::{
-            ForkchoiceState, OptimismPayloadAttributes, PayloadAttributes,
-        };
-
-        // this launches a test node with http
-        let rpc_args = RpcServerArgs::default().with_http();
-
-        // create optimism genesis with canyon at block 2
-        let spec = ChainSpec::builder()
-            .chain(Chain::optimism_mainnet())
-            .genesis(Genesis::default())
-            .regolith_activated()
-            .build();
-
-        let genesis_hash = spec.genesis_hash();
-
-        // create node config
-        let node_config = NodeConfig::test().with_rpc(rpc_args).with_chain(spec);
-
-        let (handle, _manager) = spawn_node(node_config).await.unwrap();
-
-        // call a function on the node
-        let client = handle.rpc_server_handles().auth.http_client();
-        let block_number = client.block_number().await.unwrap();
-
-        // it should be zero, since this is an ephemeral test node
-        assert_eq!(block_number, U256::ZERO);
-
-        // call the engine_forkchoiceUpdated function with payload attributes
-        let forkchoice_state = ForkchoiceState {
-            head_block_hash: genesis_hash,
-            safe_block_hash: genesis_hash,
-            finalized_block_hash: genesis_hash,
-        };
-
-        let payload_attributes = OptimismPayloadAttributes {
-            payload_attributes: PayloadAttributes {
-                timestamp: 1,
-                prev_randao: Default::default(),
-                suggested_fee_recipient: Default::default(),
-                // canyon is _not_ in the chain spec, so this should cause the engine call to fail
-                withdrawals: None,
-                parent_beacon_block_root: None,
-            },
-            no_tx_pool: None,
-            gas_limit: Some(1),
-            transactions: None,
-        };
-
-        // call the engine_forkchoiceUpdated function with payload attributes
-        let res = <HttpClient as EngineApiClient<OptimismEngineTypes>>::fork_choice_updated_v2(
-            &client,
-            forkchoice_state,
-            Some(payload_attributes),
-        )
-        .await;
-        res.expect("pre-canyon engine call without withdrawals should succeed");
-    }
-
-    #[cfg(feature = "optimism")]
-    #[tokio::test]
-    async fn optimism_pre_canyon_withdrawals_invalid() {
-        reth_tracing::init_test_tracing();
-        use alloy_chains::Chain;
-        use assert_matches::assert_matches;
-        use jsonrpsee::{core::Error, http_client::HttpClient, types::error::INVALID_PARAMS_CODE};
-        use reth_primitives::Genesis;
-        use reth_rpc_api::EngineApiClient;
-        use reth_rpc_types::engine::{
-            ForkchoiceState, OptimismPayloadAttributes, PayloadAttributes,
-        };
-
-        // this launches a test node with http
-        let rpc_args = RpcServerArgs::default().with_http();
-
-        // create optimism genesis with canyon at block 2
-        let spec = ChainSpec::builder()
-            .chain(Chain::optimism_mainnet())
-            .genesis(Genesis::default())
-            .regolith_activated()
-            .build();
-
-        let genesis_hash = spec.genesis_hash();
-
-        // create node config
-        let node_config = NodeConfig::test().with_rpc(rpc_args).with_chain(spec);
-
-        let (handle, _manager) = spawn_node(node_config).await.unwrap();
-
-        // call a function on the node
-        let client = handle.rpc_server_handles().auth.http_client();
-        let block_number = client.block_number().await.unwrap();
-
-        // it should be zero, since this is an ephemeral test node
-        assert_eq!(block_number, U256::ZERO);
-
-        // call the engine_forkchoiceUpdated function with payload attributes
-        let forkchoice_state = ForkchoiceState {
-            head_block_hash: genesis_hash,
-            safe_block_hash: genesis_hash,
-            finalized_block_hash: genesis_hash,
-        };
-
-        let payload_attributes = OptimismPayloadAttributes {
-            payload_attributes: PayloadAttributes {
-                timestamp: 1,
-                prev_randao: Default::default(),
-                suggested_fee_recipient: Default::default(),
-                // canyon is _not_ in the chain spec, so this should cause the engine call to fail
-                withdrawals: Some(vec![]),
-                parent_beacon_block_root: None,
-            },
-            no_tx_pool: None,
-            gas_limit: Some(1),
-            transactions: None,
-        };
-
-        // call the engine_forkchoiceUpdated function with payload attributes
-        let res = <HttpClient as EngineApiClient<OptimismEngineTypes>>::fork_choice_updated_v2(
-            &client,
-            forkchoice_state,
-            Some(payload_attributes),
-        )
-        .await;
-        let err = res.expect_err("pre-canyon engine call with withdrawals should fail");
-        assert_matches!(err, Error::Call(ref object) if object.code() == INVALID_PARAMS_CODE);
-    }
-
-    #[cfg(feature = "optimism")]
-    #[tokio::test]
-    async fn optimism_post_canyon_no_withdrawals_invalid() {
-        reth_tracing::init_test_tracing();
-        use alloy_chains::Chain;
-        use assert_matches::assert_matches;
-        use jsonrpsee::{core::Error, http_client::HttpClient, types::error::INVALID_PARAMS_CODE};
-        use reth_primitives::Genesis;
-        use reth_rpc_api::EngineApiClient;
-        use reth_rpc_types::engine::{
-            ForkchoiceState, OptimismPayloadAttributes, PayloadAttributes,
-        };
-
-        // this launches a test node with http
-        let rpc_args = RpcServerArgs::default().with_http();
-
-        // create optimism genesis with canyon at block 2
-        let spec = ChainSpec::builder()
-            .chain(Chain::optimism_mainnet())
-            .genesis(Genesis::default())
-            .canyon_activated()
-            .build();
-
-        let genesis_hash = spec.genesis_hash();
-
-        // create node config
-        let node_config = NodeConfig::test().with_rpc(rpc_args).with_chain(spec);
-
-        let (handle, _manager) = spawn_node(node_config).await.unwrap();
-
-        // call a function on the node
-        let client = handle.rpc_server_handles().auth.http_client();
-        let block_number = client.block_number().await.unwrap();
-
-        // it should be zero, since this is an ephemeral test node
-        assert_eq!(block_number, U256::ZERO);
-
-        // call the engine_forkchoiceUpdated function with payload attributes
-        let forkchoice_state = ForkchoiceState {
-            head_block_hash: genesis_hash,
-            safe_block_hash: genesis_hash,
-            finalized_block_hash: genesis_hash,
-        };
-
-        let payload_attributes = OptimismPayloadAttributes {
-            payload_attributes: PayloadAttributes {
-                timestamp: 1,
-                prev_randao: Default::default(),
-                suggested_fee_recipient: Default::default(),
-                // canyon is _not_ in the chain spec, so this should cause the engine call to fail
-                withdrawals: None,
-                parent_beacon_block_root: None,
-            },
-            no_tx_pool: None,
-            gas_limit: Some(1),
-            transactions: None,
-        };
-
-        // call the engine_forkchoiceUpdated function with payload attributes
-        let res = <HttpClient as EngineApiClient<OptimismEngineTypes>>::fork_choice_updated_v2(
-            &client,
-            forkchoice_state,
-            Some(payload_attributes),
-        )
-        .await;
-        let err = res.expect_err("post-canyon engine call with no withdrawals should fail");
-        assert_matches!(err, Error::Call(ref object) if object.code() == INVALID_PARAMS_CODE);
-    }
-
-    #[cfg(feature = "optimism")]
-    #[tokio::test]
-    async fn optimism_post_canyon_withdrawals_valid() {
-        reth_tracing::init_test_tracing();
-        use alloy_chains::Chain;
-        use jsonrpsee::http_client::HttpClient;
-        use reth_primitives::Genesis;
-        use reth_rpc_api::EngineApiClient;
-        use reth_rpc_types::engine::{
-            ForkchoiceState, OptimismPayloadAttributes, PayloadAttributes,
-        };
-
-        // this launches a test node with http
-        let rpc_args = RpcServerArgs::default().with_http();
-
-        // create optimism genesis with canyon at block 2
-        let spec = ChainSpec::builder()
-            .chain(Chain::optimism_mainnet())
-            .genesis(Genesis::default())
-            .canyon_activated()
-            .build();
-
-        let genesis_hash = spec.genesis_hash();
-
-        // create node config
-        let node_config = NodeConfig::test().with_rpc(rpc_args).with_chain(spec);
-
-        let (handle, _manager) = spawn_node(node_config).await.unwrap();
-
-        // call a function on the node
-        let client = handle.rpc_server_handles().auth.http_client();
-        let block_number = client.block_number().await.unwrap();
-
-        // it should be zero, since this is an ephemeral test node
-        assert_eq!(block_number, U256::ZERO);
-
-        // call the engine_forkchoiceUpdated function with payload attributes
-        let forkchoice_state = ForkchoiceState {
-            head_block_hash: genesis_hash,
-            safe_block_hash: genesis_hash,
-            finalized_block_hash: genesis_hash,
-        };
-
-        let payload_attributes = OptimismPayloadAttributes {
-            payload_attributes: PayloadAttributes {
-                timestamp: 1,
-                prev_randao: Default::default(),
-                suggested_fee_recipient: Default::default(),
-                // canyon is _not_ in the chain spec, so this should cause the engine call to fail
-                withdrawals: Some(vec![]),
-                parent_beacon_block_root: None,
-            },
-            no_tx_pool: None,
-            gas_limit: Some(1),
-            transactions: None,
-        };
-
-        // call the engine_forkchoiceUpdated function with payload attributes
-        let res = <HttpClient as EngineApiClient<OptimismEngineTypes>>::fork_choice_updated_v2(
-            &client,
-            forkchoice_state,
-            Some(payload_attributes),
-        )
-        .await;
-        res.expect("post-canyon engine call with withdrawals should succeed");
-    }
-=======
->>>>>>> 9d9d7ee3
 }