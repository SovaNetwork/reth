//! Support for customizing the node

use crate::{
    args::{
        get_secret_key, DatabaseArgs, DebugArgs, DevArgs, NetworkArgs, PayloadBuilderArgs,
        PruningArgs, RpcServerArgs, TxPoolArgs,
    },
    cl_events::ConsensusLayerHealthEvents,
    cli::{
        components::{RethNodeComponentsImpl, RethRpcServerHandles},
        config::{RethRpcConfig, RethTransactionPoolConfig},
        db_type::{DatabaseBuilder, DatabaseInstance},
        ext::{DefaultRethNodeCommandConfig, RethCliExt, RethNodeCommandConfig},
    },
    dirs::{ChainPath, DataDirPath, MaybePlatformPath},
    engine_api_store::EngineApiStore,
    events,
    init::init_genesis,
    metrics::prometheus_exporter,
    utils::{get_single_header, write_peers_to_file},
    version::SHORT_VERSION,
};
use core::future::Future;
use eyre::WrapErr;
use fdlimit::raise_fd_limit;
use futures::{future::Either, stream, stream_select, FutureExt, StreamExt};
use metrics_exporter_prometheus::PrometheusHandle;
use once_cell::sync::Lazy;
use reth_auto_seal_consensus::{AutoSealBuilder, AutoSealConsensus, MiningMode};
use reth_beacon_consensus::{
    hooks::{EngineHooks, PruneHook, SnapshotHook},
    BeaconConsensus, BeaconConsensusEngine, BeaconConsensusEngineError,
    MIN_BLOCKS_FOR_PIPELINE_RUN,
};
use reth_blockchain_tree::{
    config::BlockchainTreeConfig, externals::TreeExternals, BlockchainTree, ShareableBlockchainTree,
};
use reth_config::{
    config::{PruneConfig, StageConfig},
    Config,
};
use reth_db::{
    database::Database,
    database_metrics::{DatabaseMetadata, DatabaseMetrics},
};
use reth_downloaders::{
    bodies::bodies::BodiesDownloaderBuilder,
    headers::reverse_headers::ReverseHeadersDownloaderBuilder,
};
use reth_interfaces::{
    blockchain_tree::BlockchainTreeEngine,
    consensus::Consensus,
    p2p::{
        bodies::{client::BodiesClient, downloader::BodyDownloader},
        either::EitherDownloader,
        headers::{client::HeadersClient, downloader::HeaderDownloader},
    },
    RethResult,
};
use reth_network::{NetworkBuilder, NetworkConfig, NetworkEvents, NetworkHandle, NetworkManager};
use reth_network_api::{NetworkInfo, PeersInfo};
#[cfg(not(feature = "optimism"))]
use reth_node_builder::EthEngineTypes;
#[cfg(feature = "optimism")]
use reth_node_builder::OptimismEngineTypes;
use std::task::ready;

use reth_payload_builder::PayloadBuilderHandle;
use reth_primitives::{
    constants::eip4844::{LoadKzgSettingsError, MAINNET_KZG_TRUSTED_SETUP},
    kzg::KzgSettings,
    stage::StageId,
    BlockHashOrNumber, BlockNumber, ChainSpec, DisplayHardforks, Head, SealedHeader, TxHash, B256,
    MAINNET,
};
use reth_provider::{
    providers::BlockchainProvider, BlockHashReader, BlockReader,
    BlockchainTreePendingStateProvider, CanonStateSubscriptions, HeaderProvider, HeaderSyncMode,
    ProviderFactory, StageCheckpointReader,
};
use reth_prune::PrunerBuilder;
use reth_revm::EvmProcessorFactory;
use reth_rpc_engine_api::EngineApi;
use reth_snapshot::Snapshotter;
use reth_stages::{
    prelude::*,
    stages::{
        AccountHashingStage, ExecutionStage, ExecutionStageThresholds, IndexAccountHistoryStage,
        IndexStorageHistoryStage, MerkleStage, SenderRecoveryStage, StorageHashingStage,
        TransactionLookupStage,
    },
    MetricEvent,
};
use reth_tasks::{TaskExecutor, TaskManager};
use reth_transaction_pool::{
    blobstore::DiskFileBlobStore, EthTransactionPool, TransactionPool,
    TransactionValidationTaskExecutor,
};
use revm_inspectors::stack::Hook;
use secp256k1::SecretKey;
use std::{
    net::{SocketAddr, SocketAddrV4},
    path::PathBuf,
    pin::Pin,
    sync::Arc,
    task::{Context, Poll},
};
use tokio::sync::{
    mpsc::{unbounded_channel, Receiver, UnboundedSender},
    oneshot, watch,
};
use tracing::*;

/// The default prometheus recorder handle. We use a global static to ensure that it is only
/// installed once.
pub static PROMETHEUS_RECORDER_HANDLE: Lazy<PrometheusHandle> =
    Lazy::new(|| prometheus_exporter::install_recorder().unwrap());

/// This includes all necessary configuration to launch the node.
/// The individual configuration options can be overwritten before launching the node.
///
/// # Example
/// ```rust
/// # use reth_tasks::{TaskManager, TaskSpawner};
/// # use reth_node_core::{
/// #     node_config::NodeConfig,
/// #     cli::{
/// #         ext::DefaultRethNodeCommandConfig,
/// #     },
/// #     args::RpcServerArgs,
/// # };
/// # use reth_rpc_builder::RpcModuleSelection;
/// # use tokio::runtime::Handle;
///
/// async fn t() {
///     let handle = Handle::current();
///     let manager = TaskManager::new(handle);
///     let executor = manager.executor();
///
///     // create the builder
///     let builder = NodeConfig::default();
///
///     // configure the rpc apis
///     let mut rpc = RpcServerArgs::default().with_http().with_ws();
///     rpc.http_api = Some(RpcModuleSelection::All);
///     let builder = builder.with_rpc(rpc);
///
///     let ext = DefaultRethNodeCommandConfig::default();
///     let handle = builder.launch::<()>(ext, executor).await.unwrap();
/// }
/// ```
///
/// This can also be used to launch a node with a temporary test database. This can be done with
/// the [NodeConfig::test] method.
///
/// # Example
/// ```rust
/// # use reth_tasks::{TaskManager, TaskSpawner};
/// # use reth_node_core::{
/// #     node_config::NodeConfig,
/// #     cli::{
/// #         ext::DefaultRethNodeCommandConfig,
/// #     },
/// #     args::RpcServerArgs,
/// # };
/// # use reth_rpc_builder::RpcModuleSelection;
/// # use tokio::runtime::Handle;
///
/// async fn t() {
///     let handle = Handle::current();
///     let manager = TaskManager::new(handle);
///     let executor = manager.executor();
///
///     // create the builder with a test database, using the `test` method
///     let builder = NodeConfig::test();
///
///     // configure the rpc apis
///     let mut rpc = RpcServerArgs::default().with_http().with_ws();
///     rpc.http_api = Some(RpcModuleSelection::All);
///     let builder = builder.with_rpc(rpc);
///
///     let ext = DefaultRethNodeCommandConfig::default();
///     let handle = builder.launch::<()>(ext, executor).await.unwrap();
/// }
/// ```
#[derive(Debug)]
pub struct NodeConfig {
    /// The test database
    pub database: DatabaseBuilder,

    /// The path to the configuration file to use.
    pub config: Option<PathBuf>,

    /// The chain this node is running.
    ///
    /// Possible values are either a built-in chain or the path to a chain specification file.
    pub chain: Arc<ChainSpec>,

    /// Enable Prometheus metrics.
    ///
    /// The metrics will be served at the given interface and port.
    pub metrics: Option<SocketAddr>,

    /// Add a new instance of a node.
    ///
    /// Configures the ports of the node to avoid conflicts with the defaults.
    /// This is useful for running multiple nodes on the same machine.
    ///
    /// Max number of instances is 200. It is chosen in a way so that it's not possible to have
    /// port numbers that conflict with each other.
    ///
    /// Changes to the following port numbers:
    /// - DISCOVERY_PORT: default + `instance` - 1
    /// - AUTH_PORT: default + `instance` * 100 - 100
    /// - HTTP_RPC_PORT: default - `instance` + 1
    /// - WS_RPC_PORT: default + `instance` * 2 - 2
    pub instance: u16,

    /// Overrides the KZG trusted setup by reading from the supplied file.
    pub trusted_setup_file: Option<PathBuf>,

    /// All networking related arguments
    pub network: NetworkArgs,

    /// All rpc related arguments
    pub rpc: RpcServerArgs,

    /// All txpool related arguments with --txpool prefix
    pub txpool: TxPoolArgs,

    /// All payload builder related arguments
    pub builder: PayloadBuilderArgs,

    /// All debug related arguments with --debug prefix
    pub debug: DebugArgs,

    /// All database related arguments
    pub db: DatabaseArgs,

    /// All dev related arguments with --dev prefix
    pub dev: DevArgs,

    /// All pruning related arguments
    pub pruning: PruningArgs,

    /// Rollup related arguments
    #[cfg(feature = "optimism")]
    pub rollup: crate::args::RollupArgs,
}

impl NodeConfig {
    /// Creates a testing [NodeConfig], causing the database to be launched ephemerally.
    pub fn test() -> Self {
        let mut test = Self {
            database: DatabaseBuilder::test(),
            config: None,
            chain: MAINNET.clone(),
            metrics: None,
            instance: 1,
            trusted_setup_file: None,
            network: NetworkArgs::default(),
            rpc: RpcServerArgs::default(),
            txpool: TxPoolArgs::default(),
            builder: PayloadBuilderArgs::default(),
            debug: DebugArgs::default(),
            db: DatabaseArgs::default(),
            dev: DevArgs::default(),
            pruning: PruningArgs::default(),
            #[cfg(feature = "optimism")]
            rollup: crate::args::RollupArgs::default(),
        };

        // set all ports to zero by default for test instances
        test = test.with_unused_ports();
        test
    }

    /// Set the datadir for the node
    pub fn with_datadir(mut self, datadir: MaybePlatformPath<DataDirPath>) -> Self {
        self.database = DatabaseBuilder::Real(datadir);
        self
    }

    /// Set the config file for the node
    pub fn with_config(mut self, config: impl Into<PathBuf>) -> Self {
        self.config = Some(config.into());
        self
    }

    /// Set the [ChainSpec] for the node
    pub fn with_chain(mut self, chain: impl Into<Arc<ChainSpec>>) -> Self {
        self.chain = chain.into();
        self
    }

    /// Set the metrics address for the node
    pub fn with_metrics(mut self, metrics: SocketAddr) -> Self {
        self.metrics = Some(metrics);
        self
    }

    /// Set the instance for the node
    pub fn with_instance(mut self, instance: u16) -> Self {
        self.instance = instance;
        self
    }

    /// Set the trusted setup file for the node
    pub fn with_trusted_setup_file(mut self, trusted_setup_file: impl Into<PathBuf>) -> Self {
        self.trusted_setup_file = Some(trusted_setup_file.into());
        self
    }

    /// Set the network args for the node
    pub fn with_network(mut self, network: NetworkArgs) -> Self {
        self.network = network;
        self
    }

    /// Set the rpc args for the node
    pub fn with_rpc(mut self, rpc: RpcServerArgs) -> Self {
        self.rpc = rpc;
        self
    }

    /// Set the txpool args for the node
    pub fn with_txpool(mut self, txpool: TxPoolArgs) -> Self {
        self.txpool = txpool;
        self
    }

    /// Set the builder args for the node
    pub fn with_payload_builder(mut self, builder: PayloadBuilderArgs) -> Self {
        self.builder = builder;
        self
    }

    /// Set the debug args for the node
    pub fn with_debug(mut self, debug: DebugArgs) -> Self {
        self.debug = debug;
        self
    }

    /// Set the database args for the node
    pub fn with_db(mut self, db: DatabaseArgs) -> Self {
        self.db = db;
        self
    }

    /// Set the dev args for the node
    pub fn with_dev(mut self, dev: DevArgs) -> Self {
        self.dev = dev;
        self
    }

    /// Set the pruning args for the node
    pub fn with_pruning(mut self, pruning: PruningArgs) -> Self {
        self.pruning = pruning;
        self
    }

    /// Set the rollup args for the node
    #[cfg(feature = "optimism")]
    pub fn with_rollup(mut self, rollup: crate::args::RollupArgs) -> Self {
        self.rollup = rollup;
        self
    }

    /// Launches the node, also adding any RPC extensions passed.
    ///
    /// # Example
    /// ```rust
    /// # use reth_tasks::{TaskManager, TaskSpawner};
    /// # use reth_node_core::node_config::NodeConfig;
    /// # use reth_node_core::cli::{
    /// #     ext::DefaultRethNodeCommandConfig,
    /// # };
    /// # use tokio::runtime::Handle;
    ///
    /// async fn t() {
    ///     let handle = Handle::current();
    ///     let manager = TaskManager::new(handle);
    ///     let executor = manager.executor();
    ///     let builder = NodeConfig::default();
    ///     let ext = DefaultRethNodeCommandConfig::default();
    ///     let handle = builder.launch::<()>(ext, executor).await.unwrap();
    /// }
    /// ```
    pub async fn launch<E: RethCliExt>(
        mut self,
        ext: E::Node,
        executor: TaskExecutor,
    ) -> eyre::Result<NodeHandle> {
        info!(target: "reth::cli", "reth {} starting", SHORT_VERSION);

        let database = std::mem::take(&mut self.database);
        let db_instance = database.init_db(self.db.log_level, self.chain.chain)?;

        match db_instance {
            DatabaseInstance::Real { db, data_dir } => {
                let builder = NodeBuilderWithDatabase { config: self, db, data_dir };
                builder.launch::<E>(ext, executor).await
            }
            DatabaseInstance::Test { db, data_dir } => {
                let builder = NodeBuilderWithDatabase { config: self, db, data_dir };
                builder.launch::<E>(ext, executor).await
            }
        }
    }

    /// Get the network secret from the given data dir
    pub fn network_secret(&self, data_dir: &ChainPath<DataDirPath>) -> eyre::Result<SecretKey> {
        let network_secret_path =
            self.network.p2p_secret_key.clone().unwrap_or_else(|| data_dir.p2p_secret_path());
        debug!(target: "reth::cli", ?network_secret_path, "Loading p2p key file");
        let secret_key = get_secret_key(&network_secret_path)?;
        Ok(secret_key)
    }

    /// Returns the initial pipeline target, based on whether or not the node is running in
    /// `debug.tip` mode, `debug.continuous` mode, or neither.
    ///
    /// If running in `debug.tip` mode, the configured tip is returned.
    /// Otherwise, if running in `debug.continuous` mode, the genesis hash is returned.
    /// Otherwise, `None` is returned. This is what the node will do by default.
    pub fn initial_pipeline_target(&self, genesis_hash: B256) -> Option<B256> {
        if let Some(tip) = self.debug.tip {
            // Set the provided tip as the initial pipeline target.
            debug!(target: "reth::cli", %tip, "Tip manually set");
            Some(tip)
        } else if self.debug.continuous {
            // Set genesis as the initial pipeline target.
            // This will allow the downloader to start
            debug!(target: "reth::cli", "Continuous sync mode enabled");
            Some(genesis_hash)
        } else {
            None
        }
    }

    /// Returns the max block that the node should run to, looking it up from the network if
    /// necessary
    async fn max_block<Provider, Client>(
        &self,
        network_client: &Client,
        provider: Provider,
    ) -> eyre::Result<Option<BlockNumber>>
    where
        Provider: HeaderProvider,
        Client: HeadersClient,
    {
        let max_block = if let Some(block) = self.debug.max_block {
            Some(block)
        } else if let Some(tip) = self.debug.tip {
            Some(self.lookup_or_fetch_tip(provider, network_client, tip).await?)
        } else {
            None
        };

        Ok(max_block)
    }

    /// Get the [MiningMode] from the given dev args
    pub fn mining_mode(&self, pending_transactions_listener: Receiver<TxHash>) -> MiningMode {
        if let Some(interval) = self.dev.block_time {
            MiningMode::interval(interval)
        } else if let Some(max_transactions) = self.dev.block_max_transactions {
            MiningMode::instant(max_transactions, pending_transactions_listener)
        } else {
            info!(target: "reth::cli", "No mining mode specified, defaulting to ReadyTransaction");
            MiningMode::instant(1, pending_transactions_listener)
        }
    }

    /// Build a network and spawn it
    pub async fn build_network<DB>(
        &self,
        config: &Config,
        provider_factory: ProviderFactory<DB>,
        executor: TaskExecutor,
        head: Head,
        data_dir: &ChainPath<DataDirPath>,
    ) -> eyre::Result<(ProviderFactory<DB>, NetworkBuilder<ProviderFactory<DB>, (), ()>)>
    where
        DB: Database + Unpin + Clone + 'static,
    {
        info!(target: "reth::cli", "Connecting to P2P network");
        let secret_key = self.network_secret(data_dir)?;
        let default_peers_path = data_dir.known_peers_path();
        let network_config = self.load_network_config(
            config,
            provider_factory,
            executor.clone(),
            head,
            secret_key,
            default_peers_path.clone(),
        );

        let client = network_config.client.clone();
        let builder = NetworkManager::builder(network_config).await?;
        Ok((client, builder))
    }

    /// Build the blockchain tree
    pub fn build_blockchain_tree<DB>(
        &self,
        provider_factory: ProviderFactory<DB>,
        consensus: Arc<dyn Consensus>,
        prune_config: Option<PruneConfig>,
        sync_metrics_tx: UnboundedSender<MetricEvent>,
        tree_config: BlockchainTreeConfig,
    ) -> eyre::Result<BlockchainTree<DB, EvmProcessorFactory>>
    where
        DB: Database + Unpin + Clone + 'static,
    {
        // configure blockchain tree
        let tree_externals = TreeExternals::new(
            provider_factory.clone(),
            consensus.clone(),
            EvmProcessorFactory::new(self.chain.clone()),
        );
        let tree = BlockchainTree::new(
            tree_externals,
            tree_config,
            prune_config.clone().map(|config| config.segments),
        )?
        .with_sync_metrics_tx(sync_metrics_tx.clone());

        Ok(tree)
    }

    /// Build a transaction pool and spawn the transaction pool maintenance task
    pub fn build_and_spawn_txpool<DB, Tree>(
        &self,
        blockchain_db: &BlockchainProvider<DB, Tree>,
        head: Head,
        executor: &TaskExecutor,
        data_dir: &ChainPath<DataDirPath>,
    ) -> eyre::Result<EthTransactionPool<BlockchainProvider<DB, Tree>, DiskFileBlobStore>>
    where
        DB: Database + Unpin + Clone + 'static,
        Tree: BlockchainTreeEngine
            + BlockchainTreePendingStateProvider
            + CanonStateSubscriptions
            + Clone
            + 'static,
    {
        let blob_store = DiskFileBlobStore::open(data_dir.blobstore_path(), Default::default())?;
        let validator = TransactionValidationTaskExecutor::eth_builder(Arc::clone(&self.chain))
            .with_head_timestamp(head.timestamp)
            .kzg_settings(self.kzg_settings()?)
            .with_additional_tasks(1)
            .build_with_tasks(blockchain_db.clone(), executor.clone(), blob_store.clone());

        let transaction_pool =
            reth_transaction_pool::Pool::eth_pool(validator, blob_store, self.txpool.pool_config());
        info!(target: "reth::cli", "Transaction pool initialized");
        let transactions_path = data_dir.txpool_transactions_path();

        // spawn txpool maintenance task
        {
            let pool = transaction_pool.clone();
            let chain_events = blockchain_db.canonical_state_stream();
            let client = blockchain_db.clone();
            let transactions_backup_config =
                reth_transaction_pool::maintain::LocalTransactionBackupConfig::with_local_txs_backup(transactions_path);

            executor.spawn_critical_with_graceful_shutdown_signal(
                "local transactions backup task",
                |shutdown| {
                    reth_transaction_pool::maintain::backup_local_transactions_task(
                        shutdown,
                        pool.clone(),
                        transactions_backup_config,
                    )
                },
            );

            // spawn the maintenance task
            executor.spawn_critical(
                "txpool maintenance task",
                reth_transaction_pool::maintain::maintain_transaction_pool_future(
                    client,
                    pool,
                    chain_events,
                    executor.clone(),
                    Default::default(),
                ),
            );
            debug!(target: "reth::cli", "Spawned txpool maintenance task");
        }

        Ok(transaction_pool)
    }

    /// Returns the [Consensus] instance to use.
    ///
    /// By default this will be a [BeaconConsensus] instance, but if the `--dev` flag is set, it
    /// will be an [AutoSealConsensus] instance.
    pub fn consensus(&self) -> Arc<dyn Consensus> {
        if self.dev.dev {
            Arc::new(AutoSealConsensus::new(Arc::clone(&self.chain)))
        } else {
            Arc::new(BeaconConsensus::new(Arc::clone(&self.chain)))
        }
    }

    /// Constructs a [Pipeline] that's wired to the network
    #[allow(clippy::too_many_arguments)]
    async fn build_networked_pipeline<DB, Client>(
        &self,
        config: &StageConfig,
        client: Client,
        consensus: Arc<dyn Consensus>,
        provider_factory: ProviderFactory<DB>,
        task_executor: &TaskExecutor,
        metrics_tx: reth_stages::MetricEventsSender,
        prune_config: Option<PruneConfig>,
        max_block: Option<BlockNumber>,
        snapshotter: Snapshotter<DB>,
    ) -> eyre::Result<Pipeline<DB>>
    where
        DB: Database + Unpin + Clone + 'static,
        Client: HeadersClient + BodiesClient + Clone + 'static,
    {
        // building network downloaders using the fetch client
        let header_downloader = ReverseHeadersDownloaderBuilder::new(config.headers)
            .build(client.clone(), Arc::clone(&consensus))
            .into_task_with(task_executor);

        let body_downloader = BodiesDownloaderBuilder::new(config.bodies)
            .build(client, Arc::clone(&consensus), provider_factory.clone())
            .into_task_with(task_executor);

        let pipeline = self
            .build_pipeline(
                provider_factory,
                config,
                header_downloader,
                body_downloader,
                consensus,
                max_block,
                self.debug.continuous,
                metrics_tx,
                prune_config,
                snapshotter,
            )
            .await?;

        Ok(pipeline)
    }

    /// Loads the trusted setup params from a given file path or falls back to
    /// `MAINNET_KZG_TRUSTED_SETUP`.
    fn kzg_settings(&self) -> eyre::Result<Arc<KzgSettings>> {
        if let Some(ref trusted_setup_file) = self.trusted_setup_file {
            let trusted_setup = KzgSettings::load_trusted_setup_file(trusted_setup_file)
                .map_err(LoadKzgSettingsError::KzgError)?;
            Ok(Arc::new(trusted_setup))
        } else {
            Ok(Arc::clone(&MAINNET_KZG_TRUSTED_SETUP))
        }
    }

    fn install_prometheus_recorder(&self) -> eyre::Result<PrometheusHandle> {
        Ok(PROMETHEUS_RECORDER_HANDLE.clone())
    }

    async fn start_metrics_endpoint<Metrics>(
        &self,
        prometheus_handle: PrometheusHandle,
        db: Metrics,
    ) -> eyre::Result<()>
    where
        Metrics: DatabaseMetrics + 'static + Send + Sync,
    {
        if let Some(listen_addr) = self.metrics {
            info!(target: "reth::cli", addr = %listen_addr, "Starting metrics endpoint");
            prometheus_exporter::serve(
                listen_addr,
                prometheus_handle,
                db,
                metrics_process::Collector::default(),
            )
            .await?;
        }

        Ok(())
    }

    /// Spawns the configured network and associated tasks and returns the [NetworkHandle] connected
    /// to that network.
    fn start_network<C, Pool>(
        &self,
        builder: NetworkBuilder<C, (), ()>,
        task_executor: &TaskExecutor,
        pool: Pool,
        client: C,
        data_dir: &ChainPath<DataDirPath>,
    ) -> NetworkHandle
    where
        C: BlockReader + HeaderProvider + Clone + Unpin + 'static,
        Pool: TransactionPool + Unpin + 'static,
    {
        let (handle, network, txpool, eth) =
            builder.transactions(pool).request_handler(client).split_with_handle();

        task_executor.spawn_critical("p2p txpool", txpool);
        task_executor.spawn_critical("p2p eth request handler", eth);

        let default_peers_path = data_dir.known_peers_path();
        let known_peers_file = self.network.persistent_peers_file(default_peers_path);
        task_executor.spawn_critical_with_graceful_shutdown_signal(
            "p2p network task",
            |shutdown| {
                network.run_until_graceful_shutdown(shutdown, |network| {
                    write_peers_to_file(network, known_peers_file)
                })
            },
        );

        handle
    }

    /// Fetches the head block from the database.
    ///
    /// If the database is empty, returns the genesis block.
    fn lookup_head<DB: Database>(&self, factory: ProviderFactory<DB>) -> RethResult<Head> {
        let provider = factory.provider()?;

        let head = provider.get_stage_checkpoint(StageId::Finish)?.unwrap_or_default().block_number;

        let header = provider
            .header_by_number(head)?
            .expect("the header for the latest block is missing, database is corrupt");

        let total_difficulty = provider
            .header_td_by_number(head)?
            .expect("the total difficulty for the latest block is missing, database is corrupt");

        let hash = provider
            .block_hash(head)?
            .expect("the hash for the latest block is missing, database is corrupt");

        Ok(Head {
            number: head,
            hash,
            difficulty: header.difficulty,
            total_difficulty,
            timestamp: header.timestamp,
        })
    }

    /// Attempt to look up the block number for the tip hash in the database.
    /// If it doesn't exist, download the header and return the block number.
    ///
    /// NOTE: The download is attempted with infinite retries.
    async fn lookup_or_fetch_tip<Provider, Client>(
        &self,
        provider: Provider,
        client: Client,
        tip: B256,
    ) -> RethResult<u64>
    where
        Provider: HeaderProvider,
        Client: HeadersClient,
    {
        let header = provider.header_by_hash_or_number(tip.into())?;

        // try to look up the header in the database
        if let Some(header) = header {
            info!(target: "reth::cli", ?tip, "Successfully looked up tip block in the database");
            return Ok(header.number)
        }

        Ok(self.fetch_tip_from_network(client, tip.into()).await?.number)
    }

    /// Attempt to look up the block with the given number and return the header.
    ///
    /// NOTE: The download is attempted with infinite retries.
    async fn fetch_tip_from_network<Client>(
        &self,
        client: Client,
        tip: BlockHashOrNumber,
    ) -> RethResult<SealedHeader>
    where
        Client: HeadersClient,
    {
        info!(target: "reth::cli", ?tip, "Fetching tip block from the network.");
        loop {
            match get_single_header(&client, tip).await {
                Ok(tip_header) => {
                    info!(target: "reth::cli", ?tip, "Successfully fetched tip");
                    return Ok(tip_header)
                }
                Err(error) => {
                    error!(target: "reth::cli", %error, "Failed to fetch the tip. Retrying...");
                }
            }
        }
    }

    fn load_network_config<DB: Database>(
        &self,
        config: &Config,
        provider_factory: ProviderFactory<DB>,
        executor: TaskExecutor,
        head: Head,
        secret_key: SecretKey,
        default_peers_path: PathBuf,
    ) -> NetworkConfig<ProviderFactory<DB>> {
        let cfg_builder = self
            .network
            .network_config(config, self.chain.clone(), secret_key, default_peers_path)
            .with_task_executor(Box::new(executor))
            .set_head(head)
            .listener_addr(SocketAddr::V4(SocketAddrV4::new(
                self.network.addr,
                // set discovery port based on instance number
                self.network.port + self.instance - 1,
            )))
            .discovery_addr(SocketAddr::V4(SocketAddrV4::new(
                self.network.addr,
                // set discovery port based on instance number
                self.network.port + self.instance - 1,
            )));

        // When `sequencer_endpoint` is configured, the node will forward all transactions to a
        // Sequencer node for execution and inclusion on L1, and disable its own txpool
        // gossip to prevent other parties in the network from learning about them.
        #[cfg(feature = "optimism")]
        let cfg_builder = cfg_builder
            .sequencer_endpoint(self.rollup.sequencer_http.clone())
            .disable_tx_gossip(self.rollup.disable_txpool_gossip);

        cfg_builder.build(provider_factory)
    }

    #[allow(clippy::too_many_arguments)]
    async fn build_pipeline<DB, H, B>(
        &self,
        provider_factory: ProviderFactory<DB>,
        stage_config: &StageConfig,
        header_downloader: H,
        body_downloader: B,
        consensus: Arc<dyn Consensus>,
        max_block: Option<u64>,
        continuous: bool,
        metrics_tx: reth_stages::MetricEventsSender,
        prune_config: Option<PruneConfig>,
        snapshotter: Snapshotter<DB>,
    ) -> eyre::Result<Pipeline<DB>>
    where
        DB: Database + Clone + 'static,
        H: HeaderDownloader + 'static,
        B: BodyDownloader + 'static,
    {
        let mut builder = Pipeline::builder();

        if let Some(max_block) = max_block {
            debug!(target: "reth::cli", max_block, "Configuring builder to use max block");
            builder = builder.with_max_block(max_block)
        }

        let (tip_tx, tip_rx) = watch::channel(B256::ZERO);
        use revm_inspectors::stack::InspectorStackConfig;
        let factory = reth_revm::EvmProcessorFactory::new(self.chain.clone());

        let stack_config = InspectorStackConfig {
            use_printer_tracer: self.debug.print_inspector,
            hook: if let Some(hook_block) = self.debug.hook_block {
                Hook::Block(hook_block)
            } else if let Some(tx) = self.debug.hook_transaction {
                Hook::Transaction(tx)
            } else if self.debug.hook_all {
                Hook::All
            } else {
                Hook::None
            },
        };

        let factory = factory.with_stack_config(stack_config);

        let prune_modes = prune_config.map(|prune| prune.segments).unwrap_or_default();

        let header_mode =
            if continuous { HeaderSyncMode::Continuous } else { HeaderSyncMode::Tip(tip_rx) };
        let pipeline = builder
            .with_tip_sender(tip_tx)
            .with_metrics_tx(metrics_tx.clone())
            .add_stages(
                DefaultStages::new(
                    provider_factory.clone(),
                    header_mode,
                    Arc::clone(&consensus),
                    header_downloader,
                    body_downloader,
                    factory.clone(),
                    snapshotter,
                )?
                .set(SenderRecoveryStage {
                    commit_threshold: stage_config.sender_recovery.commit_threshold,
                })
                .set(
                    ExecutionStage::new(
                        factory,
                        ExecutionStageThresholds {
                            max_blocks: stage_config.execution.max_blocks,
                            max_changes: stage_config.execution.max_changes,
                            max_cumulative_gas: stage_config.execution.max_cumulative_gas,
                            max_duration: stage_config.execution.max_duration,
                        },
                        stage_config
                            .merkle
                            .clean_threshold
                            .max(stage_config.account_hashing.clean_threshold)
                            .max(stage_config.storage_hashing.clean_threshold),
                        prune_modes.clone(),
                    )
                    .with_metrics_tx(metrics_tx),
                )
                .set(AccountHashingStage::new(
                    stage_config.account_hashing.clean_threshold,
                    stage_config.account_hashing.commit_threshold,
                ))
                .set(StorageHashingStage::new(
                    stage_config.storage_hashing.clean_threshold,
                    stage_config.storage_hashing.commit_threshold,
                ))
                .set(MerkleStage::new_execution(stage_config.merkle.clean_threshold))
                .set(TransactionLookupStage::new(
                    stage_config.transaction_lookup.commit_threshold,
                    prune_modes.transaction_lookup,
                ))
                .set(IndexAccountHistoryStage::new(
                    stage_config.index_account_history.commit_threshold,
                    prune_modes.account_history,
                ))
                .set(IndexStorageHistoryStage::new(
                    stage_config.index_storage_history.commit_threshold,
                    prune_modes.storage_history,
                )),
            )
            .build(provider_factory);

        Ok(pipeline)
    }

    /// Change rpc port numbers based on the instance number, using the inner
    /// [RpcServerArgs::adjust_instance_ports] method.
    fn adjust_instance_ports(&mut self) {
        self.rpc.adjust_instance_ports(self.instance);
    }

    /// Sets networking and RPC ports to zero, causing the OS to choose random unused ports when
    /// sockets are bound.
    fn with_unused_ports(mut self) -> Self {
        self.rpc = self.rpc.with_unused_ports();
        self.network = self.network.with_unused_ports();
        self
    }
}

impl Default for NodeConfig {
    fn default() -> Self {
        Self {
            database: DatabaseBuilder::default(),
            config: None,
            chain: MAINNET.clone(),
            metrics: None,
            instance: 1,
            trusted_setup_file: None,
            network: NetworkArgs::default(),
            rpc: RpcServerArgs::default(),
            txpool: TxPoolArgs::default(),
            builder: PayloadBuilderArgs::default(),
            debug: DebugArgs::default(),
            db: DatabaseArgs::default(),
            dev: DevArgs::default(),
            pruning: PruningArgs::default(),
            #[cfg(feature = "optimism")]
            rollup: crate::args::RollupArgs::default(),
        }
    }
}

/// A version of the [NodeConfig] that has an installed database. This is used to construct the
/// [NodeHandle].
///
/// This also contains a path to a data dir that cannot be changed.
#[derive(Debug)]
pub struct NodeBuilderWithDatabase<DB> {
    /// The node config
    pub config: NodeConfig,
    /// The database
    pub db: Arc<DB>,
    /// The data dir
    pub data_dir: ChainPath<DataDirPath>,
}

impl<DB: Database + DatabaseMetrics + DatabaseMetadata + 'static> NodeBuilderWithDatabase<DB> {
    /// Launch the node with the given extensions and executor
    pub async fn launch<E: RethCliExt>(
        mut self,
        mut ext: E::Node,
        executor: TaskExecutor,
    ) -> eyre::Result<NodeHandle> {
        // Raise the fd limit of the process.
        // Does not do anything on windows.
        raise_fd_limit()?;

        // get config
        let config = self.load_config()?;

        let prometheus_handle = self.config.install_prometheus_recorder()?;
        info!(target: "reth::cli", "Database opened");

        let provider_factory =
            ProviderFactory::new(Arc::clone(&self.db), Arc::clone(&self.config.chain))
                .with_snapshots(self.data_dir.snapshots_path())?;

        self.config.start_metrics_endpoint(prometheus_handle, Arc::clone(&self.db)).await?;

        debug!(target: "reth::cli", chain=%self.config.chain.chain, genesis=?self.config.chain.genesis_hash(), "Initializing genesis");

        let genesis_hash = init_genesis(provider_factory.clone(), self.config.chain.clone())?;

        info!(target: "reth::cli", "{}", DisplayHardforks::new(self.config.chain.hardforks()));

        let consensus = self.config.consensus();

        debug!(target: "reth::cli", "Spawning stages metrics listener task");
        let (sync_metrics_tx, sync_metrics_rx) = unbounded_channel();
        let sync_metrics_listener = reth_stages::MetricsListener::new(sync_metrics_rx);
        executor.spawn_critical("stages metrics listener task", sync_metrics_listener);

        let prune_config = self
            .config
            .pruning
            .prune_config(Arc::clone(&self.config.chain))?
            .or(config.prune.clone());

        // configure blockchain tree
        let tree_config = BlockchainTreeConfig::default();
        let tree = self.config.build_blockchain_tree(
            provider_factory.clone(),
            consensus.clone(),
            prune_config.clone(),
            sync_metrics_tx.clone(),
            tree_config,
        )?;
        let canon_state_notification_sender = tree.canon_state_notification_sender();
        let blockchain_tree = ShareableBlockchainTree::new(tree);
        debug!(target: "reth::cli", "configured blockchain tree");

        // fetch the head block from the database
        let head = self
            .config
            .lookup_head(provider_factory.clone())
            .wrap_err("the head block is missing")?;

        // setup the blockchain provider
        let blockchain_db =
            BlockchainProvider::new(provider_factory.clone(), blockchain_tree.clone())?;

        // build transaction pool
        let transaction_pool =
            self.config.build_and_spawn_txpool(&blockchain_db, head, &executor, &self.data_dir)?;

        // build network
        let (network_client, mut network_builder) = self
            .config
            .build_network(
                &config,
                provider_factory.clone(),
                executor.clone(),
                head,
                &self.data_dir,
            )
            .await?;

        let components = RethNodeComponentsImpl::new(
            blockchain_db.clone(),
            transaction_pool.clone(),
            network_builder.handle(),
            executor.clone(),
            blockchain_db.clone(),
        );

        // allow network modifications
        ext.configure_network(network_builder.network_mut(), &components)?;

        // launch network
        let network = self.config.start_network(
            network_builder,
            &executor,
            transaction_pool.clone(),
            network_client,
            &self.data_dir,
        );

        info!(target: "reth::cli", peer_id = %network.peer_id(), local_addr = %network.local_addr(), enode = %network.local_node_record(), "Connected to P2P network");
        debug!(target: "reth::cli", peer_id = ?network.peer_id(), "Full peer ID");
        let network_client = network.fetch_client().await?;

        ext.on_components_initialized(&components)?;

        debug!(target: "reth::cli", "Spawning payload builder service");

        // TODO: stateful node builder should handle this in with_payload_builder
        // Optimism's payload builder is implemented on the OptimismPayloadBuilder type.
        #[cfg(feature = "optimism")]
        let payload_builder = reth_optimism_payload_builder::OptimismPayloadBuilder::default()
            .set_compute_pending_block(self.config.builder.compute_pending_block);

        #[cfg(feature = "optimism")]
        let payload_builder: PayloadBuilderHandle<OptimismEngineTypes> =
            ext.spawn_payload_builder_service(&self.config.builder, &components, payload_builder)?;

        // The default payload builder is implemented on the unit type.
        #[cfg(not(feature = "optimism"))]
        let payload_builder = reth_ethereum_payload_builder::EthereumPayloadBuilder::default();

        #[cfg(not(feature = "optimism"))]
        let payload_builder: PayloadBuilderHandle<EthEngineTypes> =
            ext.spawn_payload_builder_service(&self.config.builder, &components, payload_builder)?;

        let (consensus_engine_tx, mut consensus_engine_rx) = unbounded_channel();
        if let Some(store_path) = self.config.debug.engine_api_store.clone() {
            let (engine_intercept_tx, engine_intercept_rx) = unbounded_channel();
            let engine_api_store = EngineApiStore::new(store_path);
            executor.spawn_critical(
                "engine api interceptor",
                engine_api_store.intercept(consensus_engine_rx, engine_intercept_tx),
            );
            consensus_engine_rx = engine_intercept_rx;
        };
        let max_block = self.config.max_block(&network_client, provider_factory.clone()).await?;

        let mut hooks = EngineHooks::new();

        let snapshotter = reth_snapshot::Snapshotter::new(
            provider_factory.clone(),
            provider_factory
                .snapshot_provider()
                .expect("snapshot provider initialized via provider factory"),
        );
        hooks.add(SnapshotHook::new(snapshotter.clone(), Box::new(executor.clone())));
        info!(target: "reth::cli", "Snapshotter initialized");

        // Configure the pipeline
        let (mut pipeline, client) = if self.config.dev.dev {
            info!(target: "reth::cli", "Starting Reth in dev mode");
            let mining_mode =
                self.config.mining_mode(transaction_pool.pending_transactions_listener());

            let (_, client, mut task) = AutoSealBuilder::new(
                Arc::clone(&self.config.chain),
                blockchain_db.clone(),
                transaction_pool.clone(),
                consensus_engine_tx.clone(),
                canon_state_notification_sender,
                mining_mode,
            )
            .build();

            let mut pipeline = self
                .config
                .build_networked_pipeline(
                    &config.stages,
                    client.clone(),
                    Arc::clone(&consensus),
                    provider_factory.clone(),
                    &executor,
                    sync_metrics_tx,
                    prune_config.clone(),
                    max_block,
                    snapshotter,
                )
                .await?;

            let pipeline_events = pipeline.events();
            task.set_pipeline_events(pipeline_events);
            debug!(target: "reth::cli", "Spawning auto mine task");
            executor.spawn(Box::pin(task));

            (pipeline, EitherDownloader::Left(client))
        } else {
            let pipeline = self
                .config
                .build_networked_pipeline(
                    &config.stages,
                    network_client.clone(),
                    Arc::clone(&consensus),
                    provider_factory.clone(),
                    &executor.clone(),
                    sync_metrics_tx,
                    prune_config.clone(),
                    max_block,
                    snapshotter,
                )
                .await?;

            (pipeline, EitherDownloader::Right(network_client))
        };

        let pipeline_events = pipeline.events();

        let initial_target = self.config.initial_pipeline_target(genesis_hash);

        let prune_config = prune_config.unwrap_or_default();
        let mut pruner = PrunerBuilder::new(prune_config.clone())
            .max_reorg_depth(tree_config.max_reorg_depth() as usize)
            .prune_delete_limit(self.config.chain.prune_delete_limit)
            .build(provider_factory.clone());

        let pruner_events = pruner.events();
        hooks.add(PruneHook::new(pruner, Box::new(executor.clone())));
        info!(target: "reth::cli", ?prune_config, "Pruner initialized");

<<<<<<< HEAD
=======
        let snapshotter = reth_snapshot::Snapshotter::new(
            provider_factory.clone(),
            provider_factory
                .snapshot_provider()
                .expect("snapshot provider initialized via provider factory"),
            prune_config.segments,
        );
        hooks.add(SnapshotHook::new(snapshotter, Box::new(executor.clone())));
        info!(target: "reth::cli", "Snapshotter initialized");

>>>>>>> adece5ef
        // Configure the consensus engine
        let (beacon_consensus_engine, beacon_engine_handle) = BeaconConsensusEngine::with_channel(
            client,
            pipeline,
            blockchain_db.clone(),
            Box::new(executor.clone()),
            Box::new(network.clone()),
            max_block,
            self.config.debug.continuous,
            payload_builder.clone(),
            initial_target,
            MIN_BLOCKS_FOR_PIPELINE_RUN,
            consensus_engine_tx,
            consensus_engine_rx,
            hooks,
        )?;
        info!(target: "reth::cli", "Consensus engine initialized");

        let events = stream_select!(
            network.event_listener().map(Into::into),
            beacon_engine_handle.event_listener().map(Into::into),
            pipeline_events.map(Into::into),
            if self.config.debug.tip.is_none() {
                Either::Left(
                    ConsensusLayerHealthEvents::new(Box::new(blockchain_db.clone()))
                        .map(Into::into),
                )
            } else {
                Either::Right(stream::empty())
            },
            pruner_events.map(Into::into)
        );
        executor.spawn_critical(
            "events task",
            events::handle_events(
                Some(network.clone()),
                Some(head.number),
                events,
                self.db.clone(),
            ),
        );

        let engine_api = EngineApi::new(
            blockchain_db.clone(),
            self.config.chain.clone(),
            beacon_engine_handle,
            payload_builder.into(),
            Box::new(executor.clone()),
        );
        info!(target: "reth::cli", "Engine API handler initialized");

        // extract the jwt secret from the args if possible
        let default_jwt_path = self.data_dir.jwt_path();
        let jwt_secret = self.config.rpc.auth_jwt_secret(default_jwt_path)?;

        // adjust rpc port numbers based on instance number
        self.config.adjust_instance_ports();

        // Start RPC servers
        let rpc_server_handles =
            self.config.rpc.start_servers(&components, engine_api, jwt_secret, &mut ext).await?;

        // Run consensus engine to completion
        let (tx, rx) = oneshot::channel();
        info!(target: "reth::cli", "Starting consensus engine");
        executor.spawn_critical_blocking("consensus engine", async move {
            let res = beacon_consensus_engine.await;
            let _ = tx.send(res);
        });

        ext.on_node_started(&components)?;

        // If `enable_genesis_walkback` is set to true, the rollup client will need to
        // perform the derivation pipeline from genesis, validating the data dir.
        // When set to false, set the finalized, safe, and unsafe head block hashes
        // on the rollup client using a fork choice update. This prevents the rollup
        // client from performing the derivation pipeline from genesis, and instead
        // starts syncing from the current tip in the DB.
        #[cfg(feature = "optimism")]
        if self.config.chain.is_optimism() && !self.config.rollup.enable_genesis_walkback {
            let client = rpc_server_handles.auth.http_client();
            reth_rpc_api::EngineApiClient::<OptimismEngineTypes>::fork_choice_updated_v2(
                &client,
                reth_rpc_types::engine::ForkchoiceState {
                    head_block_hash: head.hash,
                    safe_block_hash: head.hash,
                    finalized_block_hash: head.hash,
                },
                None,
            )
            .await?;
        }

        // wait for node exit future
        let node_exit_future = NodeExitFuture::new(rx, self.config.debug.terminate);

        // construct node handle and return
        let node_handle = NodeHandle { rpc_server_handles, node_exit_future };
        Ok(node_handle)
    }

    /// Returns the path to the config file.
    fn config_path(&self) -> PathBuf {
        self.config.config.clone().unwrap_or_else(|| self.data_dir.config_path())
    }

    /// Loads the reth config with the given datadir root
    fn load_config(&self) -> eyre::Result<Config> {
        let config_path = self.config_path();

        let mut config = confy::load_path::<Config>(&config_path)
            .wrap_err_with(|| format!("Could not load config file {:?}", config_path))?;

        info!(target: "reth::cli", path = ?config_path, "Configuration loaded");

        // Update the config with the command line arguments
        config.peers.connect_trusted_nodes_only = self.config.network.trusted_only;

        if !self.config.network.trusted_peers.is_empty() {
            info!(target: "reth::cli", "Adding trusted nodes");
            self.config.network.trusted_peers.iter().for_each(|peer| {
                config.peers.trusted_nodes.insert(*peer);
            });
        }

        Ok(config)
    }
}

/// The [NodeHandle] contains the [RethRpcServerHandles] returned by the reth initialization
/// process, as well as a method for waiting for the node exit.
#[derive(Debug)]
pub struct NodeHandle {
    /// The handles to the RPC servers
    rpc_server_handles: RethRpcServerHandles,

    /// A Future which waits node exit
    /// See [`NodeExitFuture`]
    node_exit_future: NodeExitFuture,
}

impl NodeHandle {
    /// Returns the [RethRpcServerHandles] for this node.
    pub fn rpc_server_handles(&self) -> &RethRpcServerHandles {
        &self.rpc_server_handles
    }

    /// Waits for the node to exit. Uses [`NodeExitFuture`]
    pub async fn wait_for_node_exit(self) -> eyre::Result<()> {
        self.node_exit_future.await
    }
}

/// A Future which resolves when the node exits
#[derive(Debug)]
pub struct NodeExitFuture {
    /// The receiver half of the channel for the consensus engine.
    /// This can be used to wait for the consensus engine to exit.
    consensus_engine_rx: Option<oneshot::Receiver<Result<(), BeaconConsensusEngineError>>>,

    /// Flag indicating whether the node should be terminated after the pipeline sync.
    terminate: bool,
}

impl NodeExitFuture {
    fn new(
        consensus_engine_rx: oneshot::Receiver<Result<(), BeaconConsensusEngineError>>,
        terminate: bool,
    ) -> Self {
        Self { consensus_engine_rx: Some(consensus_engine_rx), terminate }
    }
}

impl Future for NodeExitFuture {
    type Output = eyre::Result<()>;

    fn poll(self: Pin<&mut Self>, cx: &mut Context<'_>) -> Poll<Self::Output> {
        let this = self.get_mut();
        if let Some(rx) = this.consensus_engine_rx.as_mut() {
            match ready!(rx.poll_unpin(cx)) {
                Ok(res) => {
                    this.consensus_engine_rx.take();
                    res?;
                    if this.terminate {
                        Poll::Ready(Ok(()))
                    } else {
                        Poll::Pending
                    }
                }
                Err(err) => Poll::Ready(Err(err.into())),
            }
        } else {
            Poll::Pending
        }
    }
}

/// A simple function to launch a node with the specified [NodeConfig], spawning tasks on the
/// [TaskExecutor] constructed from [TaskManager::current].
///
/// # Example
/// ```
/// # use reth_node_core::{
/// #     node_config::{NodeConfig, spawn_node},
/// #     args::RpcServerArgs,
/// # };
/// async fn t() {
///     // Create a node builder with an http rpc server enabled
///     let rpc_args = RpcServerArgs::default().with_http();
///
///     let builder = NodeConfig::test().with_rpc(rpc_args);
///
///     // Spawn the builder, returning a handle to the node
///     let (_handle, _manager) = spawn_node(builder).await.unwrap();
/// }
/// ```
pub async fn spawn_node(config: NodeConfig) -> eyre::Result<(NodeHandle, TaskManager)> {
    let task_manager = TaskManager::current();
    let ext = DefaultRethNodeCommandConfig::default();
    Ok((config.launch::<()>(ext, task_manager.executor()).await?, task_manager))
}

#[cfg(test)]
mod tests {
    use super::*;
    use futures::future::poll_fn;
    use reth_primitives::U256;
    use reth_rpc_api::EthApiClient;

    #[tokio::test]
    async fn block_number_node_config_test() {
        // this launches a test node with http
        let rpc_args = RpcServerArgs::default().with_http();

        let (handle, _manager) = spawn_node(NodeConfig::test().with_rpc(rpc_args)).await.unwrap();

        // call a function on the node
        let client = handle.rpc_server_handles().rpc.http_client().unwrap();
        let block_number = client.block_number().await.unwrap();

        // it should be zero, since this is an ephemeral test node
        assert_eq!(block_number, U256::ZERO);
    }

    #[tokio::test]
    async fn rpc_handles_none_without_http() {
        // this launches a test node _without_ http
        let (handle, _manager) = spawn_node(NodeConfig::test()).await.unwrap();

        // ensure that the `http_client` is none
        let maybe_client = handle.rpc_server_handles().rpc.http_client();
        assert!(maybe_client.is_none());
    }

    #[tokio::test]
    async fn launch_multiple_nodes() {
        // spawn_test_node takes roughly 1 second per node, so this test takes ~4 seconds
        let num_nodes = 4;

        // contains handles and managers
        let mut handles = Vec::new();
        for _ in 0..num_nodes {
            let handle = spawn_node(NodeConfig::test()).await.unwrap();
            handles.push(handle);
        }
    }

    #[tokio::test]
    async fn test_node_exit_future_terminate_true() {
        let (tx, rx) = oneshot::channel::<Result<(), BeaconConsensusEngineError>>();

        let _ = tx.send(Ok(()));

        let node_exit_future = NodeExitFuture::new(rx, true);

        let res = node_exit_future.await;

        assert!(res.is_ok());
    }

    #[tokio::test]
    async fn test_node_exit_future_terminate_false() {
        let (tx, rx) = oneshot::channel::<Result<(), BeaconConsensusEngineError>>();

        let _ = tx.send(Ok(()));

        let mut node_exit_future = NodeExitFuture::new(rx, false);
        poll_fn(|cx| {
            assert!(node_exit_future.poll_unpin(cx).is_pending());
            Poll::Ready(())
        })
        .await;
    }

    #[cfg(feature = "optimism")]
    #[tokio::test]
    async fn optimism_pre_canyon_no_withdrawals_valid() {
        reth_tracing::init_test_tracing();
        use alloy_chains::Chain;
        use jsonrpsee::http_client::HttpClient;
        use reth_primitives::Genesis;
        use reth_rpc_api::EngineApiClient;
        use reth_rpc_types::engine::{
            ForkchoiceState, OptimismPayloadAttributes, PayloadAttributes,
        };

        // this launches a test node with http
        let rpc_args = RpcServerArgs::default().with_http();

        // create optimism genesis with canyon at block 2
        let spec = ChainSpec::builder()
            .chain(Chain::optimism_mainnet())
            .genesis(Genesis::default())
            .regolith_activated()
            .build();

        let genesis_hash = spec.genesis_hash();

        // create node config
        let node_config = NodeConfig::test().with_rpc(rpc_args).with_chain(spec);

        let (handle, _manager) = spawn_node(node_config).await.unwrap();

        // call a function on the node
        let client = handle.rpc_server_handles().auth.http_client();
        let block_number = client.block_number().await.unwrap();

        // it should be zero, since this is an ephemeral test node
        assert_eq!(block_number, U256::ZERO);

        // call the engine_forkchoiceUpdated function with payload attributes
        let forkchoice_state = ForkchoiceState {
            head_block_hash: genesis_hash,
            safe_block_hash: genesis_hash,
            finalized_block_hash: genesis_hash,
        };

        let payload_attributes = OptimismPayloadAttributes {
            payload_attributes: PayloadAttributes {
                timestamp: 1,
                prev_randao: Default::default(),
                suggested_fee_recipient: Default::default(),
                // canyon is _not_ in the chain spec, so this should cause the engine call to fail
                withdrawals: None,
                parent_beacon_block_root: None,
            },
            no_tx_pool: None,
            gas_limit: Some(1),
            transactions: None,
        };

        // call the engine_forkchoiceUpdated function with payload attributes
        let res = <HttpClient as EngineApiClient<OptimismEngineTypes>>::fork_choice_updated_v2(
            &client,
            forkchoice_state,
            Some(payload_attributes),
        )
        .await;
        res.expect("pre-canyon engine call without withdrawals should succeed");
    }

    #[cfg(feature = "optimism")]
    #[tokio::test]
    async fn optimism_pre_canyon_withdrawals_invalid() {
        reth_tracing::init_test_tracing();
        use alloy_chains::Chain;
        use assert_matches::assert_matches;
        use jsonrpsee::{core::Error, http_client::HttpClient, types::error::INVALID_PARAMS_CODE};
        use reth_primitives::Genesis;
        use reth_rpc_api::EngineApiClient;
        use reth_rpc_types::engine::{
            ForkchoiceState, OptimismPayloadAttributes, PayloadAttributes,
        };

        // this launches a test node with http
        let rpc_args = RpcServerArgs::default().with_http();

        // create optimism genesis with canyon at block 2
        let spec = ChainSpec::builder()
            .chain(Chain::optimism_mainnet())
            .genesis(Genesis::default())
            .regolith_activated()
            .build();

        let genesis_hash = spec.genesis_hash();

        // create node config
        let node_config = NodeConfig::test().with_rpc(rpc_args).with_chain(spec);

        let (handle, _manager) = spawn_node(node_config).await.unwrap();

        // call a function on the node
        let client = handle.rpc_server_handles().auth.http_client();
        let block_number = client.block_number().await.unwrap();

        // it should be zero, since this is an ephemeral test node
        assert_eq!(block_number, U256::ZERO);

        // call the engine_forkchoiceUpdated function with payload attributes
        let forkchoice_state = ForkchoiceState {
            head_block_hash: genesis_hash,
            safe_block_hash: genesis_hash,
            finalized_block_hash: genesis_hash,
        };

        let payload_attributes = OptimismPayloadAttributes {
            payload_attributes: PayloadAttributes {
                timestamp: 1,
                prev_randao: Default::default(),
                suggested_fee_recipient: Default::default(),
                // canyon is _not_ in the chain spec, so this should cause the engine call to fail
                withdrawals: Some(vec![]),
                parent_beacon_block_root: None,
            },
            no_tx_pool: None,
            gas_limit: Some(1),
            transactions: None,
        };

        // call the engine_forkchoiceUpdated function with payload attributes
        let res = <HttpClient as EngineApiClient<OptimismEngineTypes>>::fork_choice_updated_v2(
            &client,
            forkchoice_state,
            Some(payload_attributes),
        )
        .await;
        let err = res.expect_err("pre-canyon engine call with withdrawals should fail");
        assert_matches!(err, Error::Call(ref object) if object.code() == INVALID_PARAMS_CODE);
    }

    #[cfg(feature = "optimism")]
    #[tokio::test]
    async fn optimism_post_canyon_no_withdrawals_invalid() {
        reth_tracing::init_test_tracing();
        use alloy_chains::Chain;
        use assert_matches::assert_matches;
        use jsonrpsee::{core::Error, http_client::HttpClient, types::error::INVALID_PARAMS_CODE};
        use reth_primitives::Genesis;
        use reth_rpc_api::EngineApiClient;
        use reth_rpc_types::engine::{
            ForkchoiceState, OptimismPayloadAttributes, PayloadAttributes,
        };

        // this launches a test node with http
        let rpc_args = RpcServerArgs::default().with_http();

        // create optimism genesis with canyon at block 2
        let spec = ChainSpec::builder()
            .chain(Chain::optimism_mainnet())
            .genesis(Genesis::default())
            .canyon_activated()
            .build();

        let genesis_hash = spec.genesis_hash();

        // create node config
        let node_config = NodeConfig::test().with_rpc(rpc_args).with_chain(spec);

        let (handle, _manager) = spawn_node(node_config).await.unwrap();

        // call a function on the node
        let client = handle.rpc_server_handles().auth.http_client();
        let block_number = client.block_number().await.unwrap();

        // it should be zero, since this is an ephemeral test node
        assert_eq!(block_number, U256::ZERO);

        // call the engine_forkchoiceUpdated function with payload attributes
        let forkchoice_state = ForkchoiceState {
            head_block_hash: genesis_hash,
            safe_block_hash: genesis_hash,
            finalized_block_hash: genesis_hash,
        };

        let payload_attributes = OptimismPayloadAttributes {
            payload_attributes: PayloadAttributes {
                timestamp: 1,
                prev_randao: Default::default(),
                suggested_fee_recipient: Default::default(),
                // canyon is _not_ in the chain spec, so this should cause the engine call to fail
                withdrawals: None,
                parent_beacon_block_root: None,
            },
            no_tx_pool: None,
            gas_limit: Some(1),
            transactions: None,
        };

        // call the engine_forkchoiceUpdated function with payload attributes
        let res = <HttpClient as EngineApiClient<OptimismEngineTypes>>::fork_choice_updated_v2(
            &client,
            forkchoice_state,
            Some(payload_attributes),
        )
        .await;
        let err = res.expect_err("post-canyon engine call with no withdrawals should fail");
        assert_matches!(err, Error::Call(ref object) if object.code() == INVALID_PARAMS_CODE);
    }

    #[cfg(feature = "optimism")]
    #[tokio::test]
    async fn optimism_post_canyon_withdrawals_valid() {
        reth_tracing::init_test_tracing();
        use alloy_chains::Chain;
        use jsonrpsee::http_client::HttpClient;
        use reth_primitives::Genesis;
        use reth_rpc_api::EngineApiClient;
        use reth_rpc_types::engine::{
            ForkchoiceState, OptimismPayloadAttributes, PayloadAttributes,
        };

        // this launches a test node with http
        let rpc_args = RpcServerArgs::default().with_http();

        // create optimism genesis with canyon at block 2
        let spec = ChainSpec::builder()
            .chain(Chain::optimism_mainnet())
            .genesis(Genesis::default())
            .canyon_activated()
            .build();

        let genesis_hash = spec.genesis_hash();

        // create node config
        let node_config = NodeConfig::test().with_rpc(rpc_args).with_chain(spec);

        let (handle, _manager) = spawn_node(node_config).await.unwrap();

        // call a function on the node
        let client = handle.rpc_server_handles().auth.http_client();
        let block_number = client.block_number().await.unwrap();

        // it should be zero, since this is an ephemeral test node
        assert_eq!(block_number, U256::ZERO);

        // call the engine_forkchoiceUpdated function with payload attributes
        let forkchoice_state = ForkchoiceState {
            head_block_hash: genesis_hash,
            safe_block_hash: genesis_hash,
            finalized_block_hash: genesis_hash,
        };

        let payload_attributes = OptimismPayloadAttributes {
            payload_attributes: PayloadAttributes {
                timestamp: 1,
                prev_randao: Default::default(),
                suggested_fee_recipient: Default::default(),
                // canyon is _not_ in the chain spec, so this should cause the engine call to fail
                withdrawals: Some(vec![]),
                parent_beacon_block_root: None,
            },
            no_tx_pool: None,
            gas_limit: Some(1),
            transactions: None,
        };

        // call the engine_forkchoiceUpdated function with payload attributes
        let res = <HttpClient as EngineApiClient<OptimismEngineTypes>>::fork_choice_updated_v2(
            &client,
            forkchoice_state,
            Some(payload_attributes),
        )
        .await;
        res.expect("post-canyon engine call with withdrawals should succeed");
    }
}<|MERGE_RESOLUTION|>--- conflicted
+++ resolved
@@ -1145,6 +1145,7 @@
             provider_factory
                 .snapshot_provider()
                 .expect("snapshot provider initialized via provider factory"),
+            prune_config.clone().unwrap_or_default().segments,
         );
         hooks.add(SnapshotHook::new(snapshotter.clone(), Box::new(executor.clone())));
         info!(target: "reth::cli", "Snapshotter initialized");
@@ -1219,19 +1220,6 @@
         hooks.add(PruneHook::new(pruner, Box::new(executor.clone())));
         info!(target: "reth::cli", ?prune_config, "Pruner initialized");
 
-<<<<<<< HEAD
-=======
-        let snapshotter = reth_snapshot::Snapshotter::new(
-            provider_factory.clone(),
-            provider_factory
-                .snapshot_provider()
-                .expect("snapshot provider initialized via provider factory"),
-            prune_config.segments,
-        );
-        hooks.add(SnapshotHook::new(snapshotter, Box::new(executor.clone())));
-        info!(target: "reth::cli", "Snapshotter initialized");
-
->>>>>>> adece5ef
         // Configure the consensus engine
         let (beacon_consensus_engine, beacon_engine_handle) = BeaconConsensusEngine::with_channel(
             client,
