//! OP-Reth chain specs.

#![doc(
    html_logo_url = "https://raw.githubusercontent.com/paradigmxyz/reth/main/assets/reth-docs.png",
    html_favicon_url = "https://avatars0.githubusercontent.com/u/97369466?s=256",
    issue_tracker_base_url = "https://github.com/paradigmxyz/reth/issues/"
)]
#![cfg_attr(docsrs, feature(doc_cfg, doc_auto_cfg))]
#![cfg_attr(not(feature = "std"), no_std)]

extern crate alloc;

mod base;
mod base_sepolia;
pub mod constants;
mod dev;
mod op;
mod op_sepolia;

use alloc::{boxed::Box, vec, vec::Vec};
use alloy_chains::Chain;
use alloy_consensus::Header;
use alloy_genesis::Genesis;
use alloy_primitives::{B256, U256};
pub use base::BASE_MAINNET;
pub use base_sepolia::BASE_SEPOLIA;
use derive_more::{Constructor, Deref, Display, From, Into};
pub use dev::OP_DEV;
#[cfg(not(feature = "std"))]
pub(crate) use once_cell::sync::Lazy as LazyLock;
pub use op::OP_MAINNET;
pub use op_sepolia::OP_SEPOLIA;
use reth_chainspec::{
    BaseFeeParams, BaseFeeParamsKind, ChainSpec, ChainSpecBuilder, DepositContract, EthChainSpec,
    EthereumHardforks, ForkFilter, ForkId, Hardforks, Head,
};
use reth_ethereum_forks::{ChainHardforks, EthereumHardfork, ForkCondition, Hardfork};
use reth_network_peers::NodeRecord;
use reth_optimism_forks::{OpHardfork, OpHardforks};
#[cfg(feature = "std")]
pub(crate) use std::sync::LazyLock;

/// Chain spec builder for a OP stack chain.
#[derive(Debug, Default, From)]
pub struct OpChainSpecBuilder {
    /// [`ChainSpecBuilder`]
    inner: ChainSpecBuilder,
}

impl OpChainSpecBuilder {
    /// Construct a new builder from the base mainnet chain spec.
    pub fn base_mainnet() -> Self {
        let mut inner = ChainSpecBuilder::default()
            .chain(BASE_MAINNET.chain)
            .genesis(BASE_MAINNET.genesis.clone());
        let forks = BASE_MAINNET.hardforks.clone();
        inner = inner.with_forks(forks);

        Self { inner }
    }

    /// Construct a new builder from the optimism mainnet chain spec.
    pub fn optimism_mainnet() -> Self {
        let mut inner =
            ChainSpecBuilder::default().chain(OP_MAINNET.chain).genesis(OP_MAINNET.genesis.clone());
        let forks = OP_MAINNET.hardforks.clone();
        inner = inner.with_forks(forks);

        Self { inner }
    }
}

impl OpChainSpecBuilder {
    /// Set the chain ID
    pub fn chain(mut self, chain: Chain) -> Self {
        self.inner = self.inner.chain(chain);
        self
    }

    /// Set the genesis block.
    pub fn genesis(mut self, genesis: Genesis) -> Self {
        self.inner = self.inner.genesis(genesis);
        self
    }

    /// Add the given fork with the given activation condition to the spec.
    pub fn with_fork<H: Hardfork>(mut self, fork: H, condition: ForkCondition) -> Self {
        self.inner = self.inner.with_fork(fork, condition);
        self
    }

    /// Add the given forks with the given activation condition to the spec.
    pub fn with_forks(mut self, forks: ChainHardforks) -> Self {
        self.inner = self.inner.with_forks(forks);
        self
    }

    /// Remove the given fork from the spec.
    pub fn without_fork(mut self, fork: reth_optimism_forks::OpHardfork) -> Self {
        self.inner = self.inner.without_fork(fork);
        self
    }

    /// Enable Bedrock at genesis
    pub fn bedrock_activated(mut self) -> Self {
        self.inner = self.inner.paris_activated();
        self.inner =
            self.inner.with_fork(reth_optimism_forks::OpHardfork::Bedrock, ForkCondition::Block(0));
        self
    }

    /// Enable Regolith at genesis
    pub fn regolith_activated(mut self) -> Self {
        self = self.bedrock_activated();
        self.inner = self
            .inner
            .with_fork(reth_optimism_forks::OpHardfork::Regolith, ForkCondition::Timestamp(0));
        self
    }

    /// Enable Canyon at genesis
    pub fn canyon_activated(mut self) -> Self {
        self = self.regolith_activated();
        // Canyon also activates changes from L1's Shanghai hardfork
        self.inner = self.inner.with_fork(EthereumHardfork::Shanghai, ForkCondition::Timestamp(0));
        self.inner = self
            .inner
            .with_fork(reth_optimism_forks::OpHardfork::Canyon, ForkCondition::Timestamp(0));
        self
    }

    /// Enable Ecotone at genesis
    pub fn ecotone_activated(mut self) -> Self {
        self = self.canyon_activated();
        self.inner = self.inner.with_fork(EthereumHardfork::Cancun, ForkCondition::Timestamp(0));
        self.inner = self
            .inner
            .with_fork(reth_optimism_forks::OpHardfork::Ecotone, ForkCondition::Timestamp(0));
        self
    }

    /// Enable Fjord at genesis
    pub fn fjord_activated(mut self) -> Self {
        self = self.ecotone_activated();
        self.inner = self
            .inner
            .with_fork(reth_optimism_forks::OpHardfork::Fjord, ForkCondition::Timestamp(0));
        self
    }

    /// Enable Granite at genesis
    pub fn granite_activated(mut self) -> Self {
        self = self.fjord_activated();
        self.inner = self
            .inner
            .with_fork(reth_optimism_forks::OpHardfork::Granite, ForkCondition::Timestamp(0));
        self
    }

    /// Enable Holocene at genesis
    pub fn holocene_activated(mut self) -> Self {
        self = self.granite_activated();
        self.inner = self
            .inner
            .with_fork(reth_optimism_forks::OpHardfork::Holocene, ForkCondition::Timestamp(0));
        self
    }

    /// Enable Isthmus at genesis
    pub fn isthmus_activated(mut self) -> Self {
        self = self.holocene_activated();
        self.inner = self.inner.with_fork(OpHardfork::Isthmus, ForkCondition::Timestamp(0));
        self
    }

    /// Build the resulting [`OpChainSpec`].
    ///
    /// # Panics
    ///
    /// This function panics if the chain ID and genesis is not set ([`Self::chain`] and
    /// [`Self::genesis`])
    pub fn build(self) -> OpChainSpec {
        OpChainSpec { inner: self.inner.build() }
    }
}

/// OP stack chain spec type.
#[derive(Debug, Clone, Deref, Into, Constructor, PartialEq, Eq)]
pub struct OpChainSpec {
    /// [`ChainSpec`].
    pub inner: ChainSpec,
}

impl OpChainSpec {
    /// Extracts the Holcene 1599 parameters from the encoded extradata from the parent header.
    ///
    /// Caution: Caller must ensure that holocene is active in the parent header.
    ///
    /// See also [Base fee computation](https://github.com/ethereum-optimism/specs/blob/main/specs/protocol/holocene/exec-engine.md#base-fee-computation)
    pub fn decode_holocene_base_fee(
        &self,
        parent: &Header,
        timestamp: u64,
    ) -> Result<u64, DecodeError> {
        let (denominator, elasticity) = decode_holocene_1559_params(&parent.extra_data)?;
        let base_fee = if elasticity == 0 && denominator == 0 {
            parent
                .next_block_base_fee(self.base_fee_params_at_timestamp(timestamp))
                .unwrap_or_default()
        } else {
            let base_fee_params = BaseFeeParams::new(denominator as u128, elasticity as u128);
            parent.next_block_base_fee(base_fee_params).unwrap_or_default()
        };
        Ok(base_fee)
    }

    /// Read from parent to determine the base fee for the next block
    ///
    /// See also [Base fee computation](https://github.com/ethereum-optimism/specs/blob/main/specs/protocol/holocene/exec-engine.md#base-fee-computation)
    pub fn next_block_base_fee(
        &self,
        parent: &Header,
        timestamp: u64,
    ) -> Result<U256, DecodeError> {
        // > if Holocene is active in parent_header.timestamp, then the parameters from
        // > parent_header.extraData are used.
        let is_holocene_activated = self.inner.is_fork_active_at_timestamp(
            reth_optimism_forks::OpHardfork::Holocene,
            parent.timestamp,
        );

        // If we are in the Holocene, we need to use the base fee params
        // from the parent block's extra data.
        // Else, use the base fee params (default values) from chainspec
        if is_holocene_activated {
            Ok(U256::from(self.decode_holocene_base_fee(parent, timestamp)?))
        } else {
            Ok(U256::from(
                parent
                    .next_block_base_fee(self.base_fee_params_at_timestamp(timestamp))
                    .unwrap_or_default(),
            ))
        }
    }
}

#[derive(Clone, Debug, Display, Eq, PartialEq)]
/// Error type for decoding Holocene 1559 parameters
pub enum DecodeError {
    #[display("Insufficient data to decode")]
    /// Insufficient data to decode
    InsufficientData,
    #[display("Invalid denominator parameter")]
    /// Invalid denominator parameter
    InvalidDenominator,
    #[display("Invalid elasticity parameter")]
    /// Invalid elasticity parameter
    InvalidElasticity,
}

impl core::error::Error for DecodeError {
    fn source(&self) -> Option<&(dyn core::error::Error + 'static)> {
        // None of the errors have sub-errors
        None
    }
}

/// Extracts the Holcene 1599 parameters from the encoded form:
/// <https://github.com/ethereum-optimism/specs/blob/main/specs/protocol/holocene/exec-engine.md#eip1559params-encoding>
pub fn decode_holocene_1559_params(extra_data: &[u8]) -> Result<(u32, u32), DecodeError> {
    if extra_data.len() < 9 {
        return Err(DecodeError::InsufficientData);
    }
    let denominator: [u8; 4] =
        extra_data[1..5].try_into().map_err(|_| DecodeError::InvalidDenominator)?;
    let elasticity: [u8; 4] =
        extra_data[5..9].try_into().map_err(|_| DecodeError::InvalidElasticity)?;
    Ok((u32::from_be_bytes(denominator), u32::from_be_bytes(elasticity)))
}

impl EthChainSpec for OpChainSpec {
    type Header = Header;

    fn chain(&self) -> alloy_chains::Chain {
        self.inner.chain()
    }

    fn base_fee_params_at_block(&self, block_number: u64) -> BaseFeeParams {
        self.inner.base_fee_params_at_block(block_number)
    }

    fn base_fee_params_at_timestamp(&self, timestamp: u64) -> BaseFeeParams {
        self.inner.base_fee_params_at_timestamp(timestamp)
    }

    fn deposit_contract(&self) -> Option<&DepositContract> {
        self.inner.deposit_contract()
    }

    fn genesis_hash(&self) -> B256 {
        self.inner.genesis_hash()
    }

    fn prune_delete_limit(&self) -> usize {
        self.inner.prune_delete_limit()
    }

    fn display_hardforks(&self) -> Box<dyn Display> {
        Box::new(ChainSpec::display_hardforks(self))
    }

    fn genesis_header(&self) -> &Self::Header {
        self.inner.genesis_header()
    }

    fn genesis(&self) -> &Genesis {
        self.inner.genesis()
    }

    fn max_gas_limit(&self) -> u64 {
        self.inner.max_gas_limit()
    }

    fn bootnodes(&self) -> Option<Vec<NodeRecord>> {
        self.inner.bootnodes()
    }

    fn is_optimism(&self) -> bool {
        true
    }
}

impl Hardforks for OpChainSpec {
    fn fork<H: reth_chainspec::Hardfork>(&self, fork: H) -> reth_chainspec::ForkCondition {
        self.inner.fork(fork)
    }

    fn forks_iter(
        &self,
    ) -> impl Iterator<Item = (&dyn reth_chainspec::Hardfork, reth_chainspec::ForkCondition)> {
        self.inner.forks_iter()
    }

    fn fork_id(&self, head: &Head) -> ForkId {
        self.inner.fork_id(head)
    }

    fn latest_fork_id(&self) -> ForkId {
        self.inner.latest_fork_id()
    }

    fn fork_filter(&self, head: Head) -> ForkFilter {
        self.inner.fork_filter(head)
    }
}

impl EthereumHardforks for OpChainSpec {
    fn get_final_paris_total_difficulty(&self) -> Option<U256> {
        self.inner.get_final_paris_total_difficulty()
    }

    fn final_paris_total_difficulty(&self, block_number: u64) -> Option<U256> {
        self.inner.final_paris_total_difficulty(block_number)
    }
}

impl OpHardforks for OpChainSpec {}

impl From<Genesis> for OpChainSpec {
    fn from(genesis: Genesis) -> Self {
        use reth_optimism_forks::OpHardfork;
        let optimism_genesis_info = OpGenesisInfo::extract_from(&genesis);
        let genesis_info =
            optimism_genesis_info.optimism_chain_info.genesis_info.unwrap_or_default();

        // Block-based hardforks
        let hardfork_opts = [
            (EthereumHardfork::Homestead.boxed(), genesis.config.homestead_block),
            (EthereumHardfork::Tangerine.boxed(), genesis.config.eip150_block),
            (EthereumHardfork::SpuriousDragon.boxed(), genesis.config.eip155_block),
            (EthereumHardfork::Byzantium.boxed(), genesis.config.byzantium_block),
            (EthereumHardfork::Constantinople.boxed(), genesis.config.constantinople_block),
            (EthereumHardfork::Petersburg.boxed(), genesis.config.petersburg_block),
            (EthereumHardfork::Istanbul.boxed(), genesis.config.istanbul_block),
            (EthereumHardfork::MuirGlacier.boxed(), genesis.config.muir_glacier_block),
            (EthereumHardfork::Berlin.boxed(), genesis.config.berlin_block),
            (EthereumHardfork::London.boxed(), genesis.config.london_block),
            (EthereumHardfork::ArrowGlacier.boxed(), genesis.config.arrow_glacier_block),
            (EthereumHardfork::GrayGlacier.boxed(), genesis.config.gray_glacier_block),
            (OpHardfork::Bedrock.boxed(), genesis_info.bedrock_block),
        ];
        let mut block_hardforks = hardfork_opts
            .into_iter()
            .filter_map(|(hardfork, opt)| opt.map(|block| (hardfork, ForkCondition::Block(block))))
            .collect::<Vec<_>>();

        // Paris
        let paris_block_and_final_difficulty =
            if let Some(ttd) = genesis.config.terminal_total_difficulty {
                block_hardforks.push((
                    EthereumHardfork::Paris.boxed(),
                    ForkCondition::TTD {
                        total_difficulty: ttd,
                        fork_block: genesis.config.merge_netsplit_block,
                    },
                ));

                genesis.config.merge_netsplit_block.map(|block| (block, ttd))
            } else {
                None
            };

        // Time-based hardforks
        let time_hardfork_opts = [
            (EthereumHardfork::Shanghai.boxed(), genesis.config.shanghai_time),
            (EthereumHardfork::Cancun.boxed(), genesis.config.cancun_time),
            (EthereumHardfork::Prague.boxed(), genesis.config.prague_time),
            (OpHardfork::Regolith.boxed(), genesis_info.regolith_time),
            (OpHardfork::Canyon.boxed(), genesis_info.canyon_time),
            (OpHardfork::Ecotone.boxed(), genesis_info.ecotone_time),
            (OpHardfork::Fjord.boxed(), genesis_info.fjord_time),
            (OpHardfork::Granite.boxed(), genesis_info.granite_time),
            (OpHardfork::Holocene.boxed(), genesis_info.holocene_time),
            (OpHardfork::Isthmus.boxed(), genesis_info.isthmus_time),
        ];

        let mut time_hardforks = time_hardfork_opts
            .into_iter()
            .filter_map(|(hardfork, opt)| {
                opt.map(|time| (hardfork, ForkCondition::Timestamp(time)))
            })
            .collect::<Vec<_>>();

        block_hardforks.append(&mut time_hardforks);

        // Ordered Hardforks
        let mainnet_hardforks = OpHardfork::op_mainnet();
        let mainnet_order = mainnet_hardforks.forks_iter();

        let mut ordered_hardforks = Vec::with_capacity(block_hardforks.len());
        for (hardfork, _) in mainnet_order {
            if let Some(pos) = block_hardforks.iter().position(|(e, _)| **e == *hardfork) {
                ordered_hardforks.push(block_hardforks.remove(pos));
            }
        }

        // append the remaining unknown hardforks to ensure we don't filter any out
        ordered_hardforks.append(&mut block_hardforks);

        Self {
            inner: ChainSpec {
                chain: genesis.config.chain_id.into(),
                genesis,
                hardforks: ChainHardforks::new(ordered_hardforks),
                paris_block_and_final_difficulty,
                base_fee_params: optimism_genesis_info.base_fee_params,
                ..Default::default()
            },
        }
    }
}

#[derive(Default, Debug)]
struct OpGenesisInfo {
    optimism_chain_info: op_alloy_rpc_types::OpChainInfo,
    base_fee_params: BaseFeeParamsKind,
}

impl OpGenesisInfo {
    fn extract_from(genesis: &Genesis) -> Self {
        let mut info = Self {
            optimism_chain_info: op_alloy_rpc_types::OpChainInfo::extract_from(
                &genesis.config.extra_fields,
            )
            .unwrap_or_default(),
            ..Default::default()
        };
        if let Some(optimism_base_fee_info) = &info.optimism_chain_info.base_fee_info {
            if let (Some(elasticity), Some(denominator)) = (
                optimism_base_fee_info.eip1559_elasticity,
                optimism_base_fee_info.eip1559_denominator,
            ) {
                let base_fee_params = if let Some(canyon_denominator) =
                    optimism_base_fee_info.eip1559_denominator_canyon
                {
                    BaseFeeParamsKind::Variable(
                        vec![
                            (
                                EthereumHardfork::London.boxed(),
                                BaseFeeParams::new(denominator as u128, elasticity as u128),
                            ),
                            (
                                reth_optimism_forks::OpHardfork::Canyon.boxed(),
                                BaseFeeParams::new(canyon_denominator as u128, elasticity as u128),
                            ),
                        ]
                        .into(),
                    )
                } else {
                    BaseFeeParams::new(denominator as u128, elasticity as u128).into()
                };

                info.base_fee_params = base_fee_params;
            }
        }

        info
    }
}

#[cfg(test)]
mod tests {
    use std::sync::Arc;

    use alloy_genesis::{ChainConfig, Genesis};
    use alloy_primitives::{b256, Bytes};
    use reth_chainspec::{test_fork_ids, BaseFeeParams, BaseFeeParamsKind};
    use reth_ethereum_forks::{EthereumHardfork, ForkCondition, ForkHash, ForkId, Head};
    use reth_optimism_forks::{OpHardfork, OpHardforks};

    use crate::*;

    #[test]
    fn base_mainnet_forkids() {
        let base_mainnet = OpChainSpecBuilder::base_mainnet().build();
        let _ = base_mainnet.genesis_hash.set(BASE_MAINNET.genesis_hash.get().copied().unwrap());
        test_fork_ids(
            &BASE_MAINNET,
            &[
                (
                    Head { number: 0, ..Default::default() },
                    ForkId { hash: ForkHash([0x67, 0xda, 0x02, 0x60]), next: 1704992401 },
                ),
                (
                    Head { number: 0, timestamp: 1704992400, ..Default::default() },
                    ForkId { hash: ForkHash([0x67, 0xda, 0x02, 0x60]), next: 1704992401 },
                ),
                (
                    Head { number: 0, timestamp: 1704992401, ..Default::default() },
                    ForkId { hash: ForkHash([0x3c, 0x28, 0x3c, 0xb3]), next: 1710374401 },
                ),
                (
                    Head { number: 0, timestamp: 1710374400, ..Default::default() },
                    ForkId { hash: ForkHash([0x3c, 0x28, 0x3c, 0xb3]), next: 1710374401 },
                ),
                (
                    Head { number: 0, timestamp: 1710374401, ..Default::default() },
                    ForkId { hash: ForkHash([0x51, 0xcc, 0x98, 0xb3]), next: 1720627201 },
                ),
                (
                    Head { number: 0, timestamp: 1720627200, ..Default::default() },
                    ForkId { hash: ForkHash([0x51, 0xcc, 0x98, 0xb3]), next: 1720627201 },
                ),
                (
                    Head { number: 0, timestamp: 1720627201, ..Default::default() },
                    ForkId { hash: ForkHash([0xe4, 0x01, 0x0e, 0xb9]), next: 1726070401 },
                ),
                (
                    Head { number: 0, timestamp: 1726070401, ..Default::default() },
                    ForkId { hash: ForkHash([0xbc, 0x38, 0xf9, 0xca]), next: 0 },
                ),
            ],
        );
    }

    #[test]
    fn op_sepolia_forkids() {
        test_fork_ids(
            &OP_SEPOLIA,
            &[
                (
                    Head { number: 0, ..Default::default() },
                    ForkId { hash: ForkHash([0x67, 0xa4, 0x03, 0x28]), next: 1699981200 },
                ),
                (
                    Head { number: 0, timestamp: 1699981199, ..Default::default() },
                    ForkId { hash: ForkHash([0x67, 0xa4, 0x03, 0x28]), next: 1699981200 },
                ),
                (
                    Head { number: 0, timestamp: 1699981200, ..Default::default() },
                    ForkId { hash: ForkHash([0xa4, 0x8d, 0x6a, 0x00]), next: 1708534800 },
                ),
                (
                    Head { number: 0, timestamp: 1708534799, ..Default::default() },
                    ForkId { hash: ForkHash([0xa4, 0x8d, 0x6a, 0x00]), next: 1708534800 },
                ),
                (
                    Head { number: 0, timestamp: 1708534800, ..Default::default() },
                    ForkId { hash: ForkHash([0xcc, 0x17, 0xc7, 0xeb]), next: 1716998400 },
                ),
                (
                    Head { number: 0, timestamp: 1716998399, ..Default::default() },
                    ForkId { hash: ForkHash([0xcc, 0x17, 0xc7, 0xeb]), next: 1716998400 },
                ),
                (
                    Head { number: 0, timestamp: 1716998400, ..Default::default() },
                    ForkId { hash: ForkHash([0x54, 0x0a, 0x8c, 0x5d]), next: 1723478400 },
                ),
                (
                    Head { number: 0, timestamp: 1723478399, ..Default::default() },
                    ForkId { hash: ForkHash([0x54, 0x0a, 0x8c, 0x5d]), next: 1723478400 },
                ),
                (
                    Head { number: 0, timestamp: 1723478400, ..Default::default() },
                    ForkId { hash: ForkHash([0x75, 0xde, 0xa4, 0x1e]), next: 1732633200 },
                ),
                (
                    Head { number: 0, timestamp: 1732633200, ..Default::default() },
                    ForkId { hash: ForkHash([0x4a, 0x1c, 0x79, 0x2e]), next: 0 },
                ),
            ],
        );
    }

    #[test]
    fn op_mainnet_forkids() {
        let op_mainnet = OpChainSpecBuilder::optimism_mainnet().build();
        // for OP mainnet we have to do this because the genesis header can't be properly computed
        // from the genesis.json file
        let _ = op_mainnet.genesis_hash.set(OP_MAINNET.genesis_hash());
        test_fork_ids(
            &op_mainnet,
            &[
                (
                    Head { number: 0, ..Default::default() },
                    ForkId { hash: ForkHash([0xca, 0xf5, 0x17, 0xed]), next: 3950000 },
                ),
                // TODO: complete these, see https://github.com/paradigmxyz/reth/issues/8012
                (
                    Head { number: 105235063, timestamp: 1710374401, ..Default::default() },
                    ForkId { hash: ForkHash([0x19, 0xda, 0x4c, 0x52]), next: 1720627201 },
                ),
            ],
        );
    }

    #[test]
    fn base_sepolia_forkids() {
        test_fork_ids(
            &BASE_SEPOLIA,
            &[
                (
                    Head { number: 0, ..Default::default() },
                    ForkId { hash: ForkHash([0xb9, 0x59, 0xb9, 0xf7]), next: 1699981200 },
                ),
                (
                    Head { number: 0, timestamp: 1699981199, ..Default::default() },
                    ForkId { hash: ForkHash([0xb9, 0x59, 0xb9, 0xf7]), next: 1699981200 },
                ),
                (
                    Head { number: 0, timestamp: 1699981200, ..Default::default() },
                    ForkId { hash: ForkHash([0x60, 0x7c, 0xd5, 0xa1]), next: 1708534800 },
                ),
                (
                    Head { number: 0, timestamp: 1708534799, ..Default::default() },
                    ForkId { hash: ForkHash([0x60, 0x7c, 0xd5, 0xa1]), next: 1708534800 },
                ),
                (
                    Head { number: 0, timestamp: 1708534800, ..Default::default() },
                    ForkId { hash: ForkHash([0xbe, 0x96, 0x9b, 0x17]), next: 1716998400 },
                ),
                (
                    Head { number: 0, timestamp: 1716998399, ..Default::default() },
                    ForkId { hash: ForkHash([0xbe, 0x96, 0x9b, 0x17]), next: 1716998400 },
                ),
                (
                    Head { number: 0, timestamp: 1716998400, ..Default::default() },
                    ForkId { hash: ForkHash([0x4e, 0x45, 0x7a, 0x49]), next: 1723478400 },
                ),
                (
                    Head { number: 0, timestamp: 1723478399, ..Default::default() },
                    ForkId { hash: ForkHash([0x4e, 0x45, 0x7a, 0x49]), next: 1723478400 },
                ),
                (
                    Head { number: 0, timestamp: 1723478400, ..Default::default() },
                    ForkId { hash: ForkHash([0x5e, 0xdf, 0xa3, 0xb6]), next: 1732633200 },
                ),
                (
                    Head { number: 0, timestamp: 1732633200, ..Default::default() },
                    ForkId { hash: ForkHash([0x8b, 0x5e, 0x76, 0x29]), next: 0 },
                ),
            ],
        );
    }

    #[test]
    fn base_mainnet_genesis() {
        let genesis = BASE_MAINNET.genesis_header();
        assert_eq!(
            genesis.hash_slow(),
            b256!("f712aa9241cc24369b143cf6dce85f0902a9731e70d66818a3a5845b296c73dd")
        );
        let base_fee = genesis
            .next_block_base_fee(BASE_MAINNET.base_fee_params_at_timestamp(genesis.timestamp))
            .unwrap();
        // <https://base.blockscout.com/block/1>
        assert_eq!(base_fee, 980000000);
    }

    #[test]
    fn base_sepolia_genesis() {
        let genesis = BASE_SEPOLIA.genesis_header();
        assert_eq!(
            genesis.hash_slow(),
            b256!("0dcc9e089e30b90ddfc55be9a37dd15bc551aeee999d2e2b51414c54eaf934e4")
        );
        let base_fee = genesis
            .next_block_base_fee(BASE_SEPOLIA.base_fee_params_at_timestamp(genesis.timestamp))
            .unwrap();
        // <https://base-sepolia.blockscout.com/block/1>
        assert_eq!(base_fee, 980000000);
    }

    #[test]
    fn op_sepolia_genesis() {
        let genesis = OP_SEPOLIA.genesis_header();
        assert_eq!(
            genesis.hash_slow(),
            b256!("102de6ffb001480cc9b8b548fd05c34cd4f46ae4aa91759393db90ea0409887d")
        );
        let base_fee = genesis
            .next_block_base_fee(OP_SEPOLIA.base_fee_params_at_timestamp(genesis.timestamp))
            .unwrap();
        // <https://optimism-sepolia.blockscout.com/block/1>
        assert_eq!(base_fee, 980000000);
    }

    #[test]
    fn latest_base_mainnet_fork_id() {
        assert_eq!(
            ForkId { hash: ForkHash([0xbc, 0x38, 0xf9, 0xca]), next: 0 },
            BASE_MAINNET.latest_fork_id()
        )
    }

    #[test]
    fn latest_base_mainnet_fork_id_with_builder() {
        let base_mainnet = OpChainSpecBuilder::base_mainnet().build();
        assert_eq!(
            ForkId { hash: ForkHash([0xbc, 0x38, 0xf9, 0xca]), next: 0 },
            base_mainnet.latest_fork_id()
        )
    }

    #[test]
    fn is_bedrock_active() {
        let op_mainnet = OpChainSpecBuilder::optimism_mainnet().build();
        assert!(!op_mainnet.is_bedrock_active_at_block(1))
    }

    #[test]
    fn parse_optimism_hardforks() {
        let geth_genesis = r#"
    {
      "config": {
        "bedrockBlock": 10,
        "regolithTime": 20,
        "canyonTime": 30,
        "ecotoneTime": 40,
        "fjordTime": 50,
        "graniteTime": 51,
        "holoceneTime": 52,
        "optimism": {
          "eip1559Elasticity": 60,
          "eip1559Denominator": 70
        }
      }
    }
    "#;
        let genesis: Genesis = serde_json::from_str(geth_genesis).unwrap();

        let actual_bedrock_block = genesis.config.extra_fields.get("bedrockBlock");
        assert_eq!(actual_bedrock_block, Some(serde_json::Value::from(10)).as_ref());
        let actual_regolith_timestamp = genesis.config.extra_fields.get("regolithTime");
        assert_eq!(actual_regolith_timestamp, Some(serde_json::Value::from(20)).as_ref());
        let actual_canyon_timestamp = genesis.config.extra_fields.get("canyonTime");
        assert_eq!(actual_canyon_timestamp, Some(serde_json::Value::from(30)).as_ref());
        let actual_ecotone_timestamp = genesis.config.extra_fields.get("ecotoneTime");
        assert_eq!(actual_ecotone_timestamp, Some(serde_json::Value::from(40)).as_ref());
        let actual_fjord_timestamp = genesis.config.extra_fields.get("fjordTime");
        assert_eq!(actual_fjord_timestamp, Some(serde_json::Value::from(50)).as_ref());
        let actual_granite_timestamp = genesis.config.extra_fields.get("graniteTime");
        assert_eq!(actual_granite_timestamp, Some(serde_json::Value::from(51)).as_ref());
        let actual_holocene_timestamp = genesis.config.extra_fields.get("holoceneTime");
        assert_eq!(actual_holocene_timestamp, Some(serde_json::Value::from(52)).as_ref());

        let optimism_object = genesis.config.extra_fields.get("optimism").unwrap();
        assert_eq!(
            optimism_object,
            &serde_json::json!({
                "eip1559Elasticity": 60,
                "eip1559Denominator": 70,
            })
        );

        let chain_spec: OpChainSpec = genesis.into();

        assert_eq!(
            chain_spec.base_fee_params,
            BaseFeeParamsKind::Constant(BaseFeeParams::new(70, 60))
        );

        assert!(!chain_spec.is_fork_active_at_block(OpHardfork::Bedrock, 0));
        assert!(!chain_spec.is_fork_active_at_timestamp(OpHardfork::Regolith, 0));
        assert!(!chain_spec.is_fork_active_at_timestamp(OpHardfork::Canyon, 0));
        assert!(!chain_spec.is_fork_active_at_timestamp(OpHardfork::Ecotone, 0));
        assert!(!chain_spec.is_fork_active_at_timestamp(OpHardfork::Fjord, 0));
        assert!(!chain_spec.is_fork_active_at_timestamp(OpHardfork::Granite, 0));
        assert!(!chain_spec.is_fork_active_at_timestamp(OpHardfork::Holocene, 0));

        assert!(chain_spec.is_fork_active_at_block(OpHardfork::Bedrock, 10));
        assert!(chain_spec.is_fork_active_at_timestamp(OpHardfork::Regolith, 20));
        assert!(chain_spec.is_fork_active_at_timestamp(OpHardfork::Canyon, 30));
        assert!(chain_spec.is_fork_active_at_timestamp(OpHardfork::Ecotone, 40));
        assert!(chain_spec.is_fork_active_at_timestamp(OpHardfork::Fjord, 50));
        assert!(chain_spec.is_fork_active_at_timestamp(OpHardfork::Granite, 51));
        assert!(chain_spec.is_fork_active_at_timestamp(OpHardfork::Holocene, 52));
    }

    #[test]
    fn parse_optimism_hardforks_variable_base_fee_params() {
        let geth_genesis = r#"
    {
      "config": {
        "bedrockBlock": 10,
        "regolithTime": 20,
        "canyonTime": 30,
        "ecotoneTime": 40,
        "fjordTime": 50,
        "graniteTime": 51,
        "holoceneTime": 52,
        "optimism": {
          "eip1559Elasticity": 60,
          "eip1559Denominator": 70,
          "eip1559DenominatorCanyon": 80
        }
      }
    }
    "#;
        let genesis: Genesis = serde_json::from_str(geth_genesis).unwrap();

        let actual_bedrock_block = genesis.config.extra_fields.get("bedrockBlock");
        assert_eq!(actual_bedrock_block, Some(serde_json::Value::from(10)).as_ref());
        let actual_regolith_timestamp = genesis.config.extra_fields.get("regolithTime");
        assert_eq!(actual_regolith_timestamp, Some(serde_json::Value::from(20)).as_ref());
        let actual_canyon_timestamp = genesis.config.extra_fields.get("canyonTime");
        assert_eq!(actual_canyon_timestamp, Some(serde_json::Value::from(30)).as_ref());
        let actual_ecotone_timestamp = genesis.config.extra_fields.get("ecotoneTime");
        assert_eq!(actual_ecotone_timestamp, Some(serde_json::Value::from(40)).as_ref());
        let actual_fjord_timestamp = genesis.config.extra_fields.get("fjordTime");
        assert_eq!(actual_fjord_timestamp, Some(serde_json::Value::from(50)).as_ref());
        let actual_granite_timestamp = genesis.config.extra_fields.get("graniteTime");
        assert_eq!(actual_granite_timestamp, Some(serde_json::Value::from(51)).as_ref());
        let actual_holocene_timestamp = genesis.config.extra_fields.get("holoceneTime");
        assert_eq!(actual_holocene_timestamp, Some(serde_json::Value::from(52)).as_ref());

        let optimism_object = genesis.config.extra_fields.get("optimism").unwrap();
        assert_eq!(
            optimism_object,
            &serde_json::json!({
                "eip1559Elasticity": 60,
                "eip1559Denominator": 70,
                "eip1559DenominatorCanyon": 80
            })
        );

        let chain_spec: OpChainSpec = genesis.into();

        assert_eq!(
            chain_spec.base_fee_params,
            BaseFeeParamsKind::Variable(
                vec![
                    (EthereumHardfork::London.boxed(), BaseFeeParams::new(70, 60)),
                    (OpHardfork::Canyon.boxed(), BaseFeeParams::new(80, 60)),
                ]
                .into()
            )
        );

        assert!(!chain_spec.is_fork_active_at_block(OpHardfork::Bedrock, 0));
        assert!(!chain_spec.is_fork_active_at_timestamp(OpHardfork::Regolith, 0));
        assert!(!chain_spec.is_fork_active_at_timestamp(OpHardfork::Canyon, 0));
        assert!(!chain_spec.is_fork_active_at_timestamp(OpHardfork::Ecotone, 0));
        assert!(!chain_spec.is_fork_active_at_timestamp(OpHardfork::Fjord, 0));
        assert!(!chain_spec.is_fork_active_at_timestamp(OpHardfork::Granite, 0));
        assert!(!chain_spec.is_fork_active_at_timestamp(OpHardfork::Holocene, 0));

        assert!(chain_spec.is_fork_active_at_block(OpHardfork::Bedrock, 10));
        assert!(chain_spec.is_fork_active_at_timestamp(OpHardfork::Regolith, 20));
        assert!(chain_spec.is_fork_active_at_timestamp(OpHardfork::Canyon, 30));
        assert!(chain_spec.is_fork_active_at_timestamp(OpHardfork::Ecotone, 40));
        assert!(chain_spec.is_fork_active_at_timestamp(OpHardfork::Fjord, 50));
        assert!(chain_spec.is_fork_active_at_timestamp(OpHardfork::Granite, 51));
        assert!(chain_spec.is_fork_active_at_timestamp(OpHardfork::Holocene, 52));
    }

    #[test]
    fn parse_genesis_optimism_with_variable_base_fee_params() {
        use op_alloy_rpc_types::OpBaseFeeInfo;

        let geth_genesis = r#"
    {
      "config": {
        "chainId": 8453,
        "homesteadBlock": 0,
        "eip150Block": 0,
        "eip155Block": 0,
        "eip158Block": 0,
        "byzantiumBlock": 0,
        "constantinopleBlock": 0,
        "petersburgBlock": 0,
        "istanbulBlock": 0,
        "muirGlacierBlock": 0,
        "berlinBlock": 0,
        "londonBlock": 0,
        "arrowGlacierBlock": 0,
        "grayGlacierBlock": 0,
        "mergeNetsplitBlock": 0,
        "bedrockBlock": 0,
        "regolithTime": 15,
        "terminalTotalDifficulty": 0,
        "terminalTotalDifficultyPassed": true,
        "optimism": {
          "eip1559Elasticity": 6,
          "eip1559Denominator": 50
        }
      }
    }
    "#;
        let genesis: Genesis = serde_json::from_str(geth_genesis).unwrap();
        let chainspec = OpChainSpec::from(genesis.clone());

        let actual_chain_id = genesis.config.chain_id;
        assert_eq!(actual_chain_id, 8453);

        assert_eq!(
            chainspec.hardforks.get(EthereumHardfork::Istanbul),
            Some(ForkCondition::Block(0))
        );

        let actual_bedrock_block = genesis.config.extra_fields.get("bedrockBlock");
        assert_eq!(actual_bedrock_block, Some(serde_json::Value::from(0)).as_ref());
        let actual_canyon_timestamp = genesis.config.extra_fields.get("canyonTime");
        assert_eq!(actual_canyon_timestamp, None);

        assert!(genesis.config.terminal_total_difficulty_passed);

        let optimism_object = genesis.config.extra_fields.get("optimism").unwrap();
        let optimism_base_fee_info =
            serde_json::from_value::<OpBaseFeeInfo>(optimism_object.clone()).unwrap();

        assert_eq!(
            optimism_base_fee_info,
            OpBaseFeeInfo {
                eip1559_elasticity: Some(6),
                eip1559_denominator: Some(50),
                eip1559_denominator_canyon: None,
            }
        );
        assert_eq!(
            chainspec.base_fee_params,
            BaseFeeParamsKind::Constant(BaseFeeParams {
                max_change_denominator: 50,
                elasticity_multiplier: 6,
            })
        );

        assert!(chainspec.is_fork_active_at_block(OpHardfork::Bedrock, 0));

        assert!(chainspec.is_fork_active_at_timestamp(OpHardfork::Regolith, 20));
    }

    #[test]
    fn test_fork_order_optimism_mainnet() {
        use reth_optimism_forks::OpHardfork;

        let genesis = Genesis {
            config: ChainConfig {
                chain_id: 0,
                homestead_block: Some(0),
                dao_fork_block: Some(0),
                dao_fork_support: false,
                eip150_block: Some(0),
                eip155_block: Some(0),
                eip158_block: Some(0),
                byzantium_block: Some(0),
                constantinople_block: Some(0),
                petersburg_block: Some(0),
                istanbul_block: Some(0),
                muir_glacier_block: Some(0),
                berlin_block: Some(0),
                london_block: Some(0),
                arrow_glacier_block: Some(0),
                gray_glacier_block: Some(0),
                merge_netsplit_block: Some(0),
                shanghai_time: Some(0),
                cancun_time: Some(0),
                terminal_total_difficulty: Some(U256::ZERO),
                extra_fields: [
                    (String::from("bedrockBlock"), 0.into()),
                    (String::from("regolithTime"), 0.into()),
                    (String::from("canyonTime"), 0.into()),
                    (String::from("ecotoneTime"), 0.into()),
                    (String::from("fjordTime"), 0.into()),
                    (String::from("graniteTime"), 0.into()),
                    (String::from("holoceneTime"), 0.into()),
                ]
                .into_iter()
                .collect(),
                ..Default::default()
            },
            ..Default::default()
        };

        let chain_spec: OpChainSpec = genesis.into();

        let hardforks: Vec<_> = chain_spec.hardforks.forks_iter().map(|(h, _)| h).collect();
        let expected_hardforks = vec![
            EthereumHardfork::Homestead.boxed(),
            EthereumHardfork::Tangerine.boxed(),
            EthereumHardfork::SpuriousDragon.boxed(),
            EthereumHardfork::Byzantium.boxed(),
            EthereumHardfork::Constantinople.boxed(),
            EthereumHardfork::Petersburg.boxed(),
            EthereumHardfork::Istanbul.boxed(),
            EthereumHardfork::MuirGlacier.boxed(),
            EthereumHardfork::Berlin.boxed(),
            EthereumHardfork::London.boxed(),
            EthereumHardfork::ArrowGlacier.boxed(),
            EthereumHardfork::GrayGlacier.boxed(),
            EthereumHardfork::Paris.boxed(),
            OpHardfork::Bedrock.boxed(),
            OpHardfork::Regolith.boxed(),
            EthereumHardfork::Shanghai.boxed(),
            OpHardfork::Canyon.boxed(),
            EthereumHardfork::Cancun.boxed(),
            OpHardfork::Ecotone.boxed(),
            OpHardfork::Fjord.boxed(),
            OpHardfork::Granite.boxed(),
            OpHardfork::Holocene.boxed(),
<<<<<<< HEAD
            OpHardfork::Isthmus.boxed(),
=======
            // OpHardfork::Isthmus.boxed(),
>>>>>>> abaeb35f
        ];

        assert!(expected_hardforks
            .iter()
            .zip(hardforks.iter())
            .all(|(expected, actual)| &**expected == *actual));
        assert_eq!(expected_hardforks.len(), hardforks.len());
    }

    #[test]
    fn test_get_base_fee_pre_holocene() {
        let op_chain_spec = &BASE_SEPOLIA;
        let parent = Header {
            base_fee_per_gas: Some(1),
            gas_used: 15763614,
            gas_limit: 144000000,
            ..Default::default()
        };
        let base_fee = op_chain_spec.next_block_base_fee(&parent, 0);
        assert_eq!(
            base_fee.unwrap(),
            U256::from(
                parent
                    .next_block_base_fee(op_chain_spec.base_fee_params_at_timestamp(0))
                    .unwrap_or_default()
            )
        );
    }

    fn holocene_chainspec() -> Arc<OpChainSpec> {
        let mut hardforks = OpHardfork::base_sepolia();
        hardforks.insert(OpHardfork::Holocene.boxed(), ForkCondition::Timestamp(1800000000));
        Arc::new(OpChainSpec {
            inner: ChainSpec {
                chain: BASE_SEPOLIA.inner.chain,
                genesis: BASE_SEPOLIA.inner.genesis.clone(),
                genesis_hash: BASE_SEPOLIA.inner.genesis_hash.clone(),
                paris_block_and_final_difficulty: Some((0, U256::from(0))),
                hardforks,
                base_fee_params: BASE_SEPOLIA.inner.base_fee_params.clone(),
                max_gas_limit: crate::constants::BASE_SEPOLIA_MAX_GAS_LIMIT,
                prune_delete_limit: 10000,
                ..Default::default()
            },
        })
    }

    #[test]
    fn test_get_base_fee_holocene_extra_data_not_set() {
        let op_chain_spec = holocene_chainspec();
        let parent = Header {
            base_fee_per_gas: Some(1),
            gas_used: 15763614,
            gas_limit: 144000000,
            timestamp: 1800000003,
            extra_data: Bytes::from_static(&[0, 0, 0, 0, 0, 0, 0, 0, 0]),
            ..Default::default()
        };
        let base_fee = op_chain_spec.next_block_base_fee(&parent, 1800000005);
        assert_eq!(
            base_fee.unwrap(),
            U256::from(
                parent
                    .next_block_base_fee(op_chain_spec.base_fee_params_at_timestamp(0))
                    .unwrap_or_default()
            )
        );
    }

    #[test]
    fn test_get_base_fee_holocene_extra_data_set() {
        let op_chain_spec = holocene_chainspec();
        let parent = Header {
            base_fee_per_gas: Some(1),
            gas_used: 15763614,
            gas_limit: 144000000,
            extra_data: Bytes::from_static(&[0, 0, 0, 0, 8, 0, 0, 0, 8]),
            timestamp: 1800000003,
            ..Default::default()
        };

        let base_fee = op_chain_spec.next_block_base_fee(&parent, 1800000005);
        assert_eq!(
            base_fee.unwrap(),
            U256::from(
                parent
                    .next_block_base_fee(BaseFeeParams::new(0x00000008, 0x00000008))
                    .unwrap_or_default()
            )
        );
    }
}<|MERGE_RESOLUTION|>--- conflicted
+++ resolved
@@ -1038,11 +1038,7 @@
             OpHardfork::Fjord.boxed(),
             OpHardfork::Granite.boxed(),
             OpHardfork::Holocene.boxed(),
-<<<<<<< HEAD
             OpHardfork::Isthmus.boxed(),
-=======
-            // OpHardfork::Isthmus.boxed(),
->>>>>>> abaeb35f
         ];
 
         assert!(expected_hardforks
