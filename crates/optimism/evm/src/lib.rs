//! EVM config for vanilla optimism.

#![doc(
    html_logo_url = "https://raw.githubusercontent.com/paradigmxyz/reth/main/assets/reth-docs.png",
    html_favicon_url = "https://avatars0.githubusercontent.com/u/97369466?s=256",
    issue_tracker_base_url = "https://github.com/paradigmxyz/reth/issues/"
)]
#![cfg_attr(docsrs, feature(doc_cfg, doc_auto_cfg))]
#![cfg_attr(not(feature = "std"), no_std)]
// The `optimism` feature must be enabled to use this crate.
#![cfg(feature = "optimism")]

extern crate alloc;

use alloc::{sync::Arc, vec::Vec};
use alloy_consensus::Header;
use alloy_primitives::{Address, U256};
use reth_evm::{ConfigureEvm, ConfigureEvmEnv, NextBlockEnvAttributes};
use reth_optimism_chainspec::{DecodeError, OpChainSpec};
use reth_primitives::{transaction::FillTxEnv, Head, TransactionSigned};
use reth_revm::{
    inspector_handle_register,
    primitives::{AnalysisKind, CfgEnvWithHandlerCfg, TxEnv},
    Database, Evm, EvmBuilder, GetInspector,
};

mod config;
pub use config::{revm_spec, revm_spec_by_timestamp_after_bedrock};
mod execute;
pub use execute::*;
pub mod l1;
pub use l1::*;

mod error;
pub use error::OpBlockExecutionError;
use revm_primitives::{
    BlobExcessGasAndPrice, BlockEnv, Bytes, CfgEnv, Env, HandlerCfg, OptimismFields, SpecId, TxKind,
};

/// Optimism-related EVM configuration.
#[derive(Debug, Clone)]
pub struct OpEvmConfig {
    chain_spec: Arc<OpChainSpec>,
}

impl OpEvmConfig {
    /// Creates a new [`OpEvmConfig`] with the given chain spec.
    pub const fn new(chain_spec: Arc<OpChainSpec>) -> Self {
        Self { chain_spec }
    }

    /// Returns the chain spec associated with this configuration.
    pub fn chain_spec(&self) -> &OpChainSpec {
        &self.chain_spec
    }
}

impl ConfigureEvmEnv for OpEvmConfig {
    type Header = Header;
    type Error = DecodeError;

    fn fill_tx_env(&self, tx_env: &mut TxEnv, transaction: &TransactionSigned, sender: Address) {
        transaction.fill_tx_env(tx_env, sender);
    }

    fn fill_tx_env_system_contract_call(
        &self,
        env: &mut Env,
        caller: Address,
        contract: Address,
        data: Bytes,
    ) {
        env.tx = TxEnv {
            caller,
            transact_to: TxKind::Call(contract),
            // Explicitly set nonce to None so revm does not do any nonce checks
            nonce: None,
            gas_limit: 30_000_000,
            value: U256::ZERO,
            data,
            // Setting the gas price to zero enforces that no value is transferred as part of the
            // call, and that the call will not count against the block's gas limit
            gas_price: U256::ZERO,
            // The chain ID check is not relevant here and is disabled if set to None
            chain_id: None,
            // Setting the gas priority fee to None ensures the effective gas price is derived from
            // the `gas_price` field, which we need to be zero
            gas_priority_fee: None,
            access_list: Vec::new(),
            // blob fields can be None for this tx
            blob_hashes: Vec::new(),
            max_fee_per_blob_gas: None,
            authorization_list: None,
            optimism: OptimismFields {
                source_hash: None,
                mint: None,
                is_system_transaction: Some(false),
                // The L1 fee is not charged for the EIP-4788 transaction, submit zero bytes for the
                // enveloped tx size.
                enveloped_tx: Some(Bytes::default()),
            },
        };

        // ensure the block gas limit is >= the tx
        env.block.gas_limit = U256::from(env.tx.gas_limit);

        // disable the base fee check for this call by setting the base fee to zero
        env.block.basefee = U256::ZERO;
    }

    fn fill_cfg_env(
        &self,
        cfg_env: &mut CfgEnvWithHandlerCfg,
        header: &Self::Header,
        total_difficulty: U256,
    ) {
        let spec_id = revm_spec(
            self.chain_spec(),
            &Head {
                number: header.number,
                timestamp: header.timestamp,
                difficulty: header.difficulty,
                total_difficulty,
                hash: Default::default(),
            },
        );

        cfg_env.chain_id = self.chain_spec.chain().id();
        cfg_env.perf_analyse_created_bytecodes = AnalysisKind::Analyse;

        cfg_env.handler_cfg.spec_id = spec_id;
        cfg_env.handler_cfg.is_optimism = true;
    }

    fn next_cfg_and_block_env(
        &self,
        parent: &Self::Header,
        attributes: NextBlockEnvAttributes,
    ) -> Result<(CfgEnvWithHandlerCfg, BlockEnv), Self::Error> {
        // configure evm env based on parent block
        let cfg = CfgEnv::default().with_chain_id(self.chain_spec.chain().id());

        // ensure we're not missing any timestamp based hardforks
        let spec_id = revm_spec_by_timestamp_after_bedrock(&self.chain_spec, attributes.timestamp);

        // if the parent block did not have excess blob gas (i.e. it was pre-cancun), but it is
        // cancun now, we need to set the excess blob gas to the default value(0)
        let blob_excess_gas_and_price = parent
            .next_block_excess_blob_gas()
            .or_else(|| (spec_id.is_enabled_in(SpecId::CANCUN)).then_some(0))
            .map(BlobExcessGasAndPrice::new);

        let block_env = BlockEnv {
            number: U256::from(parent.number + 1),
            coinbase: attributes.suggested_fee_recipient,
            timestamp: U256::from(attributes.timestamp),
            difficulty: U256::ZERO,
            prevrandao: Some(attributes.prev_randao),
            gas_limit: U256::from(parent.gas_limit),
            // calculate basefee based on parent block's gas usage
            basefee: self.chain_spec.next_block_base_fee(parent, attributes.timestamp)?,
            // calculate excess gas based on parent block's blob gas usage
            blob_excess_gas_and_price,
        };

        let cfg_with_handler_cfg;
        {
            cfg_with_handler_cfg = CfgEnvWithHandlerCfg {
                cfg_env: cfg,
                handler_cfg: HandlerCfg { spec_id, is_optimism: true },
            };
        }

        Ok((cfg_with_handler_cfg, block_env))
    }
}

impl ConfigureEvm for OpEvmConfig {
    type DefaultExternalContext<'a> = ();

    fn evm<DB: Database>(&self, db: DB) -> Evm<'_, Self::DefaultExternalContext<'_>, DB> {
        EvmBuilder::default().with_db(db).optimism().build()
    }

    fn evm_with_inspector<DB, I>(&self, db: DB, inspector: I) -> Evm<'_, I, DB>
    where
        DB: Database,
        I: GetInspector<DB>,
    {
        EvmBuilder::default()
            .with_db(db)
            .with_external_context(inspector)
            .optimism()
            .append_handler_register(inspector_handle_register)
            .build()
    }

    fn default_external_context<'a>(&self) -> Self::DefaultExternalContext<'a> {}
}

#[cfg(test)]
mod tests {
    use super::*;
    use alloy_consensus::{constants::KECCAK_EMPTY, Header};
    use alloy_eips::eip7685::Requests;
    use alloy_genesis::Genesis;
    use alloy_primitives::{bytes, Address, LogData, B256, U256};
    use reth_chainspec::ChainSpec;
    use reth_evm::execute::ProviderError;
    use reth_execution_types::{
        AccountRevertInit, BundleStateInit, Chain, ExecutionOutcome, RevertsInit,
    };
    use reth_optimism_chainspec::BASE_MAINNET;
<<<<<<< HEAD
    use reth_optimism_primitives::OpPrimitives;
    use reth_primitives::{
        revm_primitives::{AccountInfo, BlockEnv, CfgEnv, SpecId},
        Account, Log, Receipt, Receipts, SealedBlockWithSenders, TxType,
    };
=======
    use reth_primitives::{Account, Log, Receipt, Receipts, SealedBlockWithSenders, TxType};
>>>>>>> 2f3fde8f

    use reth_revm::{
        db::{BundleState, CacheDB, EmptyDBTyped},
        inspectors::NoOpInspector,
        primitives::{AccountInfo, BlockEnv, CfgEnv, SpecId},
        JournaledState,
    };
    use revm_primitives::{CfgEnvWithHandlerCfg, EnvWithHandlerCfg, HandlerCfg};
    use std::{
        collections::{HashMap, HashSet},
        sync::Arc,
    };

    fn test_evm_config() -> OpEvmConfig {
        OpEvmConfig::new(BASE_MAINNET.clone())
    }

    #[test]
    fn test_fill_cfg_and_block_env() {
        // Create a new configuration environment
        let mut cfg_env = CfgEnvWithHandlerCfg::new_with_spec_id(CfgEnv::default(), SpecId::LATEST);

        // Create a default block environment
        let mut block_env = BlockEnv::default();

        // Create a default header
        let header = Header::default();

        // Build the ChainSpec for Ethereum mainnet, activating London, Paris, and Shanghai
        // hardforks
        let chain_spec = ChainSpec::builder()
            .chain(0.into())
            .genesis(Genesis::default())
            .london_activated()
            .paris_activated()
            .shanghai_activated()
            .build();

        // Define the total difficulty as zero (default)
        let total_difficulty = U256::ZERO;

        // Use the `OpEvmConfig` to fill the `cfg_env` and `block_env` based on the ChainSpec,
        // Header, and total difficulty
        OpEvmConfig::new(Arc::new(OpChainSpec { inner: chain_spec.clone() }))
            .fill_cfg_and_block_env(&mut cfg_env, &mut block_env, &header, total_difficulty);

        // Assert that the chain ID in the `cfg_env` is correctly set to the chain ID of the
        // ChainSpec
        assert_eq!(cfg_env.chain_id, chain_spec.chain().id());
    }

    #[test]
    fn test_evm_configure() {
        // Create a default `OpEvmConfig`
        let evm_config = test_evm_config();

        // Initialize an empty database wrapped in CacheDB
        let db = CacheDB::<EmptyDBTyped<ProviderError>>::default();

        // Create an EVM instance using the configuration and the database
        let evm = evm_config.evm(db);

        // Check that the EVM environment is initialized with default values
        assert_eq!(evm.context.evm.inner.env, Box::default());

        // Latest spec ID and no warm preloaded addresses
        assert_eq!(
            evm.context.evm.inner.journaled_state,
            JournaledState::new(SpecId::LATEST, HashSet::default())
        );

        // Ensure that the accounts database is empty
        assert!(evm.context.evm.inner.db.accounts.is_empty());

        // Ensure that the block hashes database is empty
        assert!(evm.context.evm.inner.db.block_hashes.is_empty());

        // Verify that there are two default contracts in the contracts database
        assert_eq!(evm.context.evm.inner.db.contracts.len(), 2);
        assert!(evm.context.evm.inner.db.contracts.contains_key(&KECCAK_EMPTY));
        assert!(evm.context.evm.inner.db.contracts.contains_key(&B256::ZERO));

        // Ensure that the logs database is empty
        assert!(evm.context.evm.inner.db.logs.is_empty());

        // Optimism in handler
        assert_eq!(evm.handler.cfg, HandlerCfg { spec_id: SpecId::LATEST, is_optimism: true });

        // Default spec ID
        assert_eq!(evm.handler.spec_id(), SpecId::LATEST);
    }

    #[test]
    fn test_evm_with_env_default_spec() {
        let evm_config = test_evm_config();

        let db = CacheDB::<EmptyDBTyped<ProviderError>>::default();

        let env_with_handler = EnvWithHandlerCfg::default();

        let evm = evm_config.evm_with_env(db, env_with_handler.clone());

        // Check that the EVM environment
        assert_eq!(evm.context.evm.env, env_with_handler.env);

        // Default spec ID
        assert_eq!(evm.handler.spec_id(), SpecId::LATEST);

        // Optimism in handler
        assert_eq!(evm.handler.cfg, HandlerCfg { spec_id: SpecId::LATEST, is_optimism: true });
    }

    #[test]
    fn test_evm_with_env_custom_cfg() {
        let evm_config = test_evm_config();

        let db = CacheDB::<EmptyDBTyped<ProviderError>>::default();

        // Create a custom configuration environment with a chain ID of 111
        let cfg = CfgEnv::default().with_chain_id(111);

        let env_with_handler = EnvWithHandlerCfg {
            env: Box::new(Env {
                cfg: cfg.clone(),
                block: BlockEnv::default(),
                tx: TxEnv::default(),
            }),
            handler_cfg: Default::default(),
        };

        let evm = evm_config.evm_with_env(db, env_with_handler);

        // Check that the EVM environment is initialized with the custom environment
        assert_eq!(evm.context.evm.inner.env.cfg, cfg);

        // Default spec ID
        assert_eq!(evm.handler.spec_id(), SpecId::LATEST);

        // Optimism in handler
        assert_eq!(evm.handler.cfg, HandlerCfg { spec_id: SpecId::LATEST, is_optimism: true });
    }

    #[test]
    fn test_evm_with_env_custom_block_and_tx() {
        let evm_config = test_evm_config();

        let db = CacheDB::<EmptyDBTyped<ProviderError>>::default();

        // Create customs block and tx env
        let block = BlockEnv {
            basefee: U256::from(1000),
            gas_limit: U256::from(10_000_000),
            number: U256::from(42),
            ..Default::default()
        };
        let tx = TxEnv { gas_limit: 5_000_000, gas_price: U256::from(50), ..Default::default() };

        let env_with_handler = EnvWithHandlerCfg {
            env: Box::new(Env { cfg: CfgEnv::default(), block, tx }),
            handler_cfg: Default::default(),
        };

        let evm = evm_config.evm_with_env(db, env_with_handler.clone());

        // Verify that the block and transaction environments are set correctly
        assert_eq!(evm.context.evm.env.block, env_with_handler.env.block);
        assert_eq!(evm.context.evm.env.tx, env_with_handler.env.tx);

        // Default spec ID
        assert_eq!(evm.handler.spec_id(), SpecId::LATEST);

        // Optimism in handler
        assert_eq!(evm.handler.cfg, HandlerCfg { spec_id: SpecId::LATEST, is_optimism: true });
    }

    #[test]
    fn test_evm_with_spec_id() {
        let evm_config = test_evm_config();

        let db = CacheDB::<EmptyDBTyped<ProviderError>>::default();

        let handler_cfg = HandlerCfg { spec_id: SpecId::ECOTONE, ..Default::default() };

        let env_with_handler = EnvWithHandlerCfg { env: Box::new(Env::default()), handler_cfg };

        let evm = evm_config.evm_with_env(db, env_with_handler);

        // Check that the spec ID is setup properly
        assert_eq!(evm.handler.spec_id(), SpecId::ECOTONE);

        // Optimism in handler
        assert_eq!(evm.handler.cfg, HandlerCfg { spec_id: SpecId::ECOTONE, is_optimism: true });
    }

    #[test]
    fn test_evm_with_inspector() {
        let evm_config = test_evm_config();

        let db = CacheDB::<EmptyDBTyped<ProviderError>>::default();

        // No operation inspector
        let noop = NoOpInspector;

        let evm = evm_config.evm_with_inspector(db, noop);

        // Check that the inspector is set correctly
        assert_eq!(evm.context.external, noop);

        // Check that the EVM environment is initialized with default values
        assert_eq!(evm.context.evm.inner.env, Box::default());

        // Latest spec ID and no warm preloaded addresses
        assert_eq!(
            evm.context.evm.inner.journaled_state,
            JournaledState::new(SpecId::LATEST, HashSet::default())
        );

        // Ensure that the accounts database is empty
        assert!(evm.context.evm.inner.db.accounts.is_empty());

        // Ensure that the block hashes database is empty
        assert!(evm.context.evm.inner.db.block_hashes.is_empty());

        // Verify that there are two default contracts in the contracts database
        assert_eq!(evm.context.evm.inner.db.contracts.len(), 2);
        assert!(evm.context.evm.inner.db.contracts.contains_key(&KECCAK_EMPTY));
        assert!(evm.context.evm.inner.db.contracts.contains_key(&B256::ZERO));

        // Ensure that the logs database is empty
        assert!(evm.context.evm.inner.db.logs.is_empty());

        // Default spec ID
        assert_eq!(evm.handler.spec_id(), SpecId::LATEST);

        // Optimism in handler
        assert_eq!(evm.handler.cfg, HandlerCfg { spec_id: SpecId::LATEST, is_optimism: true });
    }

    #[test]
    fn test_evm_with_env_and_default_inspector() {
        let evm_config = test_evm_config();
        let db = CacheDB::<EmptyDBTyped<ProviderError>>::default();

        let env_with_handler = EnvWithHandlerCfg::default();

        let evm =
            evm_config.evm_with_env_and_inspector(db, env_with_handler.clone(), NoOpInspector);

        // Check that the EVM environment is set to default values
        assert_eq!(evm.context.evm.env, env_with_handler.env);
        assert_eq!(evm.context.external, NoOpInspector);
        assert_eq!(evm.handler.spec_id(), SpecId::LATEST);

        // Optimism in handler
        assert_eq!(evm.handler.cfg, HandlerCfg { spec_id: SpecId::LATEST, is_optimism: true });
    }

    #[test]
    fn test_evm_with_env_inspector_and_custom_cfg() {
        let evm_config = test_evm_config();
        let db = CacheDB::<EmptyDBTyped<ProviderError>>::default();

        let cfg = CfgEnv::default().with_chain_id(111);
        let block = BlockEnv::default();
        let tx = TxEnv::default();
        let env_with_handler = EnvWithHandlerCfg {
            env: Box::new(Env { cfg: cfg.clone(), block, tx }),
            handler_cfg: Default::default(),
        };

        let evm = evm_config.evm_with_env_and_inspector(db, env_with_handler, NoOpInspector);

        // Check that the EVM environment is set with custom configuration
        assert_eq!(evm.context.evm.env.cfg, cfg);
        assert_eq!(evm.context.external, NoOpInspector);
        assert_eq!(evm.handler.spec_id(), SpecId::LATEST);

        // Optimism in handler
        assert_eq!(evm.handler.cfg, HandlerCfg { spec_id: SpecId::LATEST, is_optimism: true });
    }

    #[test]
    fn test_evm_with_env_inspector_and_custom_block_tx() {
        let evm_config = test_evm_config();
        let db = CacheDB::<EmptyDBTyped<ProviderError>>::default();

        // Create custom block and tx environment
        let block = BlockEnv {
            basefee: U256::from(1000),
            gas_limit: U256::from(10_000_000),
            number: U256::from(42),
            ..Default::default()
        };
        let tx = TxEnv { gas_limit: 5_000_000, gas_price: U256::from(50), ..Default::default() };
        let env_with_handler = EnvWithHandlerCfg {
            env: Box::new(Env { cfg: CfgEnv::default(), block, tx }),
            handler_cfg: Default::default(),
        };

        let evm =
            evm_config.evm_with_env_and_inspector(db, env_with_handler.clone(), NoOpInspector);

        // Verify that the block and transaction environments are set correctly
        assert_eq!(evm.context.evm.env.block, env_with_handler.env.block);
        assert_eq!(evm.context.evm.env.tx, env_with_handler.env.tx);
        assert_eq!(evm.context.external, NoOpInspector);
        assert_eq!(evm.handler.spec_id(), SpecId::LATEST);

        // Optimism in handler
        assert_eq!(evm.handler.cfg, HandlerCfg { spec_id: SpecId::LATEST, is_optimism: true });
    }

    #[test]
    fn test_evm_with_env_inspector_and_spec_id() {
        let evm_config = test_evm_config();
        let db = CacheDB::<EmptyDBTyped<ProviderError>>::default();

        let handler_cfg = HandlerCfg { spec_id: SpecId::ECOTONE, ..Default::default() };
        let env_with_handler = EnvWithHandlerCfg { env: Box::new(Env::default()), handler_cfg };

        let evm =
            evm_config.evm_with_env_and_inspector(db, env_with_handler.clone(), NoOpInspector);

        // Check that the spec ID is set properly
        assert_eq!(evm.handler.spec_id(), SpecId::ECOTONE);
        assert_eq!(evm.context.evm.env, env_with_handler.env);
        assert_eq!(evm.context.external, NoOpInspector);

        // Check that the spec ID is setup properly
        assert_eq!(evm.handler.spec_id(), SpecId::ECOTONE);

        // Optimism in handler
        assert_eq!(evm.handler.cfg, HandlerCfg { spec_id: SpecId::ECOTONE, is_optimism: true });
    }

    #[test]
    fn receipts_by_block_hash() {
        // Create a default SealedBlockWithSenders object
        let block = SealedBlockWithSenders::default();

        // Define block hashes for block1 and block2
        let block1_hash = B256::new([0x01; 32]);
        let block2_hash = B256::new([0x02; 32]);

        // Clone the default block into block1 and block2
        let mut block1 = block.clone();
        let mut block2 = block;

        // Set the hashes of block1 and block2
        block1.block.header.set_block_number(10);
        block1.block.header.set_hash(block1_hash);

        block2.block.header.set_block_number(11);
        block2.block.header.set_hash(block2_hash);

        // Create a random receipt object, receipt1
        let receipt1 = Receipt {
            tx_type: TxType::Legacy,
            cumulative_gas_used: 46913,
            logs: vec![],
            success: true,
            deposit_nonce: Some(18),
            deposit_receipt_version: Some(34),
        };

        // Create another random receipt object, receipt2
        let receipt2 = Receipt {
            tx_type: TxType::Legacy,
            cumulative_gas_used: 1325345,
            logs: vec![],
            success: true,
            deposit_nonce: Some(18),
            deposit_receipt_version: Some(34),
        };

        // Create a Receipts object with a vector of receipt vectors
        let receipts =
            Receipts { receipt_vec: vec![vec![Some(receipt1.clone())], vec![Some(receipt2)]] };

        // Create an ExecutionOutcome object with the created bundle, receipts, an empty requests
        // vector, and first_block set to 10
        let execution_outcome = ExecutionOutcome {
            bundle: Default::default(),
            receipts,
            requests: vec![],
            first_block: 10,
        };

        // Create a Chain object with a BTreeMap of blocks mapped to their block numbers,
        // including block1_hash and block2_hash, and the execution_outcome
        let chain: Chain<OpPrimitives> =
            Chain::new([block1, block2], execution_outcome.clone(), None);

        // Assert that the proper receipt vector is returned for block1_hash
        assert_eq!(chain.receipts_by_block_hash(block1_hash), Some(vec![&receipt1]));

        // Create an ExecutionOutcome object with a single receipt vector containing receipt1
        let execution_outcome1 = ExecutionOutcome {
            bundle: Default::default(),
            receipts: Receipts { receipt_vec: vec![vec![Some(receipt1)]] },
            requests: vec![],
            first_block: 10,
        };

        // Assert that the execution outcome at the first block contains only the first receipt
        assert_eq!(chain.execution_outcome_at_block(10), Some(execution_outcome1));

        // Assert that the execution outcome at the tip block contains the whole execution outcome
        assert_eq!(chain.execution_outcome_at_block(11), Some(execution_outcome));
    }

    #[test]
    fn test_initialisation() {
        // Create a new BundleState object with initial data
        let bundle = BundleState::new(
            vec![(Address::new([2; 20]), None, Some(AccountInfo::default()), HashMap::default())],
            vec![vec![(Address::new([2; 20]), None, vec![])]],
            vec![],
        );

        // Create a Receipts object with a vector of receipt vectors
        let receipts = Receipts {
            receipt_vec: vec![vec![Some(Receipt {
                tx_type: TxType::Legacy,
                cumulative_gas_used: 46913,
                logs: vec![],
                success: true,
                deposit_nonce: Some(18),
                deposit_receipt_version: Some(34),
            })]],
        };

        // Create a Requests object with a vector of requests
        let requests = vec![Requests::new(vec![bytes!("dead"), bytes!("beef"), bytes!("beebee")])];

        // Define the first block number
        let first_block = 123;

        // Create a ExecutionOutcome object with the created bundle, receipts, requests, and
        // first_block
        let exec_res = ExecutionOutcome {
            bundle: bundle.clone(),
            receipts: receipts.clone(),
            requests: requests.clone(),
            first_block,
        };

        // Assert that creating a new ExecutionOutcome using the constructor matches exec_res
        assert_eq!(
            ExecutionOutcome::new(bundle, receipts.clone(), first_block, requests.clone()),
            exec_res
        );

        // Create a BundleStateInit object and insert initial data
        let mut state_init: BundleStateInit = HashMap::default();
        state_init
            .insert(Address::new([2; 20]), (None, Some(Account::default()), HashMap::default()));

        // Create a HashMap for account reverts and insert initial data
        let mut revert_inner: HashMap<Address, AccountRevertInit> = HashMap::default();
        revert_inner.insert(Address::new([2; 20]), (None, vec![]));

        // Create a RevertsInit object and insert the revert_inner data
        let mut revert_init: RevertsInit = HashMap::default();
        revert_init.insert(123, revert_inner);

        // Assert that creating a new ExecutionOutcome using the new_init method matches
        // exec_res
        assert_eq!(
            ExecutionOutcome::new_init(
                state_init,
                revert_init,
                vec![],
                receipts,
                first_block,
                requests,
            ),
            exec_res
        );
    }

    #[test]
    fn test_block_number_to_index() {
        // Create a Receipts object with a vector of receipt vectors
        let receipts = Receipts {
            receipt_vec: vec![vec![Some(Receipt {
                tx_type: TxType::Legacy,
                cumulative_gas_used: 46913,
                logs: vec![],
                success: true,
                deposit_nonce: Some(18),
                deposit_receipt_version: Some(34),
            })]],
        };

        // Define the first block number
        let first_block = 123;

        // Create a ExecutionOutcome object with the created bundle, receipts, requests, and
        // first_block
        let exec_res = ExecutionOutcome {
            bundle: Default::default(),
            receipts,
            requests: vec![],
            first_block,
        };

        // Test before the first block
        assert_eq!(exec_res.block_number_to_index(12), None);

        // Test after after the first block but index larger than receipts length
        assert_eq!(exec_res.block_number_to_index(133), None);

        // Test after the first block
        assert_eq!(exec_res.block_number_to_index(123), Some(0));
    }

    #[test]
    fn test_get_logs() {
        // Create a Receipts object with a vector of receipt vectors
        let receipts = Receipts {
            receipt_vec: vec![vec![Some(Receipt {
                tx_type: TxType::Legacy,
                cumulative_gas_used: 46913,
                logs: vec![Log::<LogData>::default()],
                success: true,
                deposit_nonce: Some(18),
                deposit_receipt_version: Some(34),
            })]],
        };

        // Define the first block number
        let first_block = 123;

        // Create a ExecutionOutcome object with the created bundle, receipts, requests, and
        // first_block
        let exec_res = ExecutionOutcome {
            bundle: Default::default(),
            receipts,
            requests: vec![],
            first_block,
        };

        // Get logs for block number 123
        let logs: Vec<&Log> = exec_res.logs(123).unwrap().collect();

        // Assert that the logs match the expected logs
        assert_eq!(logs, vec![&Log::<LogData>::default()]);
    }

    #[test]
    fn test_receipts_by_block() {
        // Create a Receipts object with a vector of receipt vectors
        let receipts = Receipts {
            receipt_vec: vec![vec![Some(Receipt {
                tx_type: TxType::Legacy,
                cumulative_gas_used: 46913,
                logs: vec![Log::<LogData>::default()],
                success: true,
                deposit_nonce: Some(18),
                deposit_receipt_version: Some(34),
            })]],
        };

        // Define the first block number
        let first_block = 123;

        // Create a ExecutionOutcome object with the created bundle, receipts, requests, and
        // first_block
        let exec_res = ExecutionOutcome {
            bundle: Default::default(), // Default value for bundle
            receipts,                   // Include the created receipts
            requests: vec![],           // Empty vector for requests
            first_block,                // Set the first block number
        };

        // Get receipts for block number 123 and convert the result into a vector
        let receipts_by_block: Vec<_> = exec_res.receipts_by_block(123).iter().collect();

        // Assert that the receipts for block number 123 match the expected receipts
        assert_eq!(
            receipts_by_block,
            vec![&Some(Receipt {
                tx_type: TxType::Legacy,
                cumulative_gas_used: 46913,
                logs: vec![Log::<LogData>::default()],
                success: true,
                deposit_nonce: Some(18),
                deposit_receipt_version: Some(34),
            })]
        );
    }

    #[test]
    fn test_receipts_len() {
        // Create a Receipts object with a vector of receipt vectors
        let receipts = Receipts {
            receipt_vec: vec![vec![Some(Receipt {
                tx_type: TxType::Legacy,
                cumulative_gas_used: 46913,
                logs: vec![Log::<LogData>::default()],
                success: true,
                deposit_nonce: Some(18),
                deposit_receipt_version: Some(34),
            })]],
        };

        // Create an empty Receipts object
        let receipts_empty = Receipts::<Receipt> { receipt_vec: vec![] };

        // Define the first block number
        let first_block = 123;

        // Create a ExecutionOutcome object with the created bundle, receipts, requests, and
        // first_block
        let exec_res = ExecutionOutcome {
            bundle: Default::default(), // Default value for bundle
            receipts,                   // Include the created receipts
            requests: vec![],           // Empty vector for requests
            first_block,                // Set the first block number
        };

        // Assert that the length of receipts in exec_res is 1
        assert_eq!(exec_res.len(), 1);

        // Assert that exec_res is not empty
        assert!(!exec_res.is_empty());

        // Create a ExecutionOutcome object with an empty Receipts object
        let exec_res_empty_receipts = ExecutionOutcome {
            bundle: Default::default(), // Default value for bundle
            receipts: receipts_empty,   // Include the empty receipts
            requests: vec![],           // Empty vector for requests
            first_block,                // Set the first block number
        };

        // Assert that the length of receipts in exec_res_empty_receipts is 0
        assert_eq!(exec_res_empty_receipts.len(), 0);

        // Assert that exec_res_empty_receipts is empty
        assert!(exec_res_empty_receipts.is_empty());
    }

    #[test]
    fn test_revert_to() {
        // Create a random receipt object
        let receipt = Receipt {
            tx_type: TxType::Legacy,
            cumulative_gas_used: 46913,
            logs: vec![],
            success: true,
            deposit_nonce: Some(18),
            deposit_receipt_version: Some(34),
        };

        // Create a Receipts object with a vector of receipt vectors
        let receipts = Receipts {
            receipt_vec: vec![vec![Some(receipt.clone())], vec![Some(receipt.clone())]],
        };

        // Define the first block number
        let first_block = 123;

        // Create a request.
        let request = bytes!("deadbeef");

        // Create a vector of Requests containing the request.
        let requests =
            vec![Requests::new(vec![request.clone()]), Requests::new(vec![request.clone()])];

        // Create a ExecutionOutcome object with the created bundle, receipts, requests, and
        // first_block
        let mut exec_res =
            ExecutionOutcome { bundle: Default::default(), receipts, requests, first_block };

        // Assert that the revert_to method returns true when reverting to the initial block number.
        assert!(exec_res.revert_to(123));

        // Assert that the receipts are properly cut after reverting to the initial block number.
        assert_eq!(exec_res.receipts, Receipts { receipt_vec: vec![vec![Some(receipt)]] });

        // Assert that the requests are properly cut after reverting to the initial block number.
        assert_eq!(exec_res.requests, vec![Requests::new(vec![request])]);

        // Assert that the revert_to method returns false when attempting to revert to a block
        // number greater than the initial block number.
        assert!(!exec_res.revert_to(133));

        // Assert that the revert_to method returns false when attempting to revert to a block
        // number less than the initial block number.
        assert!(!exec_res.revert_to(10));
    }

    #[test]
    fn test_extend_execution_outcome() {
        // Create a Receipt object with specific attributes.
        let receipt = Receipt {
            tx_type: TxType::Legacy,
            cumulative_gas_used: 46913,
            logs: vec![],
            success: true,
            deposit_nonce: Some(18),
            deposit_receipt_version: Some(34),
        };

        // Create a Receipts object containing the receipt.
        let receipts = Receipts { receipt_vec: vec![vec![Some(receipt.clone())]] };

        // Create a request.
        let request = bytes!("deadbeef");

        // Create a vector of Requests containing the request.
        let requests = vec![Requests::new(vec![request.clone()])];

        // Define the initial block number.
        let first_block = 123;

        // Create an ExecutionOutcome object.
        let mut exec_res =
            ExecutionOutcome { bundle: Default::default(), receipts, requests, first_block };

        // Extend the ExecutionOutcome object by itself.
        exec_res.extend(exec_res.clone());

        // Assert the extended ExecutionOutcome matches the expected outcome.
        assert_eq!(
            exec_res,
            ExecutionOutcome {
                bundle: Default::default(),
                receipts: Receipts {
                    receipt_vec: vec![vec![Some(receipt.clone())], vec![Some(receipt)]]
                },
                requests: vec![Requests::new(vec![request.clone()]), Requests::new(vec![request])],
                first_block: 123,
            }
        );
    }

    #[test]
    fn test_split_at_execution_outcome() {
        // Create a random receipt object
        let receipt = Receipt {
            tx_type: TxType::Legacy,
            cumulative_gas_used: 46913,
            logs: vec![],
            success: true,
            deposit_nonce: Some(18),
            deposit_receipt_version: Some(34),
        };

        // Create a Receipts object with a vector of receipt vectors
        let receipts = Receipts {
            receipt_vec: vec![
                vec![Some(receipt.clone())],
                vec![Some(receipt.clone())],
                vec![Some(receipt.clone())],
            ],
        };

        // Define the first block number
        let first_block = 123;

        // Create a request.
        let request = bytes!("deadbeef");

        // Create a vector of Requests containing the request.
        let requests = vec![
            Requests::new(vec![request.clone()]),
            Requests::new(vec![request.clone()]),
            Requests::new(vec![request.clone()]),
        ];

        // Create a ExecutionOutcome object with the created bundle, receipts, requests, and
        // first_block
        let exec_res =
            ExecutionOutcome { bundle: Default::default(), receipts, requests, first_block };

        // Split the ExecutionOutcome at block number 124
        let result = exec_res.clone().split_at(124);

        // Define the expected lower ExecutionOutcome after splitting
        let lower_execution_outcome = ExecutionOutcome {
            bundle: Default::default(),
            receipts: Receipts { receipt_vec: vec![vec![Some(receipt.clone())]] },
            requests: vec![Requests::new(vec![request.clone()])],
            first_block,
        };

        // Define the expected higher ExecutionOutcome after splitting
        let higher_execution_outcome = ExecutionOutcome {
            bundle: Default::default(),
            receipts: Receipts {
                receipt_vec: vec![vec![Some(receipt.clone())], vec![Some(receipt)]],
            },
            requests: vec![Requests::new(vec![request.clone()]), Requests::new(vec![request])],
            first_block: 124,
        };

        // Assert that the split result matches the expected lower and higher outcomes
        assert_eq!(result.0, Some(lower_execution_outcome));
        assert_eq!(result.1, higher_execution_outcome);

        // Assert that splitting at the first block number returns None for the lower outcome
        assert_eq!(exec_res.clone().split_at(123), (None, exec_res));
    }
}<|MERGE_RESOLUTION|>--- conflicted
+++ resolved
@@ -211,15 +211,8 @@
         AccountRevertInit, BundleStateInit, Chain, ExecutionOutcome, RevertsInit,
     };
     use reth_optimism_chainspec::BASE_MAINNET;
-<<<<<<< HEAD
     use reth_optimism_primitives::OpPrimitives;
-    use reth_primitives::{
-        revm_primitives::{AccountInfo, BlockEnv, CfgEnv, SpecId},
-        Account, Log, Receipt, Receipts, SealedBlockWithSenders, TxType,
-    };
-=======
     use reth_primitives::{Account, Log, Receipt, Receipts, SealedBlockWithSenders, TxType};
->>>>>>> 2f3fde8f
 
     use reth_revm::{
         db::{BundleState, CacheDB, EmptyDBTyped},
