//! Optimism Node types config.

use std::sync::Arc;

use alloy_consensus::Header;
use reth_basic_payload_builder::{BasicPayloadJobGenerator, BasicPayloadJobGeneratorConfig};
use reth_chainspec::{EthChainSpec, EthereumHardforks, Hardforks};
use reth_db::transaction::{DbTx, DbTxMut};
use reth_evm::{execute::BasicBlockExecutorProvider, ConfigureEvm};
use reth_network::{NetworkConfig, NetworkHandle, NetworkManager, PeersInfo};
use reth_node_api::{
    AddOnsContext, EngineValidator, FullNodeComponents, NodeAddOns, PayloadBuilder,
};
use reth_node_builder::{
    components::{
        ComponentsBuilder, ConsensusBuilder, ExecutorBuilder, NetworkBuilder,
        PayloadServiceBuilder, PoolBuilder, PoolBuilderConfigOverrides,
    },
    node::{FullNodeTypes, NodeTypes, NodeTypesWithEngine},
    rpc::{EngineValidatorBuilder, RethRpcAddOns, RpcAddOns, RpcHandle},
    BuilderContext, Node, NodeAdapter, NodeComponentsBuilder, PayloadBuilderConfig,
};
use reth_optimism_chainspec::OpChainSpec;
use reth_optimism_consensus::OpBeaconConsensus;
use reth_optimism_evm::{OpEvmConfig, OpExecutionStrategyFactory};
use reth_optimism_payload_builder::builder::OpPayloadTransactions;
use reth_optimism_rpc::{
    witness::{DebugExecutionWitnessApiServer, OpDebugWitnessApi},
    OpEthApi,
};
use reth_payload_builder::{PayloadBuilderHandle, PayloadBuilderService};
use reth_primitives::{BlockBody, EthPrimitives};
use reth_provider::{
    providers::ChainStorage, BlockBodyReader, BlockBodyWriter, CanonStateSubscriptions,
    ChainSpecProvider, DBProvider, EthStorage, ProviderResult, ReadBodyInput,
};
use reth_rpc_server_types::RethRpcModule;
use reth_tracing::tracing::{debug, info};
use reth_transaction_pool::{
    blobstore::DiskFileBlobStore, CoinbaseTipOrdering, TransactionPool,
    TransactionValidationTaskExecutor,
};
use reth_trie_db::MerklePatriciaTrie;

use crate::{
    args::RollupArgs,
    engine::OpEngineValidator,
    txpool::{OpTransactionPool, OpTransactionValidator},
    OpEngineTypes,
};

/// Storage implementation for Optimism.
#[derive(Debug, Default, Clone)]
pub struct OpStorage(EthStorage);

impl<Provider: DBProvider<Tx: DbTxMut>> BlockBodyWriter<Provider, BlockBody> for OpStorage {
    fn write_block_bodies(
        &self,
        provider: &Provider,
        bodies: Vec<(u64, Option<BlockBody>)>,
    ) -> ProviderResult<()> {
        self.0.write_block_bodies(provider, bodies)
    }

    fn remove_block_bodies_above(
        &self,
        provider: &Provider,
        block: alloy_primitives::BlockNumber,
    ) -> ProviderResult<()> {
        self.0.remove_block_bodies_above(provider, block)
    }
}

<<<<<<< HEAD
impl ChainStorage<EthPrimitives> for OpStorage {
=======
impl<Provider: DBProvider + ChainSpecProvider<ChainSpec: EthereumHardforks>>
    BlockBodyReader<Provider> for OpStorage
{
    type Block = reth_primitives::Block;

    fn read_block_bodies(
        &self,
        provider: &Provider,
        inputs: Vec<ReadBodyInput<'_, Self::Block>>,
    ) -> ProviderResult<Vec<BlockBody>> {
        self.0.read_block_bodies(provider, inputs)
    }
}

impl ChainStorage<OpPrimitives> for OpStorage {
    fn reader<TX, Types>(
        &self,
    ) -> impl reth_provider::ChainStorageReader<reth_provider::DatabaseProvider<TX, Types>, OpPrimitives>
    where
        TX: DbTx + 'static,
        Types: reth_provider::providers::NodeTypesForProvider<Primitives = OpPrimitives>,
    {
        self
    }

>>>>>>> 863c5233
    fn writer<TX, Types>(
        &self,
    ) -> impl reth_provider::ChainStorageWriter<reth_provider::DatabaseProvider<TX, Types>, EthPrimitives>
    where
        TX: DbTxMut + DbTx + 'static,
        Types: NodeTypes<Primitives = EthPrimitives>,
    {
        self
    }
}

/// Type configuration for a regular Optimism node.
#[derive(Debug, Default, Clone)]
#[non_exhaustive]
pub struct OpNode {
    /// Additional Optimism args
    pub args: RollupArgs,
}

impl OpNode {
    /// Creates a new instance of the Optimism node type.
    pub const fn new(args: RollupArgs) -> Self {
        Self { args }
    }

    /// Returns the components for the given [`RollupArgs`].
    pub fn components<Node>(
        args: RollupArgs,
    ) -> ComponentsBuilder<
        Node,
        OpPoolBuilder,
        OpPayloadBuilder,
        OpNetworkBuilder,
        OpExecutorBuilder,
        OpConsensusBuilder,
    >
    where
        Node: FullNodeTypes<
            Types: NodeTypesWithEngine<Engine = OpEngineTypes, ChainSpec = OpChainSpec>,
        >,
    {
        let RollupArgs { disable_txpool_gossip, compute_pending_block, discovery_v4, .. } = args;
        ComponentsBuilder::default()
            .node_types::<Node>()
            .pool(OpPoolBuilder::default())
            .payload(OpPayloadBuilder::new(compute_pending_block))
            .network(OpNetworkBuilder {
                disable_txpool_gossip,
                disable_discovery_v4: !discovery_v4,
            })
            .executor(OpExecutorBuilder::default())
            .consensus(OpConsensusBuilder::default())
    }
}

impl<N> Node<N> for OpNode
where
    N: FullNodeTypes<
        Types: NodeTypesWithEngine<
            Engine = OpEngineTypes,
            ChainSpec = OpChainSpec,
            Primitives = EthPrimitives,
            Storage = OpStorage,
        >,
    >,
{
    type ComponentsBuilder = ComponentsBuilder<
        N,
        OpPoolBuilder,
        OpPayloadBuilder,
        OpNetworkBuilder,
        OpExecutorBuilder,
        OpConsensusBuilder,
    >;

    type AddOns =
        OpAddOns<NodeAdapter<N, <Self::ComponentsBuilder as NodeComponentsBuilder<N>>::Components>>;

    fn components_builder(&self) -> Self::ComponentsBuilder {
        let Self { args } = self;
        Self::components(args.clone())
    }

    fn add_ons(&self) -> Self::AddOns {
        OpAddOns::new(self.args.sequencer_http.clone())
    }
}

impl NodeTypes for OpNode {
    type Primitives = EthPrimitives;
    type ChainSpec = OpChainSpec;
    type StateCommitment = MerklePatriciaTrie;
    type Storage = OpStorage;
}

impl NodeTypesWithEngine for OpNode {
    type Engine = OpEngineTypes;
}

/// Add-ons w.r.t. optimism.
#[derive(Debug)]
pub struct OpAddOns<N: FullNodeComponents>(pub RpcAddOns<N, OpEthApi<N>, OpEngineValidatorBuilder>);

impl<N: FullNodeComponents> Default for OpAddOns<N> {
    fn default() -> Self {
        Self::new(None)
    }
}

impl<N: FullNodeComponents> OpAddOns<N> {
    /// Create a new instance with the given `sequencer_http` URL.
    pub fn new(sequencer_http: Option<String>) -> Self {
        Self(RpcAddOns::new(move |ctx| OpEthApi::new(ctx, sequencer_http), Default::default()))
    }
}

impl<N> NodeAddOns<N> for OpAddOns<N>
where
    N: FullNodeComponents<
        Types: NodeTypes<ChainSpec = OpChainSpec, Primitives = EthPrimitives, Storage = OpStorage>,
        PayloadBuilder: PayloadBuilder<PayloadType = <N::Types as NodeTypesWithEngine>::Engine>,
    >,
    OpEngineValidator: EngineValidator<<N::Types as NodeTypesWithEngine>::Engine>,
{
    type Handle = RpcHandle<N, OpEthApi<N>>;

    async fn launch_add_ons(
        self,
        ctx: reth_node_api::AddOnsContext<'_, N>,
    ) -> eyre::Result<Self::Handle> {
        // install additional OP specific rpc methods
        let debug_ext =
            OpDebugWitnessApi::new(ctx.node.provider().clone(), ctx.node.evm_config().clone());

        self.0
            .launch_add_ons_with(ctx, move |modules| {
                debug!(target: "reth::cli", "Installing debug payload witness rpc endpoint");
                modules.merge_if_module_configured(RethRpcModule::Debug, debug_ext.into_rpc())?;
                Ok(())
            })
            .await
    }
}

impl<N> RethRpcAddOns<N> for OpAddOns<N>
where
    N: FullNodeComponents<
        Types: NodeTypes<ChainSpec = OpChainSpec, Primitives = EthPrimitives, Storage = OpStorage>,
        PayloadBuilder: PayloadBuilder<PayloadType = <N::Types as NodeTypesWithEngine>::Engine>,
    >,
    OpEngineValidator: EngineValidator<<N::Types as NodeTypesWithEngine>::Engine>,
{
    type EthApi = OpEthApi<N>;

    fn hooks_mut(&mut self) -> &mut reth_node_builder::rpc::RpcHooks<N, Self::EthApi> {
        self.0.hooks_mut()
    }
}

/// A regular optimism evm and executor builder.
#[derive(Debug, Default, Clone, Copy)]
#[non_exhaustive]
pub struct OpExecutorBuilder;

impl<Node> ExecutorBuilder<Node> for OpExecutorBuilder
where
    Node: FullNodeTypes<Types: NodeTypes<ChainSpec = OpChainSpec>>,
{
    type EVM = OpEvmConfig;
    type Executor = BasicBlockExecutorProvider<OpExecutionStrategyFactory>;

    async fn build_evm(
        self,
        ctx: &BuilderContext<Node>,
    ) -> eyre::Result<(Self::EVM, Self::Executor)> {
        let evm_config = OpEvmConfig::new(ctx.chain_spec());
        let strategy_factory =
            OpExecutionStrategyFactory::new(ctx.chain_spec(), evm_config.clone());
        let executor = BasicBlockExecutorProvider::new(strategy_factory);

        Ok((evm_config, executor))
    }
}

/// A basic optimism transaction pool.
///
/// This contains various settings that can be configured and take precedence over the node's
/// config.
#[derive(Debug, Default, Clone)]
pub struct OpPoolBuilder {
    /// Enforced overrides that are applied to the pool config.
    pub pool_config_overrides: PoolBuilderConfigOverrides,
}

impl<Node> PoolBuilder<Node> for OpPoolBuilder
where
    Node: FullNodeTypes<Types: NodeTypes<ChainSpec = OpChainSpec>>,
{
    type Pool = OpTransactionPool<Node::Provider, DiskFileBlobStore>;

    async fn build_pool(self, ctx: &BuilderContext<Node>) -> eyre::Result<Self::Pool> {
        let Self { pool_config_overrides } = self;
        let data_dir = ctx.config().datadir();
        let blob_store = DiskFileBlobStore::open(data_dir.blobstore(), Default::default())?;

        let validator = TransactionValidationTaskExecutor::eth_builder(Arc::new(
            ctx.chain_spec().inner.clone(),
        ))
        .no_eip4844()
        .with_head_timestamp(ctx.head().timestamp)
        .kzg_settings(ctx.kzg_settings()?)
        .with_additional_tasks(
            pool_config_overrides
                .additional_validation_tasks
                .unwrap_or_else(|| ctx.config().txpool.additional_validation_tasks),
        )
        .build_with_tasks(ctx.provider().clone(), ctx.task_executor().clone(), blob_store.clone())
        .map(|validator| {
            OpTransactionValidator::new(validator)
                // In --dev mode we can't require gas fees because we're unable to decode
                // the L1 block info
                .require_l1_data_gas_fee(!ctx.config().dev.dev)
        });

        let transaction_pool = reth_transaction_pool::Pool::new(
            validator,
            CoinbaseTipOrdering::default(),
            blob_store,
            pool_config_overrides.apply(ctx.pool_config()),
        );
        info!(target: "reth::cli", "Transaction pool initialized");
        let transactions_path = data_dir.txpool_transactions();

        // spawn txpool maintenance task
        {
            let pool = transaction_pool.clone();
            let chain_events = ctx.provider().canonical_state_stream();
            let client = ctx.provider().clone();
            let transactions_backup_config =
                reth_transaction_pool::maintain::LocalTransactionBackupConfig::with_local_txs_backup(transactions_path);

            ctx.task_executor().spawn_critical_with_graceful_shutdown_signal(
                "local transactions backup task",
                |shutdown| {
                    reth_transaction_pool::maintain::backup_local_transactions_task(
                        shutdown,
                        pool.clone(),
                        transactions_backup_config,
                    )
                },
            );

            // spawn the maintenance task
            ctx.task_executor().spawn_critical(
                "txpool maintenance task",
                reth_transaction_pool::maintain::maintain_transaction_pool_future(
                    client,
                    pool,
                    chain_events,
                    ctx.task_executor().clone(),
                    Default::default(),
                ),
            );
            debug!(target: "reth::cli", "Spawned txpool maintenance task");
        }

        Ok(transaction_pool)
    }
}

/// A basic optimism payload service builder
#[derive(Debug, Default, Clone)]
pub struct OpPayloadBuilder<Txs = ()> {
    /// By default the pending block equals the latest block
    /// to save resources and not leak txs from the tx-pool,
    /// this flag enables computing of the pending block
    /// from the tx-pool instead.
    ///
    /// If `compute_pending_block` is not enabled, the payload builder
    /// will use the payload attributes from the latest block. Note
    /// that this flag is not yet functional.
    pub compute_pending_block: bool,
    /// The type responsible for yielding the best transactions for the payload if mempool
    /// transactions are allowed.
    pub best_transactions: Txs,
}

impl OpPayloadBuilder {
    /// Create a new instance with the given `compute_pending_block` flag.
    pub const fn new(compute_pending_block: bool) -> Self {
        Self { compute_pending_block, best_transactions: () }
    }
}

impl<Txs> OpPayloadBuilder<Txs>
where
    Txs: OpPayloadTransactions,
{
    /// Configures the type responsible for yielding the transactions that should be included in the
    /// payload.
    pub fn with_transactions<T: OpPayloadTransactions>(
        self,
        best_transactions: T,
    ) -> OpPayloadBuilder<T> {
        let Self { compute_pending_block, .. } = self;
        OpPayloadBuilder { compute_pending_block, best_transactions }
    }

    /// A helper method to initialize [`PayloadBuilderService`] with the given EVM config.
    pub fn spawn<Node, Evm, Pool>(
        self,
        evm_config: Evm,
        ctx: &BuilderContext<Node>,
        pool: Pool,
    ) -> eyre::Result<PayloadBuilderHandle<OpEngineTypes>>
    where
        Node: FullNodeTypes<
            Types: NodeTypesWithEngine<Engine = OpEngineTypes, ChainSpec = OpChainSpec>,
        >,
        Pool: TransactionPool + Unpin + 'static,
        Evm: ConfigureEvm<Header = Header>,
    {
        let payload_builder = reth_optimism_payload_builder::OpPayloadBuilder::new(evm_config)
            .with_transactions(self.best_transactions)
            .set_compute_pending_block(self.compute_pending_block);
        let conf = ctx.payload_builder_config();

        let payload_job_config = BasicPayloadJobGeneratorConfig::default()
            .interval(conf.interval())
            .deadline(conf.deadline())
            .max_payload_tasks(conf.max_payload_tasks())
            // no extradata for OP
            .extradata(Default::default());

        let payload_generator = BasicPayloadJobGenerator::with_builder(
            ctx.provider().clone(),
            pool,
            ctx.task_executor().clone(),
            payload_job_config,
            payload_builder,
        );
        let (payload_service, payload_builder) =
            PayloadBuilderService::new(payload_generator, ctx.provider().canonical_state_stream());

        ctx.task_executor().spawn_critical("payload builder service", Box::pin(payload_service));

        Ok(payload_builder)
    }
}

impl<Node, Pool, Txs> PayloadServiceBuilder<Node, Pool> for OpPayloadBuilder<Txs>
where
    Node:
        FullNodeTypes<Types: NodeTypesWithEngine<Engine = OpEngineTypes, ChainSpec = OpChainSpec>>,
    Pool: TransactionPool + Unpin + 'static,
    Txs: OpPayloadTransactions,
{
    async fn spawn_payload_service(
        self,
        ctx: &BuilderContext<Node>,
        pool: Pool,
    ) -> eyre::Result<PayloadBuilderHandle<OpEngineTypes>> {
        self.spawn(OpEvmConfig::new(ctx.chain_spec()), ctx, pool)
    }
}

/// A basic optimism network builder.
#[derive(Debug, Default, Clone)]
pub struct OpNetworkBuilder {
    /// Disable transaction pool gossip
    pub disable_txpool_gossip: bool,
    /// Disable discovery v4
    pub disable_discovery_v4: bool,
}

impl OpNetworkBuilder {
    /// Returns the [`NetworkConfig`] that contains the settings to launch the p2p network.
    ///
    /// This applies the configured [`OpNetworkBuilder`] settings.
    pub fn network_config<Node>(
        &self,
        ctx: &BuilderContext<Node>,
    ) -> eyre::Result<NetworkConfig<<Node as FullNodeTypes>::Provider>>
    where
        Node: FullNodeTypes<Types: NodeTypes<ChainSpec: Hardforks>>,
    {
        let Self { disable_txpool_gossip, disable_discovery_v4 } = self.clone();
        let args = &ctx.config().network;
        let network_builder = ctx
            .network_config_builder()?
            // apply discovery settings
            .apply(|mut builder| {
                let rlpx_socket = (args.addr, args.port).into();
                if disable_discovery_v4 || args.discovery.disable_discovery {
                    builder = builder.disable_discv4_discovery();
                }
                if !args.discovery.disable_discovery {
                    builder = builder.discovery_v5(
                        args.discovery.discovery_v5_builder(
                            rlpx_socket,
                            ctx.config()
                                .network
                                .resolved_bootnodes()
                                .or_else(|| ctx.chain_spec().bootnodes())
                                .unwrap_or_default(),
                        ),
                    );
                }

                builder
            });

        let mut network_config = ctx.build_network_config(network_builder);

        // When `sequencer_endpoint` is configured, the node will forward all transactions to a
        // Sequencer node for execution and inclusion on L1, and disable its own txpool
        // gossip to prevent other parties in the network from learning about them.
        network_config.tx_gossip_disabled = disable_txpool_gossip;

        Ok(network_config)
    }
}

impl<Node, Pool> NetworkBuilder<Node, Pool> for OpNetworkBuilder
where
    Node: FullNodeTypes<Types: NodeTypes<ChainSpec = OpChainSpec>>,
    Pool: TransactionPool + Unpin + 'static,
{
    async fn build_network(
        self,
        ctx: &BuilderContext<Node>,
        pool: Pool,
    ) -> eyre::Result<NetworkHandle> {
        let network_config = self.network_config(ctx)?;
        let network = NetworkManager::builder(network_config).await?;
        let handle = ctx.start_network(network, pool);
        info!(target: "reth::cli", enode=%handle.local_node_record(), "P2P networking initialized");

        Ok(handle)
    }
}

/// A basic optimism consensus builder.
#[derive(Debug, Default, Clone)]
#[non_exhaustive]
pub struct OpConsensusBuilder;

impl<Node> ConsensusBuilder<Node> for OpConsensusBuilder
where
    Node: FullNodeTypes<Types: NodeTypes<ChainSpec = OpChainSpec>>,
{
    type Consensus = Arc<dyn reth_consensus::Consensus>;

    async fn build_consensus(self, ctx: &BuilderContext<Node>) -> eyre::Result<Self::Consensus> {
        Ok(Arc::new(OpBeaconConsensus::new(ctx.chain_spec())))
    }
}

/// Builder for [`OpEngineValidator`].
#[derive(Debug, Default, Clone)]
#[non_exhaustive]
pub struct OpEngineValidatorBuilder;

impl<Node, Types> EngineValidatorBuilder<Node> for OpEngineValidatorBuilder
where
    Types: NodeTypesWithEngine<ChainSpec = OpChainSpec>,
    Node: FullNodeComponents<Types = Types>,
    OpEngineValidator: EngineValidator<Types::Engine>,
{
    type Validator = OpEngineValidator;

    async fn build(self, ctx: &AddOnsContext<'_, Node>) -> eyre::Result<Self::Validator> {
        Ok(OpEngineValidator::new(ctx.config.chain.clone()))
    }
}<|MERGE_RESOLUTION|>--- conflicted
+++ resolved
@@ -24,12 +24,13 @@
 use reth_optimism_consensus::OpBeaconConsensus;
 use reth_optimism_evm::{OpEvmConfig, OpExecutionStrategyFactory};
 use reth_optimism_payload_builder::builder::OpPayloadTransactions;
+use reth_optimism_primitives::OpPrimitives;
 use reth_optimism_rpc::{
     witness::{DebugExecutionWitnessApiServer, OpDebugWitnessApi},
     OpEthApi,
 };
 use reth_payload_builder::{PayloadBuilderHandle, PayloadBuilderService};
-use reth_primitives::{BlockBody, EthPrimitives};
+use reth_primitives::BlockBody;
 use reth_provider::{
     providers::ChainStorage, BlockBodyReader, BlockBodyWriter, CanonStateSubscriptions,
     ChainSpecProvider, DBProvider, EthStorage, ProviderResult, ReadBodyInput,
@@ -71,9 +72,6 @@
     }
 }
 
-<<<<<<< HEAD
-impl ChainStorage<EthPrimitives> for OpStorage {
-=======
 impl<Provider: DBProvider + ChainSpecProvider<ChainSpec: EthereumHardforks>>
     BlockBodyReader<Provider> for OpStorage
 {
@@ -99,13 +97,12 @@
         self
     }
 
->>>>>>> 863c5233
     fn writer<TX, Types>(
         &self,
-    ) -> impl reth_provider::ChainStorageWriter<reth_provider::DatabaseProvider<TX, Types>, EthPrimitives>
+    ) -> impl reth_provider::ChainStorageWriter<reth_provider::DatabaseProvider<TX, Types>, OpPrimitives>
     where
         TX: DbTxMut + DbTx + 'static,
-        Types: NodeTypes<Primitives = EthPrimitives>,
+        Types: NodeTypes<Primitives = OpPrimitives>,
     {
         self
     }
@@ -161,7 +158,7 @@
         Types: NodeTypesWithEngine<
             Engine = OpEngineTypes,
             ChainSpec = OpChainSpec,
-            Primitives = EthPrimitives,
+            Primitives = OpPrimitives,
             Storage = OpStorage,
         >,
     >,
@@ -189,7 +186,7 @@
 }
 
 impl NodeTypes for OpNode {
-    type Primitives = EthPrimitives;
+    type Primitives = OpPrimitives;
     type ChainSpec = OpChainSpec;
     type StateCommitment = MerklePatriciaTrie;
     type Storage = OpStorage;
@@ -219,7 +216,7 @@
 impl<N> NodeAddOns<N> for OpAddOns<N>
 where
     N: FullNodeComponents<
-        Types: NodeTypes<ChainSpec = OpChainSpec, Primitives = EthPrimitives, Storage = OpStorage>,
+        Types: NodeTypes<ChainSpec = OpChainSpec, Primitives = OpPrimitives, Storage = OpStorage>,
         PayloadBuilder: PayloadBuilder<PayloadType = <N::Types as NodeTypesWithEngine>::Engine>,
     >,
     OpEngineValidator: EngineValidator<<N::Types as NodeTypesWithEngine>::Engine>,
@@ -247,7 +244,7 @@
 impl<N> RethRpcAddOns<N> for OpAddOns<N>
 where
     N: FullNodeComponents<
-        Types: NodeTypes<ChainSpec = OpChainSpec, Primitives = EthPrimitives, Storage = OpStorage>,
+        Types: NodeTypes<ChainSpec = OpChainSpec, Primitives = OpPrimitives, Storage = OpStorage>,
         PayloadBuilder: PayloadBuilder<PayloadType = <N::Types as NodeTypesWithEngine>::Engine>,
     >,
     OpEngineValidator: EngineValidator<<N::Types as NodeTypesWithEngine>::Engine>,
