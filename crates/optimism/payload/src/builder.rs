//! Optimism payload builder implementation.

use crate::{
    config::OpBuilderConfig,
    error::OpPayloadBuilderError,
    payload::{OpBuiltPayload, OpPayloadBuilderAttributes},
};
use alloy_consensus::{Header, Transaction, EMPTY_OMMER_ROOT_HASH};
use alloy_eips::{eip4895::Withdrawals, merge::BEACON_NONCE};
use alloy_primitives::{address, Address, Bytes, B256, U256};
use alloy_rpc_types_debug::ExecutionWitness;
use alloy_rpc_types_engine::PayloadId;
use op_alloy_consensus::DepositTransaction;
use op_alloy_rpc_types_engine::OpPayloadAttributes;
use reth_basic_payload_builder::*;
use reth_chain_state::ExecutedBlock;
use reth_chainspec::{ChainSpecProvider, EthereumHardforks};
use reth_evm::{system_calls::SystemCaller, ConfigureEvm, NextBlockEnvAttributes};
use reth_execution_types::ExecutionOutcome;
use reth_optimism_chainspec::OpChainSpec;
use reth_optimism_consensus::calculate_receipt_root_no_memo_optimism;
use reth_optimism_forks::OpHardforks;
use reth_payload_builder_primitives::PayloadBuilderError;
use reth_payload_primitives::PayloadBuilderAttributes;
use reth_payload_util::PayloadTransactions;
use reth_primitives::{
    proofs, transaction::SignedTransactionIntoRecoveredExt, Block, BlockBody, BlockExt, Receipt,
    SealedHeader, TransactionSigned, TxType,
};
use reth_provider::{
    HashedPostStateProvider, ProviderError, StateProofProvider, StateProviderFactory,
    StateRootProvider, StorageRootProvider,
};
use reth_revm::{database::StateProviderDatabase, witness::ExecutionWitnessRecord};
use reth_transaction_pool::{
    noop::NoopTransactionPool, pool::BestPayloadTransactions, BestTransactionsAttributes,
    PoolTransaction, TransactionPool,
};
use revm::{
    db::{states::bundle_state::BundleRetention, State},
    primitives::{
        BlockEnv, CfgEnvWithHandlerCfg, EVMError, EnvWithHandlerCfg, InvalidTransaction,
        ResultAndState, TxEnv,
    },
    Database, DatabaseCommit,
};
use std::{fmt::Display, sync::Arc};
use tracing::{debug, trace, warn};

<<<<<<< HEAD
use crate::{
    error::OpPayloadBuilderError,
    payload::{OpBuiltPayload, OpPayloadBuilderAttributes},
};
use op_alloy_consensus::DepositTransaction;
use op_alloy_rpc_types_engine::OpPayloadAttributes;
use reth_revm::witness::ExecutionWitnessRecord;
use reth_transaction_pool::pool::BestPayloadTransactions;

/// The L2 contract `L2ToL1MessagePasser`, stores commitments to withdrawal transactions.
pub const ADDRESS_PREDEPLOY_L2_TO_L1_MESSAGE_PASSER: Address =
    address!("4200000000000000000000000000000000000016");

=======
>>>>>>> abaeb35f
/// Optimism's payload builder
#[derive(Debug, Clone)]
pub struct OpPayloadBuilder<EvmConfig, Txs = ()> {
    /// The rollup's compute pending block configuration option.
    // TODO(clabby): Implement this feature.
    pub compute_pending_block: bool,
    /// The type responsible for creating the evm.
    pub evm_config: EvmConfig,
    /// Settings for the builder, e.g. DA settings.
    pub config: OpBuilderConfig,
    /// The type responsible for yielding the best transactions for the payload if mempool
    /// transactions are allowed.
    pub best_transactions: Txs,
}

impl<EvmConfig> OpPayloadBuilder<EvmConfig> {
    /// `OpPayloadBuilder` constructor.
    ///
    /// Configures the builder with the default settings.
    pub fn new(evm_config: EvmConfig) -> Self {
        Self::with_builder_config(evm_config, Default::default())
    }

    /// Configures the builder with the given [`OpBuilderConfig`].
    pub const fn with_builder_config(evm_config: EvmConfig, config: OpBuilderConfig) -> Self {
        Self { compute_pending_block: true, evm_config, config, best_transactions: () }
    }
}

impl<EvmConfig, Txs> OpPayloadBuilder<EvmConfig, Txs> {
    /// Sets the rollup's compute pending block configuration option.
    pub const fn set_compute_pending_block(mut self, compute_pending_block: bool) -> Self {
        self.compute_pending_block = compute_pending_block;
        self
    }

    /// Configures the type responsible for yielding the transactions that should be included in the
    /// payload.
    pub fn with_transactions<T: OpPayloadTransactions>(
        self,
        best_transactions: T,
    ) -> OpPayloadBuilder<EvmConfig, T> {
        let Self { compute_pending_block, evm_config, config, .. } = self;
        OpPayloadBuilder { compute_pending_block, evm_config, best_transactions, config }
    }

    /// Enables the rollup's compute pending block configuration option.
    pub const fn compute_pending_block(self) -> Self {
        self.set_compute_pending_block(true)
    }

    /// Returns the rollup's compute pending block configuration option.
    pub const fn is_compute_pending_block(&self) -> bool {
        self.compute_pending_block
    }
}
impl<EvmConfig, Txs> OpPayloadBuilder<EvmConfig, Txs>
where
    EvmConfig: ConfigureEvm<Header = Header, Transaction = TransactionSigned>,
    Txs: OpPayloadTransactions,
{
    /// Constructs an Optimism payload from the transactions sent via the
    /// Payload attributes by the sequencer. If the `no_tx_pool` argument is passed in
    /// the payload attributes, the transaction pool will be ignored and the only transactions
    /// included in the payload will be those sent through the attributes.
    ///
    /// Given build arguments including an Optimism client, transaction pool,
    /// and configuration, this function creates a transaction payload. Returns
    /// a result indicating success with the payload or an error in case of failure.
    fn build_payload<Client, Pool>(
        &self,
        args: BuildArguments<Pool, Client, OpPayloadBuilderAttributes, OpBuiltPayload>,
    ) -> Result<BuildOutcome<OpBuiltPayload>, PayloadBuilderError>
    where
        Client: StateProviderFactory + ChainSpecProvider<ChainSpec = OpChainSpec>,
        Pool: TransactionPool<Transaction: PoolTransaction<Consensus = TransactionSigned>>,
    {
        let (initialized_cfg, initialized_block_env) = self
            .cfg_and_block_env(&args.config.attributes, &args.config.parent_header)
            .map_err(PayloadBuilderError::other)?;

        let BuildArguments { client, pool, mut cached_reads, config, cancel, best_payload } = args;

        let ctx = OpPayloadBuilderCtx {
            evm_config: self.evm_config.clone(),
            chain_spec: client.chain_spec(),
            config,
            initialized_cfg,
            initialized_block_env,
            cancel,
            best_payload,
        };

        let builder = OpBuilder { pool, best: self.best_transactions.clone() };

        let state_provider = client.state_by_block_hash(ctx.parent().hash())?;
        let state = StateProviderDatabase::new(state_provider);

        if ctx.attributes().no_tx_pool {
            let db = State::builder().with_database(state).with_bundle_update().build();
            builder.build(db, ctx)
        } else {
            // sequencer mode we can reuse cachedreads from previous runs
            let db = State::builder()
                .with_database(cached_reads.as_db_mut(state))
                .with_bundle_update()
                .build();
            builder.build(db, ctx)
        }
        .map(|out| out.with_cached_reads(cached_reads))
    }
}

impl<EvmConfig, Txs> OpPayloadBuilder<EvmConfig, Txs>
where
    EvmConfig: ConfigureEvm<Header = Header, Transaction = TransactionSigned>,
{
    /// Returns the configured [`CfgEnvWithHandlerCfg`] and [`BlockEnv`] for the targeted payload
    /// (that has the `parent` as its parent).
    pub fn cfg_and_block_env(
        &self,
        attributes: &OpPayloadBuilderAttributes,
        parent: &Header,
    ) -> Result<(CfgEnvWithHandlerCfg, BlockEnv), EvmConfig::Error> {
        let next_attributes = NextBlockEnvAttributes {
            timestamp: attributes.timestamp(),
            suggested_fee_recipient: attributes.suggested_fee_recipient(),
            prev_randao: attributes.prev_randao(),
        };
        self.evm_config.next_cfg_and_block_env(parent, next_attributes)
    }

    /// Computes the witness for the payload.
    pub fn payload_witness<Client>(
        &self,
        client: &Client,
        parent: SealedHeader,
        attributes: OpPayloadAttributes,
    ) -> Result<ExecutionWitness, PayloadBuilderError>
    where
        Client: StateProviderFactory + ChainSpecProvider<ChainSpec = OpChainSpec>,
    {
        let attributes = OpPayloadBuilderAttributes::try_new(parent.hash(), attributes, 3)
            .map_err(PayloadBuilderError::other)?;

        let (initialized_cfg, initialized_block_env) =
            self.cfg_and_block_env(&attributes, &parent).map_err(PayloadBuilderError::other)?;

        let config = PayloadConfig {
            parent_header: Arc::new(parent),
            attributes,
            extra_data: Default::default(),
        };
        let ctx = OpPayloadBuilderCtx {
            evm_config: self.evm_config.clone(),
            chain_spec: client.chain_spec(),
            config,
            initialized_cfg,
            initialized_block_env,
            cancel: Default::default(),
            best_payload: Default::default(),
        };

        let state_provider = client.state_by_block_hash(ctx.parent().hash())?;
        let state = StateProviderDatabase::new(state_provider);
        let mut state = State::builder().with_database(state).with_bundle_update().build();

        let builder = OpBuilder { pool: NoopTransactionPool::default(), best: () };
        builder.witness(&mut state, &ctx)
    }
}

/// Implementation of the [`PayloadBuilder`] trait for [`OpPayloadBuilder`].
impl<Pool, Client, EvmConfig, Txs> PayloadBuilder<Pool, Client> for OpPayloadBuilder<EvmConfig, Txs>
where
    Client: StateProviderFactory + ChainSpecProvider<ChainSpec = OpChainSpec>,
    Pool: TransactionPool<Transaction: PoolTransaction<Consensus = TransactionSigned>>,
    EvmConfig: ConfigureEvm<Header = Header, Transaction = TransactionSigned>,
    Txs: OpPayloadTransactions,
{
    type Attributes = OpPayloadBuilderAttributes;
    type BuiltPayload = OpBuiltPayload;

    fn try_build(
        &self,
        args: BuildArguments<Pool, Client, OpPayloadBuilderAttributes, OpBuiltPayload>,
    ) -> Result<BuildOutcome<OpBuiltPayload>, PayloadBuilderError> {
        self.build_payload(args)
    }

    fn on_missing_payload(
        &self,
        _args: BuildArguments<Pool, Client, OpPayloadBuilderAttributes, OpBuiltPayload>,
    ) -> MissingPayloadBehaviour<Self::BuiltPayload> {
        // we want to await the job that's already in progress because that should be returned as
        // is, there's no benefit in racing another job
        MissingPayloadBehaviour::AwaitInProgress
    }

    // NOTE: this should only be used for testing purposes because this doesn't have access to L1
    // system txs, hence on_missing_payload we return [MissingPayloadBehaviour::AwaitInProgress].
    fn build_empty_payload(
        &self,
        client: &Client,
        config: PayloadConfig<Self::Attributes>,
    ) -> Result<OpBuiltPayload, PayloadBuilderError> {
        let args = BuildArguments {
            client,
            config,
            // we use defaults here because for the empty payload we don't need to execute anything
            pool: NoopTransactionPool::default(),
            cached_reads: Default::default(),
            cancel: Default::default(),
            best_payload: None,
        };
        self.build_payload(args)?.into_payload().ok_or_else(|| PayloadBuilderError::MissingPayload)
    }
}

/// The type that builds the payload.
///
/// Payload building for optimism is composed of several steps.
/// The first steps are mandatory and defined by the protocol.
///
/// 1. first all System calls are applied.
/// 2. After canyon the forced deployed `create2deployer` must be loaded
/// 3. all sequencer transactions are executed (part of the payload attributes)
///
/// Depending on whether the node acts as a sequencer and is allowed to include additional
/// transactions (`no_tx_pool == false`):
/// 4. include additional transactions
///
/// And finally
/// 5. build the block: compute all roots (txs, state)
#[derive(Debug)]
pub struct OpBuilder<Pool, Txs> {
    /// The transaction pool
    pool: Pool,
    /// Yields the best transaction to include if transactions from the mempool are allowed.
    best: Txs,
}

impl<Pool, Txs> OpBuilder<Pool, Txs>
where
    Pool: TransactionPool<Transaction: PoolTransaction<Consensus = TransactionSigned>>,
    Txs: OpPayloadTransactions,
{
    /// Executes the payload and returns the outcome.
    pub fn execute<EvmConfig, DB, P>(
        self,
        state: &mut State<DB>,
        ctx: &OpPayloadBuilderCtx<EvmConfig>,
    ) -> Result<BuildOutcomeKind<ExecutedPayload>, PayloadBuilderError>
    where
<<<<<<< HEAD
        EvmConfig: ConfigureEvm<Header = Header>,
        DB: Database<Error = ProviderError> + AsRef<P>,
        P: StorageRootProvider,
=======
        EvmConfig: ConfigureEvm<Header = Header, Transaction = TransactionSigned>,
        DB: Database<Error = ProviderError>,
>>>>>>> abaeb35f
    {
        let Self { pool, best } = self;
        debug!(target: "payload_builder", id=%ctx.payload_id(), parent_header = ?ctx.parent().hash(), parent_number = ctx.parent().number, "building new payload");

        // 1. apply eip-4788 pre block contract call
        ctx.apply_pre_beacon_root_contract_call(state)?;

        // 2. ensure create2deployer is force deployed
        ctx.ensure_create2_deployer(state)?;

        // 3. execute sequencer transactions
        let mut info = ctx.execute_sequencer_transactions(state)?;

        // 4. if mem pool transactions are requested we execute them
        if !ctx.attributes().no_tx_pool {
            let best_txs = best.best_transactions(pool, ctx.best_transaction_attributes());
            if ctx.execute_best_transactions::<_, Pool>(&mut info, state, best_txs)?.is_some() {
                return Ok(BuildOutcomeKind::Cancelled)
            }

            // check if the new payload is even more valuable
            if !ctx.is_better_payload(info.total_fees) {
                // can skip building the block
                return Ok(BuildOutcomeKind::Aborted { fees: info.total_fees })
            }
        }

        debug_assert!(ctx.attributes().payload_attributes.withdrawals.is_empty());

        // merge all transitions into bundle state, this would apply the withdrawal balance changes
        // and 4788 contract call
        state.merge_transitions(BundleRetention::Reverts);

        let storage_root_msg_passer = state
            .database
            .as_ref()
            .storage_root(ADDRESS_PREDEPLOY_L2_TO_L1_MESSAGE_PASSER, Default::default())?;

        // withdrawals root field in block header is used for storage root of L2 predeploy
        let payload = ExecutedPayload { info, withdrawals_root: Some(storage_root_msg_passer) };

        Ok(BuildOutcomeKind::Better { payload })
    }

    /// Builds the payload on top of the state.
    pub fn build<EvmConfig, DB, P>(
        self,
        mut state: State<DB>,
        ctx: OpPayloadBuilderCtx<EvmConfig>,
    ) -> Result<BuildOutcomeKind<OpBuiltPayload>, PayloadBuilderError>
    where
        EvmConfig: ConfigureEvm<Header = Header, Transaction = TransactionSigned>,
        DB: Database<Error = ProviderError> + AsRef<P>,
        P: StateRootProvider + HashedPostStateProvider + StorageRootProvider,
    {
        let ExecutedPayload { info, withdrawals_root } = match self.execute(&mut state, &ctx)? {
            BuildOutcomeKind::Better { payload } | BuildOutcomeKind::Freeze(payload) => payload,
            BuildOutcomeKind::Cancelled => return Ok(BuildOutcomeKind::Cancelled),
            BuildOutcomeKind::Aborted { fees } => return Ok(BuildOutcomeKind::Aborted { fees }),
        };

        let block_number = ctx.block_number();
        let execution_outcome = ExecutionOutcome::new(
            state.take_bundle(),
            vec![info.receipts].into(),
            block_number,
            Vec::new(),
        );
        let receipts_root = execution_outcome
            .generic_receipts_root_slow(block_number, |receipts| {
                calculate_receipt_root_no_memo_optimism(
                    receipts,
                    &ctx.chain_spec,
                    ctx.attributes().timestamp(),
                )
            })
            .expect("Number is in range");
        let logs_bloom =
            execution_outcome.block_logs_bloom(block_number).expect("Number is in range");

        // // calculate the state root
        let state_provider = state.database.as_ref();
        let hashed_state = state_provider.hashed_post_state(execution_outcome.state());
        let (state_root, trie_output) = {
            state_provider.state_root_with_updates(hashed_state.clone()).inspect_err(|err| {
                warn!(target: "payload_builder",
                parent_header=%ctx.parent().hash(),
                    %err,
                    "failed to calculate state root for payload"
                );
            })?
        };

        // create the block header
        let transactions_root = proofs::calculate_transaction_root(&info.executed_transactions);

        // OP doesn't support blobs/EIP-4844.
        // https://specs.optimism.io/protocol/exec-engine.html#ecotone-disable-blob-transactions
        // Need [Some] or [None] based on hardfork to match block hash.
        let (excess_blob_gas, blob_gas_used) = ctx.blob_fields();
        let extra_data = ctx.extra_data()?;

        let header = Header {
            parent_hash: ctx.parent().hash(),
            ommers_hash: EMPTY_OMMER_ROOT_HASH,
            beneficiary: ctx.initialized_block_env.coinbase,
            state_root,
            transactions_root,
            receipts_root,
            withdrawals_root,
            logs_bloom,
            timestamp: ctx.attributes().payload_attributes.timestamp,
            mix_hash: ctx.attributes().payload_attributes.prev_randao,
            nonce: BEACON_NONCE.into(),
            base_fee_per_gas: Some(ctx.base_fee()),
            number: ctx.parent().number + 1,
            gas_limit: ctx.block_gas_limit(),
            difficulty: U256::ZERO,
            gas_used: info.cumulative_gas_used,
            extra_data,
            parent_beacon_block_root: ctx.attributes().payload_attributes.parent_beacon_block_root,
            blob_gas_used,
            excess_blob_gas,
            requests_hash: None,
            target_blobs_per_block: None,
        };

        // seal the block
        let block = Block {
            header,
            body: BlockBody {
                transactions: info.executed_transactions,
                ommers: vec![],
                withdrawals: ctx.withdrawals().cloned(),
            },
        };

        let sealed_block = Arc::new(block.seal_slow());
        debug!(target: "payload_builder", id=%ctx.attributes().payload_id(), sealed_block_header = ?sealed_block.header, "sealed built block");

        // create the executed block data
        let executed = ExecutedBlock {
            block: sealed_block.clone(),
            senders: Arc::new(info.executed_senders),
            execution_output: Arc::new(execution_outcome),
            hashed_state: Arc::new(hashed_state),
            trie: Arc::new(trie_output),
        };

        let no_tx_pool = ctx.attributes().no_tx_pool;

        let payload = OpBuiltPayload::new(
            ctx.payload_id(),
            sealed_block,
            info.total_fees,
            ctx.chain_spec.clone(),
            ctx.config.attributes,
            Some(executed),
        );

        if no_tx_pool {
            // if `no_tx_pool` is set only transactions from the payload attributes will be included
            // in the payload. In other words, the payload is deterministic and we can
            // freeze it once we've successfully built it.
            Ok(BuildOutcomeKind::Freeze(payload))
        } else {
            Ok(BuildOutcomeKind::Better { payload })
        }
    }

    /// Builds the payload and returns its [`ExecutionWitness`] based on the state after execution.
    pub fn witness<EvmConfig, DB, P>(
        self,
        state: &mut State<DB>,
        ctx: &OpPayloadBuilderCtx<EvmConfig>,
    ) -> Result<ExecutionWitness, PayloadBuilderError>
    where
        EvmConfig: ConfigureEvm<Header = Header, Transaction = TransactionSigned>,
        DB: Database<Error = ProviderError> + AsRef<P>,
        P: StateProofProvider + StorageRootProvider,
    {
        let _ = self.execute(state, ctx)?;
        let ExecutionWitnessRecord { hashed_state, codes, keys } =
            ExecutionWitnessRecord::from_executed_state(state);
        let state = state.database.as_ref().witness(Default::default(), hashed_state)?;
        Ok(ExecutionWitness { state: state.into_iter().collect(), codes, keys })
    }
}

/// A type that returns a the [`PayloadTransactions`] that should be included in the pool.
pub trait OpPayloadTransactions: Clone + Send + Sync + Unpin + 'static {
    /// Returns an iterator that yields the transaction in the order they should get included in the
    /// new payload.
    fn best_transactions<
        Pool: TransactionPool<Transaction: PoolTransaction<Consensus = TransactionSigned>>,
    >(
        &self,
        pool: Pool,
        attr: BestTransactionsAttributes,
    ) -> impl PayloadTransactions<Transaction = TransactionSigned>;
}

impl OpPayloadTransactions for () {
    fn best_transactions<
        Pool: TransactionPool<Transaction: PoolTransaction<Consensus = TransactionSigned>>,
    >(
        &self,
        pool: Pool,
        attr: BestTransactionsAttributes,
    ) -> impl PayloadTransactions<Transaction = TransactionSigned> {
        BestPayloadTransactions::new(pool.best_transactions_with_attributes(attr))
    }
}

/// Holds the state after execution
#[derive(Debug)]
pub struct ExecutedPayload {
    /// Tracked execution info
    pub info: ExecutionInfo,
    /// Withdrawal hash.
    pub withdrawals_root: Option<B256>,
}

/// This acts as the container for executed transactions and its byproducts (receipts, gas used)
#[derive(Default, Debug)]
pub struct ExecutionInfo {
    /// All executed transactions (unrecovered).
    pub executed_transactions: Vec<TransactionSigned>,
    /// The recovered senders for the executed transactions.
    pub executed_senders: Vec<Address>,
    /// The transaction receipts
    pub receipts: Vec<Option<Receipt>>,
    /// All gas used so far
    pub cumulative_gas_used: u64,
    /// Tracks fees from executed mempool transactions
    pub total_fees: U256,
}

impl ExecutionInfo {
    /// Create a new instance with allocated slots.
    pub fn with_capacity(capacity: usize) -> Self {
        Self {
            executed_transactions: Vec::with_capacity(capacity),
            executed_senders: Vec::with_capacity(capacity),
            receipts: Vec::with_capacity(capacity),
            cumulative_gas_used: 0,
            total_fees: U256::ZERO,
        }
    }
}

/// Container type that holds all necessities to build a new payload.
#[derive(Debug)]
pub struct OpPayloadBuilderCtx<EvmConfig> {
    /// The type that knows how to perform system calls and configure the evm.
    pub evm_config: EvmConfig,
    /// The chainspec
    pub chain_spec: Arc<OpChainSpec>,
    /// How to build the payload.
    pub config: PayloadConfig<OpPayloadBuilderAttributes>,
    /// Evm Settings
    pub initialized_cfg: CfgEnvWithHandlerCfg,
    /// Block config
    pub initialized_block_env: BlockEnv,
    /// Marker to check whether the job has been cancelled.
    pub cancel: Cancelled,
    /// The currently best payload.
    pub best_payload: Option<OpBuiltPayload>,
}

impl<EvmConfig> OpPayloadBuilderCtx<EvmConfig> {
    /// Returns the parent block the payload will be build on.
    pub fn parent(&self) -> &SealedHeader {
        &self.config.parent_header
    }

    /// Returns the builder attributes.
    pub const fn attributes(&self) -> &OpPayloadBuilderAttributes {
        &self.config.attributes
    }

    /// Returns the withdrawals if shanghai is active.
    pub fn withdrawals(&self) -> Option<&Withdrawals> {
        self.chain_spec
            .is_shanghai_active_at_timestamp(self.attributes().timestamp())
            .then(|| &self.attributes().payload_attributes.withdrawals)
    }

    /// Returns the block gas limit to target.
    pub fn block_gas_limit(&self) -> u64 {
        self.attributes()
            .gas_limit
            .unwrap_or_else(|| self.initialized_block_env.gas_limit.saturating_to())
    }

    /// Returns the block number for the block.
    pub fn block_number(&self) -> u64 {
        self.initialized_block_env.number.to()
    }

    /// Returns the current base fee
    pub fn base_fee(&self) -> u64 {
        self.initialized_block_env.basefee.to()
    }

    /// Returns the current blob gas price.
    pub fn get_blob_gasprice(&self) -> Option<u64> {
        self.initialized_block_env.get_blob_gasprice().map(|gasprice| gasprice as u64)
    }

    /// Returns the blob fields for the header.
    ///
    /// This will always return `Some(0)` after ecotone.
    pub fn blob_fields(&self) -> (Option<u64>, Option<u64>) {
        // OP doesn't support blobs/EIP-4844.
        // https://specs.optimism.io/protocol/exec-engine.html#ecotone-disable-blob-transactions
        // Need [Some] or [None] based on hardfork to match block hash.
        if self.is_ecotone_active() {
            (Some(0), Some(0))
        } else {
            (None, None)
        }
    }

    /// Returns the extra data for the block.
    ///
    /// After holocene this extracts the extradata from the paylpad
    pub fn extra_data(&self) -> Result<Bytes, PayloadBuilderError> {
        if self.is_holocene_active() {
            self.attributes()
                .get_holocene_extra_data(
                    self.chain_spec.base_fee_params_at_timestamp(
                        self.attributes().payload_attributes.timestamp,
                    ),
                )
                .map_err(PayloadBuilderError::other)
        } else {
            Ok(self.config.extra_data.clone())
        }
    }

    /// Returns the current fee settings for transactions from the mempool
    pub fn best_transaction_attributes(&self) -> BestTransactionsAttributes {
        BestTransactionsAttributes::new(self.base_fee(), self.get_blob_gasprice())
    }

    /// Returns the unique id for this payload job.
    pub fn payload_id(&self) -> PayloadId {
        self.attributes().payload_id()
    }

    /// Returns true if regolith is active for the payload.
    pub fn is_regolith_active(&self) -> bool {
        self.chain_spec.is_regolith_active_at_timestamp(self.attributes().timestamp())
    }

    /// Returns true if ecotone is active for the payload.
    pub fn is_ecotone_active(&self) -> bool {
        self.chain_spec.is_ecotone_active_at_timestamp(self.attributes().timestamp())
    }

    /// Returns true if canyon is active for the payload.
    pub fn is_canyon_active(&self) -> bool {
        self.chain_spec.is_canyon_active_at_timestamp(self.attributes().timestamp())
    }

    /// Returns true if holocene is active for the payload.
    pub fn is_holocene_active(&self) -> bool {
        self.chain_spec.is_holocene_active_at_timestamp(self.attributes().timestamp())
    }

    /// Returns true if the fees are higher than the previous payload.
    pub fn is_better_payload(&self, total_fees: U256) -> bool {
        is_better_payload(self.best_payload.as_ref(), total_fees)
    }

    /// Commits the withdrawals from the payload attributes to the state.
    pub fn commit_withdrawals<DB>(&self, db: &mut State<DB>) -> Result<Option<B256>, ProviderError>
    where
        DB: Database<Error = ProviderError>,
    {
        commit_withdrawals(
            db,
            &self.chain_spec,
            self.attributes().payload_attributes.timestamp,
            &self.attributes().payload_attributes.withdrawals,
        )
    }

    /// Ensure that the create2deployer is force-deployed at the canyon transition. Optimism
    /// blocks will always have at least a single transaction in them (the L1 info transaction),
    /// so we can safely assume that this will always be triggered upon the transition and that
    /// the above check for empty blocks will never be hit on OP chains.
    pub fn ensure_create2_deployer<DB>(&self, db: &mut State<DB>) -> Result<(), PayloadBuilderError>
    where
        DB: Database,
        DB::Error: Display,
    {
        reth_optimism_evm::ensure_create2_deployer(
            self.chain_spec.clone(),
            self.attributes().payload_attributes.timestamp,
            db,
        )
        .map_err(|err| {
            warn!(target: "payload_builder", %err, "missing create2 deployer, skipping block.");
            PayloadBuilderError::other(OpPayloadBuilderError::ForceCreate2DeployerFail)
        })
    }
}

impl<EvmConfig> OpPayloadBuilderCtx<EvmConfig>
where
    EvmConfig: ConfigureEvm<Header = Header, Transaction = TransactionSigned>,
{
    /// apply eip-4788 pre block contract call
    pub fn apply_pre_beacon_root_contract_call<DB>(
        &self,
        db: &mut DB,
    ) -> Result<(), PayloadBuilderError>
    where
        DB: Database + DatabaseCommit,
        DB::Error: Display,
    {
        SystemCaller::new(self.evm_config.clone(), self.chain_spec.clone())
            .pre_block_beacon_root_contract_call(
                db,
                &self.initialized_cfg,
                &self.initialized_block_env,
                self.attributes().payload_attributes.parent_beacon_block_root,
            )
            .map_err(|err| {
                warn!(target: "payload_builder",
                    parent_header=%self.parent().hash(),
                    %err,
                    "failed to apply beacon root contract call for payload"
                );
                PayloadBuilderError::Internal(err.into())
            })?;

        Ok(())
    }

    /// Executes all sequencer transactions that are included in the payload attributes.
    pub fn execute_sequencer_transactions<DB>(
        &self,
        db: &mut State<DB>,
    ) -> Result<ExecutionInfo, PayloadBuilderError>
    where
        DB: Database<Error = ProviderError>,
    {
        let mut info = ExecutionInfo::with_capacity(self.attributes().transactions.len());

        let env = EnvWithHandlerCfg::new_with_cfg_env(
            self.initialized_cfg.clone(),
            self.initialized_block_env.clone(),
            TxEnv::default(),
        );
        let mut evm = self.evm_config.evm_with_env(&mut *db, env);

        for sequencer_tx in &self.attributes().transactions {
            // A sequencer's block should never contain blob transactions.
            if sequencer_tx.value().is_eip4844() {
                return Err(PayloadBuilderError::other(
                    OpPayloadBuilderError::BlobTransactionRejected,
                ))
            }

            // Convert the transaction to a [RecoveredTx]. This is
            // purely for the purposes of utilizing the `evm_config.tx_env`` function.
            // Deposit transactions do not have signatures, so if the tx is a deposit, this
            // will just pull in its `from` address.
            let sequencer_tx =
                sequencer_tx.value().clone().try_into_ecrecovered().map_err(|_| {
                    PayloadBuilderError::other(OpPayloadBuilderError::TransactionEcRecoverFailed)
                })?;

            // Cache the depositor account prior to the state transition for the deposit nonce.
            //
            // Note that this *only* needs to be done post-regolith hardfork, as deposit nonces
            // were not introduced in Bedrock. In addition, regular transactions don't have deposit
            // nonces, so we don't need to touch the DB for those.
            let depositor = (self.is_regolith_active() && sequencer_tx.is_deposit())
                .then(|| {
                    evm.db_mut()
                        .load_cache_account(sequencer_tx.signer())
                        .map(|acc| acc.account_info().unwrap_or_default())
                })
                .transpose()
                .map_err(|_| {
                    PayloadBuilderError::other(OpPayloadBuilderError::AccountLoadFailed(
                        sequencer_tx.signer(),
                    ))
                })?;

            *evm.tx_mut() = self.evm_config.tx_env(sequencer_tx.as_signed(), sequencer_tx.signer());

            let ResultAndState { result, state } = match evm.transact() {
                Ok(res) => res,
                Err(err) => {
                    match err {
                        EVMError::Transaction(err) => {
                            trace!(target: "payload_builder", %err, ?sequencer_tx, "Error in sequencer transaction, skipping.");
                            continue
                        }
                        err => {
                            // this is an error that we should treat as fatal for this attempt
                            return Err(PayloadBuilderError::EvmExecutionError(err))
                        }
                    }
                }
            };

            // commit changes
            evm.db_mut().commit(state);

            let gas_used = result.gas_used();

            // add gas used by the transaction to cumulative gas used, before creating the receipt
            info.cumulative_gas_used += gas_used;

            // Push transaction changeset and calculate header bloom filter for receipt.
            info.receipts.push(Some(Receipt {
                tx_type: sequencer_tx.tx_type(),
                success: result.is_success(),
                cumulative_gas_used: info.cumulative_gas_used,
                logs: result.into_logs().into_iter().map(Into::into).collect(),
                deposit_nonce: depositor.map(|account| account.nonce),
                // The deposit receipt version was introduced in Canyon to indicate an update to how
                // receipt hashes should be computed when set. The state transition process
                // ensures this is only set for post-Canyon deposit transactions.
                deposit_receipt_version: self.is_canyon_active().then_some(1),
            }));

            // append sender and transaction to the respective lists
            info.executed_senders.push(sequencer_tx.signer());
            info.executed_transactions.push(sequencer_tx.into_signed());
        }

        Ok(info)
    }

    /// Executes the given best transactions and updates the execution info.
    ///
    /// Returns `Ok(Some(())` if the job was cancelled.
    pub fn execute_best_transactions<DB, Pool>(
        &self,
        info: &mut ExecutionInfo,
        db: &mut State<DB>,
        mut best_txs: impl PayloadTransactions<Transaction = TransactionSigned>,
    ) -> Result<Option<()>, PayloadBuilderError>
    where
        DB: Database<Error = ProviderError>,
    {
        let block_gas_limit = self.block_gas_limit();
        let base_fee = self.base_fee();

        let env = EnvWithHandlerCfg::new_with_cfg_env(
            self.initialized_cfg.clone(),
            self.initialized_block_env.clone(),
            TxEnv::default(),
        );
        let mut evm = self.evm_config.evm_with_env(&mut *db, env);

        while let Some(tx) = best_txs.next(()) {
            // ensure we still have capacity for this transaction
            if info.cumulative_gas_used + tx.gas_limit() > block_gas_limit {
                // we can't fit this transaction into the block, so we need to mark it as
                // invalid which also removes all dependent transaction from
                // the iterator before we can continue
                best_txs.mark_invalid(tx.signer(), tx.nonce());
                continue
            }

            // A sequencer's block should never contain blob or deposit transactions from the pool.
            if tx.is_eip4844() || tx.tx_type() == TxType::Deposit as u8 {
                best_txs.mark_invalid(tx.signer(), tx.nonce());
                continue
            }

            // check if the job was cancelled, if so we can exit early
            if self.cancel.is_cancelled() {
                return Ok(Some(()))
            }

            // Configure the environment for the tx.
            *evm.tx_mut() = self.evm_config.tx_env(tx.as_signed(), tx.signer());

            let ResultAndState { result, state } = match evm.transact() {
                Ok(res) => res,
                Err(err) => {
                    match err {
                        EVMError::Transaction(err) => {
                            if matches!(err, InvalidTransaction::NonceTooLow { .. }) {
                                // if the nonce is too low, we can skip this transaction
                                trace!(target: "payload_builder", %err, ?tx, "skipping nonce too low transaction");
                            } else {
                                // if the transaction is invalid, we can skip it and all of its
                                // descendants
                                trace!(target: "payload_builder", %err, ?tx, "skipping invalid transaction and its descendants");
                                best_txs.mark_invalid(tx.signer(), tx.nonce());
                            }

                            continue
                        }
                        err => {
                            // this is an error that we should treat as fatal for this attempt
                            return Err(PayloadBuilderError::EvmExecutionError(err))
                        }
                    }
                }
            };

            // commit changes
            evm.db_mut().commit(state);

            let gas_used = result.gas_used();

            // add gas used by the transaction to cumulative gas used, before creating the
            // receipt
            info.cumulative_gas_used += gas_used;

            // Push transaction changeset and calculate header bloom filter for receipt.
            info.receipts.push(Some(Receipt {
                tx_type: tx.tx_type(),
                success: result.is_success(),
                cumulative_gas_used: info.cumulative_gas_used,
                logs: result.into_logs().into_iter().map(Into::into).collect(),
                deposit_nonce: None,
                deposit_receipt_version: None,
            }));

            // update add to total fees
            let miner_fee = tx
                .effective_tip_per_gas(base_fee)
                .expect("fee is always valid; execution succeeded");
            info.total_fees += U256::from(miner_fee) * U256::from(gas_used);

            // append sender and transaction to the respective lists
            info.executed_senders.push(tx.signer());
            info.executed_transactions.push(tx.into_signed());
        }

        Ok(None)
    }
}<|MERGE_RESOLUTION|>--- conflicted
+++ resolved
@@ -47,22 +47,10 @@
 use std::{fmt::Display, sync::Arc};
 use tracing::{debug, trace, warn};
 
-<<<<<<< HEAD
-use crate::{
-    error::OpPayloadBuilderError,
-    payload::{OpBuiltPayload, OpPayloadBuilderAttributes},
-};
-use op_alloy_consensus::DepositTransaction;
-use op_alloy_rpc_types_engine::OpPayloadAttributes;
-use reth_revm::witness::ExecutionWitnessRecord;
-use reth_transaction_pool::pool::BestPayloadTransactions;
-
 /// The L2 contract `L2ToL1MessagePasser`, stores commitments to withdrawal transactions.
 pub const ADDRESS_PREDEPLOY_L2_TO_L1_MESSAGE_PASSER: Address =
     address!("4200000000000000000000000000000000000016");
 
-=======
->>>>>>> abaeb35f
 /// Optimism's payload builder
 #[derive(Debug, Clone)]
 pub struct OpPayloadBuilder<EvmConfig, Txs = ()> {
@@ -317,14 +305,9 @@
         ctx: &OpPayloadBuilderCtx<EvmConfig>,
     ) -> Result<BuildOutcomeKind<ExecutedPayload>, PayloadBuilderError>
     where
-<<<<<<< HEAD
-        EvmConfig: ConfigureEvm<Header = Header>,
+        EvmConfig: ConfigureEvm<Header = Header, Transaction = TransactionSigned>,
         DB: Database<Error = ProviderError> + AsRef<P>,
         P: StorageRootProvider,
-=======
-        EvmConfig: ConfigureEvm<Header = Header, Transaction = TransactionSigned>,
-        DB: Database<Error = ProviderError>,
->>>>>>> abaeb35f
     {
         let Self { pool, best } = self;
         debug!(target: "payload_builder", id=%ctx.payload_id(), parent_header = ?ctx.parent().hash(), parent_number = ctx.parent().number, "building new payload");
