//! Block body abstraction.

use alloc::fmt;

<<<<<<< HEAD
use alloy_consensus::{BlockHeader, Transaction, TxType};
use alloy_eips::{eip4895::Withdrawal, eip7685::Requests};
use alloy_primitives::{Address, B256};
use reth_codecs::Compact;
=======
use alloy_consensus::Transaction;
>>>>>>> a7bb1d1f

use crate::{FullSignedTx, InMemorySize};

/// Helper trait that unifies all behaviour required by transaction to support full node operations.
pub trait FullBlockBody: BlockBody<SignedTransaction: FullSignedTx> + Compact {}

impl<T> FullBlockBody for T where T: BlockBody<SignedTransaction: FullSignedTx> + Compact {}

/// Abstraction for block's body.
pub trait BlockBody:
    Send
    + Sync
    + Unpin
    + Clone
    + Default
    + fmt::Debug
    + PartialEq
    + Eq
    + serde::Serialize
    + for<'de> serde::Deserialize<'de>
    + alloy_rlp::Encodable
    + alloy_rlp::Decodable
    + InMemorySize
{
    /// Ordered list of signed transactions as committed in block.
    // todo: requires trait for signed transaction
    type Transaction: Transaction;

    /// Returns reference to transactions in block.
    fn transactions(&self) -> &[Self::Transaction];
}<|MERGE_RESOLUTION|>--- conflicted
+++ resolved
@@ -2,21 +2,17 @@
 
 use alloc::fmt;
 
-<<<<<<< HEAD
 use alloy_consensus::{BlockHeader, Transaction, TxType};
 use alloy_eips::{eip4895::Withdrawal, eip7685::Requests};
 use alloy_primitives::{Address, B256};
 use reth_codecs::Compact;
-=======
-use alloy_consensus::Transaction;
->>>>>>> a7bb1d1f
 
-use crate::{FullSignedTx, InMemorySize};
+use crate::{FullSignedTx, InMemorySize, SignedTransaction};
 
 /// Helper trait that unifies all behaviour required by transaction to support full node operations.
-pub trait FullBlockBody: BlockBody<SignedTransaction: FullSignedTx> + Compact {}
+pub trait FullBlockBody: BlockBody<Transaction: FullSignedTx> + Compact {}
 
-impl<T> FullBlockBody for T where T: BlockBody<SignedTransaction: FullSignedTx> + Compact {}
+impl<T> FullBlockBody for T where T: BlockBody<Transaction: FullSignedTx> + Compact {}
 
 /// Abstraction for block's body.
 pub trait BlockBody:
@@ -34,9 +30,8 @@
     + alloy_rlp::Decodable
     + InMemorySize
 {
-    /// Ordered list of signed transactions as committed in block.
-    // todo: requires trait for signed transaction
-    type Transaction: Transaction;
+    /// Signed transaction, committed in block.
+    type Transaction: SignedTransaction;
 
     /// Returns reference to transactions in block.
     fn transactions(&self) -> &[Self::Transaction];
