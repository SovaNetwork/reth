//! Common abstracted types in Reth.

#![doc(
    html_logo_url = "https://raw.githubusercontent.com/paradigmxyz/reth/main/assets/reth-docs.png",
    html_favicon_url = "https://avatars0.githubusercontent.com/u/97369466?s=256",
    issue_tracker_base_url = "https://github.com/paradigmxyz/reth/issues/"
)]
#![cfg_attr(not(test), warn(unused_crate_dependencies))]
#![cfg_attr(docsrs, feature(doc_cfg, doc_auto_cfg))]
#![cfg_attr(not(feature = "std"), no_std)]

#[macro_use]
extern crate alloc;

/// Common constants.
pub mod constants;

pub use constants::gas_units::{format_gas, format_gas_throughput};

/// Minimal account
pub mod account;
pub use account::{Account, Bytecode};

pub mod receipt;
pub use receipt::{FullReceipt, Receipt};

pub mod transaction;
pub use transaction::{
    execute::FillTxEnv,
    signed::{FullSignedTx, SignedTransaction},
    FullTransaction, Transaction, TransactionExt,
};

mod integer_list;
pub use integer_list::{IntegerList, IntegerListError};

pub mod block;
pub use block::{
    body::{BlockBody, FullBlockBody},
    header::{BlockHeader, FullBlockHeader},
    Block, FullBlock,
};

mod withdrawal;

mod error;
pub use error::{GotExpected, GotExpectedBoxed};

mod log;
pub use alloy_primitives::{logs_bloom, Log, LogData};

mod storage;
pub use storage::StorageEntry;

/// Transaction types
pub mod tx_type;
pub use tx_type::{FullTxType, TxType};

/// Common header types
pub mod header;
#[cfg(any(test, feature = "arbitrary", feature = "test-utils"))]
pub use header::test_utils;
pub use header::{BlockWithParent, Header, HeaderError, SealedHeader};

/// Bincode-compatible serde implementations for common abstracted types in Reth.
///
/// `bincode` crate doesn't work with optionally serializable serde fields, but some of the
/// Reth types require optional serialization for RPC compatibility. This module makes so that
/// all fields are serialized.
///
/// Read more: <https://github.com/bincode-org/bincode/issues/326>
#[cfg(feature = "serde-bincode-compat")]
pub mod serde_bincode_compat {
    pub use super::header::{serde_bincode_compat as header, serde_bincode_compat::*};
}

/// Heuristic size trait
pub mod size;
pub use size::InMemorySize;

/// Node traits
pub mod node;
<<<<<<< HEAD
pub use node::{FullNodePrimitives, NodePrimitives, Rcpt};
=======
pub use node::{FullNodePrimitives, NodePrimitives, ReceiptTy};
>>>>>>> 10adffab

/// Helper trait that requires arbitrary implementation if the feature is enabled.
#[cfg(any(feature = "test-utils", feature = "arbitrary"))]
pub trait MaybeArbitrary: for<'a> arbitrary::Arbitrary<'a> {}
/// Helper trait that requires arbitrary implementation if the feature is enabled.
#[cfg(not(any(feature = "test-utils", feature = "arbitrary")))]
pub trait MaybeArbitrary {}

#[cfg(any(feature = "test-utils", feature = "arbitrary"))]
impl<T> MaybeArbitrary for T where T: for<'a> arbitrary::Arbitrary<'a> {}
#[cfg(not(any(feature = "test-utils", feature = "arbitrary")))]
impl<T> MaybeArbitrary for T {}

/// Helper trait that requires de-/serialize implementation since `serde` feature is enabled.
#[cfg(feature = "serde")]
pub trait MaybeSerde: serde::Serialize + for<'de> serde::Deserialize<'de> {}
/// Noop. Helper trait that would require de-/serialize implementation if `serde` feature were
/// enabled.
#[cfg(not(feature = "serde"))]
pub trait MaybeSerde {}

#[cfg(feature = "serde")]
impl<T> MaybeSerde for T where T: serde::Serialize + for<'de> serde::Deserialize<'de> {}
#[cfg(not(feature = "serde"))]
impl<T> MaybeSerde for T {}

/// Helper trait that requires database encoding implementation since `reth-codec` feature is
/// enabled.
#[cfg(feature = "reth-codec")]
pub trait MaybeCompact: reth_codecs::Compact {}
/// Noop. Helper trait that would require database encoding implementation if `reth-codec` feature
/// were enabled.
#[cfg(not(feature = "reth-codec"))]
pub trait MaybeCompact {}

#[cfg(feature = "reth-codec")]
impl<T> MaybeCompact for T where T: reth_codecs::Compact {}
#[cfg(not(feature = "reth-codec"))]
impl<T> MaybeCompact for T {}<|MERGE_RESOLUTION|>--- conflicted
+++ resolved
@@ -80,11 +80,7 @@
 
 /// Node traits
 pub mod node;
-<<<<<<< HEAD
-pub use node::{FullNodePrimitives, NodePrimitives, Rcpt};
-=======
 pub use node::{FullNodePrimitives, NodePrimitives, ReceiptTy};
->>>>>>> 10adffab
 
 /// Helper trait that requires arbitrary implementation if the feature is enabled.
 #[cfg(any(feature = "test-utils", feature = "arbitrary"))]
