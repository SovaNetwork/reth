--- conflicted
+++ resolved
@@ -81,21 +81,13 @@
     Send + Sync + Unpin + Clone + Default + fmt::Debug + PartialEq + Eq + 'static
 {
     /// Block primitive.
-<<<<<<< HEAD
     type Block: FullBlock<Header = Self::BlockHeader, Body = Self::BlockBody> + 'static;
-=======
-    type Block: FullBlock<Header = Self::BlockHeader, Body = Self::BlockBody>;
->>>>>>> 10adffab
     /// Block header primitive.
     type BlockHeader: FullBlockHeader + 'static;
     /// Block body primitive.
     type BlockBody: FullBlockBody<Transaction = Self::SignedTx> + 'static;
     /// Signed version of the transaction type.
-<<<<<<< HEAD
     type SignedTx: FullSignedTx + 'static;
-=======
-    type SignedTx: FullSignedTx;
->>>>>>> 10adffab
     /// Transaction envelope type ID.
     type TxType: FullTxType + 'static;
     /// A receipt.
@@ -115,8 +107,4 @@
 }
 
 /// Helper adapter type for accessing [`NodePrimitives`] receipt type.
-<<<<<<< HEAD
-pub type Rcpt<N> = <N as NodePrimitives>::Receipt;
-=======
-pub type ReceiptTy<N> = <N as NodePrimitives>::Receipt;
->>>>>>> 10adffab
+pub type ReceiptTy<N> = <N as NodePrimitives>::Receipt;