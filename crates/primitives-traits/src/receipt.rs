--- conflicted
+++ resolved
@@ -1,21 +1,12 @@
 //! Receipt abstraction
 
-<<<<<<< HEAD
-use core::fmt;
-
-=======
->>>>>>> 02824da4
 use alloc::vec::Vec;
 use core::fmt;
 
 use alloy_consensus::TxReceipt;
 use alloy_primitives::B256;
 
-<<<<<<< HEAD
-use crate::{InMemorySize, MaybeCompact, MaybeSerde};
-=======
 use crate::{InMemorySize, MaybeArbitrary, MaybeCompact, MaybeSerde};
->>>>>>> 02824da4
 
 /// Helper trait that unifies all behaviour required by receipt to support full node operations.
 pub trait FullReceipt: Receipt + MaybeCompact {}
