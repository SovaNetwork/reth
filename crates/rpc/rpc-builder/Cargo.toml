[package]
name = "reth-rpc-builder"
version.workspace = true
edition.workspace = true
rust-version.workspace = true
license.workspace = true
homepage.workspace = true
repository.workspace = true
description = "Helpers for configuring RPC"

[lints]
workspace = true

[dependencies]
# reth
reth-ipc.workspace = true
reth-chainspec.workspace = true
reth-consensus.workspace = true
reth-network-api.workspace = true
reth-node-core.workspace = true
reth-provider.workspace = true
reth-rpc.workspace = true
reth-rpc-api.workspace = true
reth-rpc-eth-api.workspace = true
reth-rpc-layer.workspace = true
reth-rpc-eth-types.workspace = true
reth-rpc-server-types.workspace = true
reth-tasks = { workspace = true, features = ["rayon"] }
reth-transaction-pool.workspace = true
reth-evm.workspace = true
reth-engine-primitives.workspace = true
<<<<<<< HEAD
reth-primitives.workspace = true
reth-node-types.workspace = true
=======

alloy-consensus.workspace = true
>>>>>>> eecb642a

# rpc/net
jsonrpsee = { workspace = true, features = ["server"] }
tower-http = { workspace = true, features = ["full"] }
tower = { workspace = true, features = ["full"] }
http.workspace = true
pin-project.workspace = true

# metrics
reth-metrics = { workspace = true, features = ["common"] }
metrics.workspace = true

# misc
serde = { workspace = true, features = ["derive"] }
thiserror.workspace = true
tracing.workspace = true
tokio-util = { workspace = true }
tokio = { workspace = true, features = ["rt", "rt-multi-thread"] }

[dev-dependencies]
reth-chainspec.workspace = true
reth-beacon-consensus.workspace = true
reth-network-api.workspace = true
reth-network-peers.workspace = true
reth-evm-ethereum.workspace = true
reth-ethereum-engine-primitives.workspace = true
reth-payload-builder = { workspace = true, features = ["test-utils"] }
reth-provider = { workspace = true, features = ["test-utils"] }
reth-rpc-api = { workspace = true, features = ["client"] }
reth-rpc-engine-api.workspace = true
reth-tracing.workspace = true
reth-transaction-pool = { workspace = true, features = ["test-utils"] }
reth-rpc-types-compat.workspace = true
reth-primitives.workspace = true

alloy-primitives.workspace = true
alloy-rpc-types-eth.workspace = true
alloy-rpc-types-trace.workspace = true
alloy-rpc-types-engine.workspace = true
alloy-eips.workspace = true

tokio = { workspace = true, features = ["rt", "rt-multi-thread"] }
serde_json.workspace = true
clap = { workspace = true, features = ["derive"] }<|MERGE_RESOLUTION|>--- conflicted
+++ resolved
@@ -29,13 +29,10 @@
 reth-transaction-pool.workspace = true
 reth-evm.workspace = true
 reth-engine-primitives.workspace = true
-<<<<<<< HEAD
-reth-primitives.workspace = true
 reth-node-types.workspace = true
-=======
 
+# ethereum
 alloy-consensus.workspace = true
->>>>>>> eecb642a
 
 # rpc/net
 jsonrpsee = { workspace = true, features = ["server"] }
