--- conflicted
+++ resolved
@@ -273,35 +273,6 @@
         Ok(Some(root_node))
     }
 
-<<<<<<< HEAD
-    /// Update the account leaf node.
-    pub fn update_account_leaf(
-        &mut self,
-        path: Nibbles,
-        value: Vec<u8>,
-        fetch_node: impl FnMut(Nibbles) -> Option<Bytes>,
-    ) -> SparseStateTrieResult<()> {
-        self.state.update_leaf(path, value, fetch_node)?;
-        Ok(())
-    }
-
-    /// Update the leaf node of a storage trie at the provided address.
-    pub fn update_storage_leaf(
-        &mut self,
-        address: B256,
-        slot: Nibbles,
-        value: Vec<u8>,
-        fetch_node: impl FnMut(Nibbles) -> Option<Bytes>,
-    ) -> SparseStateTrieResult<()> {
-        if let Some(storage_trie) = self.storages.get_mut(&address) {
-            Ok(storage_trie.update_leaf(slot, value, fetch_node)?)
-        } else {
-            Err(SparseStateTrieError::Sparse(SparseTrieError::Blind))
-        }
-    }
-
-=======
->>>>>>> da5ffc24
     /// Wipe the storage trie at the provided address.
     pub fn wipe_storage(&mut self, address: B256) -> SparseStateTrieResult<()> {
         if let Some(trie) = self.storages.get_mut(&address) {
@@ -364,8 +335,9 @@
         &mut self,
         path: Nibbles,
         value: Vec<u8>,
-    ) -> SparseStateTrieResult<()> {
-        self.state.update_leaf(path, value)?;
+        fetch_node: impl FnMut(Nibbles) -> Option<Bytes>,
+    ) -> SparseStateTrieResult<()> {
+        self.state.update_leaf(path, value, fetch_node)?;
         Ok(())
     }
 
@@ -375,9 +347,10 @@
         address: B256,
         slot: Nibbles,
         value: Vec<u8>,
+        fetch_node: impl FnMut(Nibbles) -> Option<Bytes>,
     ) -> SparseStateTrieResult<()> {
         if let Some(storage_trie) = self.storages.get_mut(&address) {
-            Ok(storage_trie.update_leaf(slot, value)?)
+            Ok(storage_trie.update_leaf(slot, value, fetch_node)?)
         } else {
             Err(SparseStateTrieError::Sparse(SparseTrieError::Blind))
         }
