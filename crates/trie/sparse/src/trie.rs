use crate::blinded::{BlindedProvider, DefaultBlindedProvider};
use alloy_primitives::{
    hex, keccak256,
    map::{Entry, HashMap, HashSet},
    B256,
};
use alloy_rlp::Decodable;
use reth_execution_errors::{SparseTrieError, SparseTrieErrorKind, SparseTrieResult};
use reth_tracing::tracing::trace;
use reth_trie_common::{
    prefix_set::{PrefixSet, PrefixSetMut},
    BranchNodeCompact, BranchNodeRef, ExtensionNodeRef, LeafNodeRef, Nibbles, RlpNode, TrieMask,
    TrieNode, CHILD_INDEX_RANGE, EMPTY_ROOT_HASH,
};
use smallvec::SmallVec;
use std::{borrow::Cow, fmt};

/// Inner representation of the sparse trie.
/// Sparse trie is blind by default until nodes are revealed.
#[derive(PartialEq, Eq)]
pub enum SparseTrie<P = DefaultBlindedProvider> {
    /// None of the trie nodes are known.
    Blind,
    /// The trie nodes have been revealed.
    Revealed(Box<RevealedSparseTrie<P>>),
}

impl<P> fmt::Debug for SparseTrie<P> {
    fn fmt(&self, f: &mut fmt::Formatter<'_>) -> fmt::Result {
        match self {
            Self::Blind => write!(f, "Blind"),
            Self::Revealed(revealed) => write!(f, "Revealed({revealed:?})"),
        }
    }
}

impl<P> Default for SparseTrie<P> {
    fn default() -> Self {
        Self::Blind
    }
}

impl SparseTrie {
    /// Creates new blind trie.
    pub const fn blind() -> Self {
        Self::Blind
    }

    /// Creates new revealed empty trie.
    pub fn revealed_empty() -> Self {
        Self::Revealed(Box::default())
    }

    /// Reveals the root node if the trie is blinded.
    ///
    /// # Returns
    ///
    /// Mutable reference to [`RevealedSparseTrie`].
    pub fn reveal_root(
        &mut self,
        root: TrieNode,
        hash_mask: Option<TrieMask>,
        retain_updates: bool,
    ) -> SparseTrieResult<&mut RevealedSparseTrie> {
        self.reveal_root_with_provider(Default::default(), root, hash_mask, retain_updates)
    }
}

impl<P> SparseTrie<P> {
    /// Returns `true` if the sparse trie has no revealed nodes.
    pub const fn is_blind(&self) -> bool {
        matches!(self, Self::Blind)
    }

    /// Returns mutable reference to revealed sparse trie if the trie is not blind.
    pub fn as_revealed_mut(&mut self) -> Option<&mut RevealedSparseTrie<P>> {
        if let Self::Revealed(revealed) = self {
            Some(revealed)
        } else {
            None
        }
    }

    /// Reveals the root node if the trie is blinded.
    ///
    /// # Returns
    ///
    /// Mutable reference to [`RevealedSparseTrie`].
    pub fn reveal_root_with_provider(
        &mut self,
        provider: P,
        root: TrieNode,
        hash_mask: Option<TrieMask>,
        retain_updates: bool,
    ) -> SparseTrieResult<&mut RevealedSparseTrie<P>> {
        if self.is_blind() {
            *self = Self::Revealed(Box::new(RevealedSparseTrie::from_provider_and_root(
                provider,
                root,
                hash_mask,
                retain_updates,
            )?))
        }
        Ok(self.as_revealed_mut().unwrap())
    }

    /// Wipe the trie, removing all values and nodes, and replacing the root with an empty node.
    pub fn wipe(&mut self) -> SparseTrieResult<()> {
        let revealed = self.as_revealed_mut().ok_or(SparseTrieErrorKind::Blind)?;
        revealed.wipe();
        Ok(())
    }

    /// Calculates and returns the trie root if the trie has been revealed.
    pub fn root(&mut self) -> Option<B256> {
        Some(self.as_revealed_mut()?.root())
    }

    /// Calculates the hashes of the nodes below the provided level.
    pub fn calculate_below_level(&mut self, level: usize) {
        self.as_revealed_mut().unwrap().update_rlp_node_level(level);
    }
}

impl<P> SparseTrie<P>
where
    P: BlindedProvider,
    SparseTrieError: From<P::Error>,
{
    /// Update the leaf node.
    pub fn update_leaf(&mut self, path: Nibbles, value: Vec<u8>) -> SparseTrieResult<()> {
        let revealed = self.as_revealed_mut().ok_or(SparseTrieErrorKind::Blind)?;
        revealed.update_leaf(path, value)?;
        Ok(())
    }

    /// Remove the leaf node.
    pub fn remove_leaf(&mut self, path: &Nibbles) -> SparseTrieResult<()> {
        let revealed = self.as_revealed_mut().ok_or(SparseTrieErrorKind::Blind)?;
        revealed.remove_leaf(path)?;
        Ok(())
    }
}

/// The representation of revealed sparse trie.
///
/// ## Invariants
///
/// - The root node is always present in `nodes` collection.
/// - Each leaf entry in `nodes` collection must have a corresponding entry in `values` collection.
///   The opposite is also true.
/// - All keys in `values` collection are full leaf paths.
#[derive(Clone, PartialEq, Eq)]
pub struct RevealedSparseTrie<P = DefaultBlindedProvider> {
    /// Blinded node provider.
    provider: P,
    /// All trie nodes.
    nodes: HashMap<Nibbles, SparseNode>,
    /// All branch node hash masks.
    branch_node_hash_masks: HashMap<Nibbles, TrieMask>,
    /// All leaf values.
    values: HashMap<Nibbles, Vec<u8>>,
    /// Prefix set.
    prefix_set: PrefixSetMut,
    /// Retained trie updates.
    updates: Option<SparseTrieUpdates>,
    /// Reusable buffer for RLP encoding of nodes.
    rlp_buf: Vec<u8>,
}

impl<P> fmt::Debug for RevealedSparseTrie<P> {
    fn fmt(&self, f: &mut fmt::Formatter<'_>) -> fmt::Result {
        f.debug_struct("RevealedSparseTrie")
            .field("nodes", &self.nodes)
            .field("branch_hash_masks", &self.branch_node_hash_masks)
            .field("values", &self.values)
            .field("prefix_set", &self.prefix_set)
            .field("updates", &self.updates)
            .field("rlp_buf", &hex::encode(&self.rlp_buf))
            .finish_non_exhaustive()
    }
}

impl Default for RevealedSparseTrie {
    fn default() -> Self {
        Self {
            provider: Default::default(),
            nodes: HashMap::from_iter([(Nibbles::default(), SparseNode::Empty)]),
            branch_node_hash_masks: HashMap::default(),
            values: HashMap::default(),
            prefix_set: PrefixSetMut::default(),
            updates: None,
            rlp_buf: Vec::new(),
        }
    }
}

impl RevealedSparseTrie {
    /// Create new revealed sparse trie from the given root node.
    pub fn from_root(
        node: TrieNode,
        hash_mask: Option<TrieMask>,
        retain_updates: bool,
    ) -> SparseTrieResult<Self> {
        let mut this = Self {
            provider: Default::default(),
            nodes: HashMap::default(),
            branch_node_hash_masks: HashMap::default(),
            values: HashMap::default(),
            prefix_set: PrefixSetMut::default(),
            rlp_buf: Vec::new(),
            updates: None,
        }
        .with_updates(retain_updates);
        this.reveal_node(Nibbles::default(), node, hash_mask)?;
        Ok(this)
    }
}

impl<P> RevealedSparseTrie<P> {
    /// Create new revealed sparse trie from the given root node.
    pub fn from_provider_and_root(
        provider: P,
        node: TrieNode,
        hash_mask: Option<TrieMask>,
        retain_updates: bool,
    ) -> SparseTrieResult<Self> {
        let mut this = Self {
            provider,
            nodes: HashMap::default(),
            branch_node_hash_masks: HashMap::default(),
            values: HashMap::default(),
            prefix_set: PrefixSetMut::default(),
            rlp_buf: Vec::new(),
            updates: None,
        }
        .with_updates(retain_updates);
        this.reveal_node(Nibbles::default(), node, hash_mask)?;
        Ok(this)
    }

    /// Set new blinded node provider on sparse trie.
    pub fn with_provider<BP>(self, provider: BP) -> RevealedSparseTrie<BP> {
        RevealedSparseTrie {
            provider,
            nodes: self.nodes,
            branch_node_hash_masks: self.branch_node_hash_masks,
            values: self.values,
            prefix_set: self.prefix_set,
            updates: self.updates,
            rlp_buf: self.rlp_buf,
        }
    }

    /// Set the retention of branch node updates and deletions.
    pub fn with_updates(mut self, retain_updates: bool) -> Self {
        if retain_updates {
            self.updates = Some(SparseTrieUpdates::default());
        }
        self
    }

    /// Returns a reference to the retained sparse node updates without taking them.
    pub fn updates_ref(&self) -> Cow<'_, SparseTrieUpdates> {
        self.updates.as_ref().map_or(Cow::Owned(SparseTrieUpdates::default()), Cow::Borrowed)
    }

    /// Returns a reference to the leaf value if present.
    pub fn get_leaf_value(&self, path: &Nibbles) -> Option<&Vec<u8>> {
        self.values.get(path)
    }

    /// Takes and returns the retained sparse node updates
    pub fn take_updates(&mut self) -> SparseTrieUpdates {
        self.updates.take().unwrap_or_default()
    }

    /// Reveal the trie node only if it was not known already.
    pub fn reveal_node(
        &mut self,
        path: Nibbles,
        node: TrieNode,
        hash_mask: Option<TrieMask>,
    ) -> SparseTrieResult<()> {
        if let Some(hash_mask) = hash_mask {
            self.branch_node_hash_masks.insert(path.clone(), hash_mask);
        }

        match node {
            TrieNode::EmptyRoot => {
                debug_assert!(path.is_empty());
                self.nodes.insert(path, SparseNode::Empty);
            }
            TrieNode::Branch(branch) => {
                let mut stack_ptr = branch.as_ref().first_child_index();
                for idx in CHILD_INDEX_RANGE {
                    if branch.state_mask.is_bit_set(idx) {
                        let mut child_path = path.clone();
                        child_path.push_unchecked(idx);
                        self.reveal_node_or_hash(child_path, &branch.stack[stack_ptr])?;
                        stack_ptr += 1;
                    }
                }

<<<<<<< HEAD
                let node = self.nodes.get(&path);
                match node {
                    // Blinded and non-existent nodes can be replaced.
                    Some(SparseNode::Hash(_)) | None => {
                        self.nodes.insert(
                            path,
                            SparseNode::Branch {
                                state_mask: branch.state_mask,
                                // If the previous node was a hash, memoize the hash in a new branch
                                // node.
                                hash: node.map(SparseNode::as_hash).unwrap_or_default(),
                                store_in_db_trie: None,
                            },
                        );
                    }
                    // Branch node already exists, or an extension node was placed where a
                    // branch node was before.
                    Some(SparseNode::Branch { .. } | SparseNode::Extension { .. }) => {}
                    // All other node types can't be handled.
                    Some(node @ (SparseNode::Empty | SparseNode::Leaf { .. })) => {
                        return Err(SparseTrieError::Reveal { path, node: Box::new(node.clone()) })
                    }
                }
            }
            TrieNode::Extension(ext) => {
                let node = self.nodes.get(&path);
                match node {
                    Some(SparseNode::Hash(_)) | None => {
                        // If the previous node was a hash, memoize the hash in a new extension
                        // node.
                        let hash = node.map(SparseNode::as_hash).unwrap_or_default();

                        let mut child_path = path.clone();
                        child_path.extend_from_slice_unchecked(&ext.key);
                        self.reveal_node_or_hash(child_path, &ext.child)?;
                        self.nodes.insert(path, SparseNode::Extension { key: ext.key, hash });
                    }
                    // Extension node already exists, or an extension node was placed where a branch
                    // node was before.
                    Some(SparseNode::Extension { .. } | SparseNode::Branch { .. }) => {}
                    // All other node types can't be handled.
                    Some(node @ (SparseNode::Empty | SparseNode::Leaf { .. })) => {
                        return Err(SparseTrieError::Reveal { path, node: Box::new(node.clone()) })
                    }
                }
            }
            TrieNode::Leaf(leaf) => {
                let node = self.nodes.get(&path);
                match node {
                    Some(SparseNode::Hash(_)) | None => {
                        let mut full = path.clone();
                        full.extend_from_slice_unchecked(&leaf.key);
                        self.values.insert(full, leaf.value);
                        self.nodes.insert(
                            path,
                            SparseNode::Leaf {
                                key: leaf.key,
                                // If the previous node was a hash, memoize the hash in a new leaf
                                // node.
                                hash: node.map(SparseNode::as_hash).unwrap_or_default(),
                            },
                        );
                    }
                    // Left node already exists.
                    Some(SparseNode::Leaf { .. }) => {}
                    // All other node types can't be handled.
                    Some(
                        node @ (SparseNode::Empty |
                        SparseNode::Extension { .. } |
                        SparseNode::Branch { .. }),
                    ) => return Err(SparseTrieError::Reveal { path, node: Box::new(node.clone()) }),
                }
            }
=======
                match self.nodes.entry(path) {
                    Entry::Occupied(mut entry) => match entry.get() {
                        // Blinded nodes can be replaced.
                        SparseNode::Hash(_) => {
                            entry.insert(SparseNode::new_branch(branch.state_mask));
                        }
                        // Branch node already exists, or an extension node was placed where a
                        // branch node was before.
                        SparseNode::Branch { .. } | SparseNode::Extension { .. } => {}
                        // All other node types can't be handled.
                        node @ (SparseNode::Empty | SparseNode::Leaf { .. }) => {
                            return Err(SparseTrieErrorKind::Reveal {
                                path: entry.key().clone(),
                                node: Box::new(node.clone()),
                            }
                            .into())
                        }
                    },
                    Entry::Vacant(entry) => {
                        entry.insert(SparseNode::new_branch(branch.state_mask));
                    }
                }
            }
            TrieNode::Extension(ext) => match self.nodes.entry(path) {
                Entry::Occupied(mut entry) => match entry.get() {
                    SparseNode::Hash(_) => {
                        let mut child_path = entry.key().clone();
                        child_path.extend_from_slice_unchecked(&ext.key);
                        entry.insert(SparseNode::new_ext(ext.key));
                        self.reveal_node_or_hash(child_path, &ext.child)?;
                    }
                    // Extension node already exists, or an extension node was placed where a branch
                    // node was before.
                    SparseNode::Extension { .. } | SparseNode::Branch { .. } => {}
                    // All other node types can't be handled.
                    node @ (SparseNode::Empty | SparseNode::Leaf { .. }) => {
                        return Err(SparseTrieErrorKind::Reveal {
                            path: entry.key().clone(),
                            node: Box::new(node.clone()),
                        }
                        .into())
                    }
                },
                Entry::Vacant(entry) => {
                    let mut child_path = entry.key().clone();
                    child_path.extend_from_slice_unchecked(&ext.key);
                    entry.insert(SparseNode::new_ext(ext.key));
                    self.reveal_node_or_hash(child_path, &ext.child)?;
                }
            },
            TrieNode::Leaf(leaf) => match self.nodes.entry(path) {
                Entry::Occupied(mut entry) => match entry.get() {
                    SparseNode::Hash(_) => {
                        let mut full = entry.key().clone();
                        full.extend_from_slice_unchecked(&leaf.key);
                        entry.insert(SparseNode::new_leaf(leaf.key));
                        self.values.insert(full, leaf.value);
                    }
                    // Left node already exists.
                    SparseNode::Leaf { .. } => {}
                    // All other node types can't be handled.
                    node @ (SparseNode::Empty |
                    SparseNode::Extension { .. } |
                    SparseNode::Branch { .. }) => {
                        return Err(SparseTrieErrorKind::Reveal {
                            path: entry.key().clone(),
                            node: Box::new(node.clone()),
                        }
                        .into())
                    }
                },
                Entry::Vacant(entry) => {
                    let mut full = entry.key().clone();
                    full.extend_from_slice_unchecked(&leaf.key);
                    entry.insert(SparseNode::new_leaf(leaf.key));
                    self.values.insert(full, leaf.value);
                }
            },
>>>>>>> ef033aba
        }

        Ok(())
    }

    fn reveal_node_or_hash(&mut self, path: Nibbles, child: &[u8]) -> SparseTrieResult<()> {
        if child.len() == B256::len_bytes() + 1 {
            let hash = B256::from_slice(&child[1..]);
            match self.nodes.entry(path) {
                Entry::Occupied(entry) => match entry.get() {
                    // Hash node with a different hash can't be handled.
                    SparseNode::Hash(previous_hash) if previous_hash != &hash => {
                        return Err(SparseTrieErrorKind::Reveal {
                            path: entry.key().clone(),
                            node: Box::new(SparseNode::Hash(hash)),
                        }
                        .into())
                    }
                    _ => {}
                },
                Entry::Vacant(entry) => {
                    entry.insert(SparseNode::Hash(hash));
                }
            }
            return Ok(())
        }

        self.reveal_node(path, TrieNode::decode(&mut &child[..])?, None)
    }

    /// Traverse trie nodes down to the leaf node and collect all nodes along the path.
    fn take_nodes_for_path(&mut self, path: &Nibbles) -> SparseTrieResult<Vec<RemovedSparseNode>> {
        let mut current = Nibbles::default(); // Start traversal from the root
        let mut nodes = Vec::new(); // Collect traversed nodes

        while let Some(node) = self.nodes.remove(&current) {
            match &node {
                SparseNode::Empty => return Err(SparseTrieErrorKind::Blind.into()),
                &SparseNode::Hash(hash) => {
                    return Err(SparseTrieErrorKind::BlindedNode { path: current, hash }.into())
                }
                SparseNode::Leaf { key: _key, .. } => {
                    // Leaf node is always the one that we're deleting, and no other leaf nodes can
                    // be found during traversal.

                    #[cfg(debug_assertions)]
                    {
                        let mut current = current.clone();
                        current.extend_from_slice_unchecked(_key);
                        assert_eq!(&current, path);
                    }

                    nodes.push(RemovedSparseNode {
                        path: current.clone(),
                        node,
                        unset_branch_nibble: None,
                    });
                    break
                }
                SparseNode::Extension { key, .. } => {
                    #[cfg(debug_assertions)]
                    {
                        let mut current = current.clone();
                        current.extend_from_slice_unchecked(key);
                        assert!(
                            path.starts_with(&current),
                            "path: {:?}, current: {:?}, key: {:?}",
                            path,
                            current,
                            key
                        );
                    }

                    let path = current.clone();
                    current.extend_from_slice_unchecked(key);
                    nodes.push(RemovedSparseNode { path, node, unset_branch_nibble: None });
                }
                SparseNode::Branch { state_mask, .. } => {
                    let nibble = path[current.len()];
                    debug_assert!(
                        state_mask.is_bit_set(nibble),
                        "current: {:?}, path: {:?}, nibble: {:?}, state_mask: {:?}",
                        current,
                        path,
                        nibble,
                        state_mask
                    );

                    // If the branch node has a child that is a leaf node that we're removing,
                    // we need to unset this nibble.
                    // Any other branch nodes will not require unsetting the nibble, because
                    // deleting one leaf node can not remove the whole path
                    // where the branch node is located.
                    let mut child_path =
                        Nibbles::from_nibbles([current.as_slice(), &[nibble]].concat());
                    let unset_branch_nibble = self
                        .nodes
                        .get(&child_path)
                        .is_some_and(move |node| match node {
                            SparseNode::Leaf { key, .. } => {
                                // Get full path of the leaf node
                                child_path.extend_from_slice_unchecked(key);
                                &child_path == path
                            }
                            _ => false,
                        })
                        .then_some(nibble);

                    nodes.push(RemovedSparseNode {
                        path: current.clone(),
                        node,
                        unset_branch_nibble,
                    });

                    current.push_unchecked(nibble);
                }
            }
        }

        Ok(nodes)
    }

    /// Wipe the trie, removing all values and nodes, and replacing the root with an empty node.
    pub fn wipe(&mut self) {
        self.nodes = HashMap::from_iter([(Nibbles::default(), SparseNode::Empty)]);
        self.values = HashMap::default();
        self.prefix_set = PrefixSetMut::all();
        self.updates = self.updates.is_some().then(SparseTrieUpdates::wiped);
    }

    /// Return the root of the sparse trie.
    /// Updates all remaining dirty nodes before calculating the root.
    pub fn root(&mut self) -> B256 {
        // take the current prefix set.
        let mut prefix_set = std::mem::take(&mut self.prefix_set).freeze();
        let rlp_node = self.rlp_node_allocate(Nibbles::default(), &mut prefix_set);
        if let Some(root_hash) = rlp_node.as_hash() {
            root_hash
        } else {
            keccak256(rlp_node)
        }
    }

    /// Update hashes of the nodes that are located at a level deeper than or equal to the provided
    /// depth. Root node has a level of 0.
    pub fn update_rlp_node_level(&mut self, depth: usize) {
        let mut prefix_set = self.prefix_set.clone().freeze();
        let mut buffers = RlpNodeBuffers::default();

        let targets = self.get_changed_nodes_at_depth(&mut prefix_set, depth);
        for target in targets {
            buffers.path_stack.push((target, Some(true)));
            self.rlp_node(&mut prefix_set, &mut buffers);
        }
    }

    /// Returns a list of paths to the nodes that were changed according to the prefix set and are
    /// located at the provided depth when counting from the root node. If there's a leaf at a
    /// depth less than the provided depth, it will be included in the result.
    fn get_changed_nodes_at_depth(&self, prefix_set: &mut PrefixSet, depth: usize) -> Vec<Nibbles> {
        let mut paths = Vec::from([(Nibbles::default(), 0)]);
        let mut targets = Vec::new();

        while let Some((mut path, level)) = paths.pop() {
            match self.nodes.get(&path).unwrap() {
                SparseNode::Empty | SparseNode::Hash(_) => {}
                SparseNode::Leaf { hash, .. } => {
                    if hash.is_some() && !prefix_set.contains(&path) {
                        continue
                    }

                    targets.push(path);
                }
                SparseNode::Extension { key, hash } => {
                    if hash.is_some() && !prefix_set.contains(&path) {
                        continue
                    }

                    if level >= depth {
                        targets.push(path);
                    } else {
                        path.extend_from_slice_unchecked(key);
                        paths.push((path, level + 1));
                    }
                }
                SparseNode::Branch { state_mask, hash, .. } => {
                    if hash.is_some() && !prefix_set.contains(&path) {
                        continue
                    }

                    if level >= depth {
                        targets.push(path);
                    } else {
                        for bit in CHILD_INDEX_RANGE.rev() {
                            if state_mask.is_bit_set(bit) {
                                let mut child_path = path.clone();
                                child_path.push_unchecked(bit);
                                paths.push((child_path, level + 1));
                            }
                        }
                    }
                }
            }
        }

        targets
    }

    fn rlp_node_allocate(&mut self, path: Nibbles, prefix_set: &mut PrefixSet) -> RlpNode {
        let mut buffers = RlpNodeBuffers::new_with_path(path);
        self.rlp_node(prefix_set, &mut buffers)
    }

    fn rlp_node(&mut self, prefix_set: &mut PrefixSet, buffers: &mut RlpNodeBuffers) -> RlpNode {
        'main: while let Some((path, mut is_in_prefix_set)) = buffers.path_stack.pop() {
            // Check if the path is in the prefix set.
            // First, check the cached value. If it's `None`, then check the prefix set, and update
            // the cached value.
            let mut prefix_set_contains =
                |path: &Nibbles| *is_in_prefix_set.get_or_insert_with(|| prefix_set.contains(path));

            let (rlp_node, calculated, node_type) = match self.nodes.get_mut(&path).unwrap() {
                SparseNode::Empty => {
                    (RlpNode::word_rlp(&EMPTY_ROOT_HASH), false, SparseNodeType::Empty)
                }
                SparseNode::Hash(hash) => (RlpNode::word_rlp(hash), false, SparseNodeType::Hash),
                SparseNode::Leaf { key, hash } => {
                    let mut path = path.clone();
                    path.extend_from_slice_unchecked(key);
                    if let Some(hash) = hash.filter(|_| !prefix_set_contains(&path)) {
                        (RlpNode::word_rlp(&hash), false, SparseNodeType::Leaf)
                    } else {
                        let value = self.values.get(&path).unwrap();
                        self.rlp_buf.clear();
                        let rlp_node = LeafNodeRef { key, value }.rlp(&mut self.rlp_buf);
                        *hash = rlp_node.as_hash();
                        (rlp_node, true, SparseNodeType::Leaf)
                    }
                }
                SparseNode::Extension { key, hash } => {
                    let mut child_path = path.clone();
                    child_path.extend_from_slice_unchecked(key);
                    if let Some(hash) = hash.filter(|_| !prefix_set_contains(&path)) {
                        (
                            RlpNode::word_rlp(&hash),
                            false,
                            SparseNodeType::Extension { store_in_db_trie: true },
                        )
                    } else if buffers.rlp_node_stack.last().is_some_and(|e| e.0 == child_path) {
                        let (_, child, _, node_type) = buffers.rlp_node_stack.pop().unwrap();
                        self.rlp_buf.clear();
                        let rlp_node = ExtensionNodeRef::new(key, &child).rlp(&mut self.rlp_buf);
                        *hash = rlp_node.as_hash();

                        (
                            rlp_node,
                            true,
                            SparseNodeType::Extension {
                                // Inherit the `store_in_db_trie` flag from the child node, which is
                                // always the branch node
                                store_in_db_trie: node_type.store_in_db_trie(),
                            },
                        )
                    } else {
                        // need to get rlp node for child first
                        buffers.path_stack.extend([(path, is_in_prefix_set), (child_path, None)]);
                        continue
                    }
                }
                SparseNode::Branch { state_mask, hash, store_in_db_trie } => {
                    if let Some((hash, store_in_db_trie)) =
                        hash.zip(*store_in_db_trie).filter(|_| !prefix_set_contains(&path))
                    {
                        buffers.rlp_node_stack.push((
                            path,
                            RlpNode::word_rlp(&hash),
                            false,
                            SparseNodeType::Branch { store_in_db_trie },
                        ));
                        continue
                    }
                    let retain_updates = self.updates.is_some() && prefix_set_contains(&path);

                    buffers.branch_child_buf.clear();
                    // Walk children in a reverse order from `f` to `0`, so we pop the `0` first
                    // from the stack and keep walking in the sorted order.
                    for bit in CHILD_INDEX_RANGE.rev() {
                        if state_mask.is_bit_set(bit) {
                            let mut child = path.clone();
                            child.push_unchecked(bit);
                            buffers.branch_child_buf.push(child);
                        }
                    }

                    buffers
                        .branch_value_stack_buf
                        .resize(buffers.branch_child_buf.len(), Default::default());
                    let mut added_children = false;

                    // TODO(alexey): set the `TrieMask` bits directly
                    let mut tree_mask_values = Vec::new();
                    let mut hash_mask_values = Vec::new();
                    let mut hashes = Vec::new();
                    for (i, child_path) in buffers.branch_child_buf.iter().enumerate() {
                        if buffers.rlp_node_stack.last().is_some_and(|e| &e.0 == child_path) {
                            let (_, child, calculated, node_type) =
                                buffers.rlp_node_stack.pop().unwrap();

                            // Update the masks only if we need to retain trie updates
                            if retain_updates {
                                // Set the trie mask
                                let tree_mask_value = if node_type.store_in_db_trie() {
                                    // A branch or an extension node explicitly set the
                                    // `store_in_db_trie` flag
                                    true
                                } else {
                                    // Set the flag according to whether a child node was
                                    // pre-calculated (`calculated = false`), meaning that it wasn't
                                    // in the database
                                    !calculated
                                };
                                tree_mask_values.push(tree_mask_value);

                                // Set the hash mask. If a child node is a revealed branch node OR
                                // is a blinded node that has its hash mask bit set according to the
                                // database, set the hash mask bit and save the hash.
                                let hash = child.as_hash().filter(|_| {
                                    node_type.is_branch() ||
                                        (node_type.is_hash() &&
                                            self.branch_node_hash_masks
                                                .get(&path)
                                                .is_some_and(|mask| {
                                                    mask.is_bit_set(child_path.last().unwrap())
                                                }))
                                });
                                let hash_mask_value = hash.is_some();
                                hash_mask_values.push(hash_mask_value);
                                if let Some(hash) = hash {
                                    hashes.push(hash);
                                }

                                trace!(
                                    target: "trie::sparse",
                                    ?path,
                                    ?child_path,
                                    ?tree_mask_value,
                                    ?hash_mask_value,
                                    "Updating branch node child masks"
                                );
                            }

                            // Insert children in the resulting buffer in a normal order,
                            // because initially we iterated in reverse.
                            buffers.branch_value_stack_buf
                                [buffers.branch_child_buf.len() - i - 1] = child;
                            added_children = true;
                        } else {
                            debug_assert!(!added_children);
                            buffers.path_stack.push((path, is_in_prefix_set));
                            buffers
                                .path_stack
                                .extend(buffers.branch_child_buf.drain(..).map(|p| (p, None)));
                            continue 'main
                        }
                    }

                    self.rlp_buf.clear();
                    let branch_node_ref =
                        BranchNodeRef::new(&buffers.branch_value_stack_buf, *state_mask);
                    let rlp_node = branch_node_ref.rlp(&mut self.rlp_buf);
                    *hash = rlp_node.as_hash();

                    // Save a branch node update only if it's not a root node, and we need to
                    // persist updates.
                    let store_in_db_trie_value = if let Some(updates) =
                        self.updates.as_mut().filter(|_| retain_updates && !path.is_empty())
                    {
                        let mut tree_mask_values = tree_mask_values.into_iter().rev();
                        let mut hash_mask_values = hash_mask_values.into_iter().rev();
                        let mut tree_mask = TrieMask::default();
                        let mut hash_mask = TrieMask::default();
                        for (i, child) in branch_node_ref.children() {
                            if child.is_some() {
                                if hash_mask_values.next().unwrap() {
                                    hash_mask.set_bit(i);
                                }
                                if tree_mask_values.next().unwrap() {
                                    tree_mask.set_bit(i);
                                }
                            }
                        }

                        // Store in DB trie if there are either any children that are stored in the
                        // DB trie, or any children represent hashed values
                        let store_in_db_trie = !tree_mask.is_empty() || !hash_mask.is_empty();
                        if store_in_db_trie {
                            hashes.reverse();
                            let branch_node = BranchNodeCompact::new(
                                *state_mask,
                                tree_mask,
                                hash_mask,
                                hashes,
                                hash.filter(|_| path.len() == 0),
                            );
                            updates.updated_nodes.insert(path.clone(), branch_node);
                        }

                        store_in_db_trie
                    } else {
                        false
                    };
                    *store_in_db_trie = Some(store_in_db_trie_value);

                    (
                        rlp_node,
                        true,
                        SparseNodeType::Branch { store_in_db_trie: store_in_db_trie_value },
                    )
                }
            };
            buffers.rlp_node_stack.push((path, rlp_node, calculated, node_type));
        }

        debug_assert_eq!(buffers.rlp_node_stack.len(), 1);
        buffers.rlp_node_stack.pop().unwrap().1
    }
}

impl<P> RevealedSparseTrie<P>
where
    P: BlindedProvider,
    SparseTrieError: From<P::Error>,
{
    /// Update the leaf node with provided value.
    pub fn update_leaf(&mut self, path: Nibbles, value: Vec<u8>) -> SparseTrieResult<()> {
        self.prefix_set.insert(path.clone());
        let existing = self.values.insert(path.clone(), value);
        if existing.is_some() {
            // trie structure unchanged, return immediately
            return Ok(())
        }

        let mut current = Nibbles::default();
        while let Some(node) = self.nodes.get_mut(&current) {
            match node {
                SparseNode::Empty => {
                    *node = SparseNode::new_leaf(path);
                    break
                }
                &mut SparseNode::Hash(hash) => {
                    return Err(SparseTrieErrorKind::BlindedNode { path: current, hash }.into())
                }
                SparseNode::Leaf { key: current_key, .. } => {
                    current.extend_from_slice_unchecked(current_key);

                    // this leaf is being updated
                    if current == path {
                        unreachable!("we already checked leaf presence in the beginning");
                    }

                    // find the common prefix
                    let common = current.common_prefix_length(&path);

                    // update existing node
                    let new_ext_key = current.slice(current.len() - current_key.len()..common);
                    *node = SparseNode::new_ext(new_ext_key);

                    // create a branch node and corresponding leaves
                    self.nodes.reserve(3);
                    self.nodes.insert(
                        current.slice(..common),
                        SparseNode::new_split_branch(current[common], path[common]),
                    );
                    self.nodes.insert(
                        path.slice(..=common),
                        SparseNode::new_leaf(path.slice(common + 1..)),
                    );
                    self.nodes.insert(
                        current.slice(..=common),
                        SparseNode::new_leaf(current.slice(common + 1..)),
                    );

                    break;
                }
                SparseNode::Extension { key, .. } => {
                    current.extend_from_slice(key);

                    if !path.starts_with(&current) {
                        // find the common prefix
                        let common = current.common_prefix_length(&path);
                        *key = current.slice(current.len() - key.len()..common);

                        // If branch node updates retention is enabled, we need to query the
                        // extension node child to later set the hash mask for a parent branch node
                        // correctly.
                        if self.updates.is_some() {
                            // Check if the extension node child is a hash that needs to be revealed
                            if self.nodes.get(&current).unwrap().is_hash() {
                                if let Some(node) = self.provider.blinded_node(&current)? {
                                    let decoded = TrieNode::decode(&mut &node[..])?;
                                    trace!(target: "trie::sparse", ?current, ?decoded, "Revealing extension node child");
                                    // We'll never have to update the revealed child node, only
                                    // remove or do nothing, so
                                    // we can safely ignore the hash mask here and
                                    // pass `None`.
                                    self.reveal_node(current.clone(), decoded, None)?;
                                }
                            }
                        }

                        // create state mask for new branch node
                        // NOTE: this might overwrite the current extension node
                        self.nodes.reserve(3);
                        let branch = SparseNode::new_split_branch(current[common], path[common]);
                        self.nodes.insert(current.slice(..common), branch);

                        // create new leaf
                        let new_leaf = SparseNode::new_leaf(path.slice(common + 1..));
                        self.nodes.insert(path.slice(..=common), new_leaf);

                        // recreate extension to previous child if needed
                        let key = current.slice(common + 1..);
                        if !key.is_empty() {
                            self.nodes.insert(current.slice(..=common), SparseNode::new_ext(key));
                        }

                        break;
                    }
                }
                SparseNode::Branch { state_mask, .. } => {
                    let nibble = path[current.len()];
                    current.push_unchecked(nibble);
                    if !state_mask.is_bit_set(nibble) {
                        state_mask.set_bit(nibble);
                        let new_leaf = SparseNode::new_leaf(path.slice(current.len()..));
                        self.nodes.insert(current, new_leaf);
                        break;
                    }
                }
            };
        }

        Ok(())
    }

    /// Remove leaf node from the trie.
    pub fn remove_leaf(&mut self, path: &Nibbles) -> SparseTrieResult<()> {
        if self.values.remove(path).is_none() {
            if let Some(&SparseNode::Hash(hash)) = self.nodes.get(path) {
                // Leaf is present in the trie, but it's blinded.
                return Err(SparseTrieErrorKind::BlindedNode { path: path.clone(), hash }.into())
            }

            // Leaf is not present in the trie.
            return Ok(())
        }
        self.prefix_set.insert(path.clone());

        // If the path wasn't present in `values`, we still need to walk the trie and ensure that
        // there is no node at the path. When a leaf node is a blinded `Hash`, it will have an entry
        // in `nodes`, but not in the `values`.

        let mut removed_nodes = self.take_nodes_for_path(path)?;
        trace!(target: "trie::sparse", ?path, ?removed_nodes, "Removed nodes for path");
        // Pop the first node from the stack which is the leaf node we want to remove.
        let mut child = removed_nodes.pop().expect("leaf exists");
        #[cfg(debug_assertions)]
        {
            let mut child_path = child.path.clone();
            let SparseNode::Leaf { key, .. } = &child.node else { panic!("expected leaf node") };
            child_path.extend_from_slice_unchecked(key);
            assert_eq!(&child_path, path);
        }

        // If we don't have any other removed nodes, insert an empty node at the root.
        if removed_nodes.is_empty() {
            debug_assert!(self.nodes.is_empty());
            self.nodes.insert(Nibbles::default(), SparseNode::Empty);

            return Ok(())
        }

        // Walk the stack of removed nodes from the back and re-insert them back into the trie,
        // adjusting the node type as needed.
        while let Some(removed_node) = removed_nodes.pop() {
            let removed_path = removed_node.path;

            let new_node = match &removed_node.node {
                SparseNode::Empty => return Err(SparseTrieErrorKind::Blind.into()),
                &SparseNode::Hash(hash) => {
                    return Err(SparseTrieErrorKind::BlindedNode { path: removed_path, hash }.into())
                }
                SparseNode::Leaf { .. } => {
                    unreachable!("we already popped the leaf node")
                }
                SparseNode::Extension { key, .. } => {
                    // If the node is an extension node, we need to look at its child to see if we
                    // need to merge them.
                    match &child.node {
                        SparseNode::Empty => return Err(SparseTrieErrorKind::Blind.into()),
                        &SparseNode::Hash(hash) => {
                            return Err(
                                SparseTrieErrorKind::BlindedNode { path: child.path, hash }.into()
                            )
                        }
                        // For a leaf node, we collapse the extension node into a leaf node,
                        // extending the key. While it's impossible to encounter an extension node
                        // followed by a leaf node in a complete trie, it's possible here because we
                        // could have downgraded the extension node's child into a leaf node from
                        // another node type.
                        SparseNode::Leaf { key: leaf_key, .. } => {
                            self.nodes.remove(&child.path);

                            let mut new_key = key.clone();
                            new_key.extend_from_slice_unchecked(leaf_key);
                            SparseNode::new_leaf(new_key)
                        }
                        // For an extension node, we collapse them into one extension node,
                        // extending the key
                        SparseNode::Extension { key: extension_key, .. } => {
                            self.nodes.remove(&child.path);

                            let mut new_key = key.clone();
                            new_key.extend_from_slice_unchecked(extension_key);
                            SparseNode::new_ext(new_key)
                        }
                        // For a branch node, we just leave the extension node as-is.
                        SparseNode::Branch { .. } => removed_node.node,
                    }
                }
                SparseNode::Branch { mut state_mask, hash: _, store_in_db_trie: _ } => {
                    // If the node is a branch node, we need to check the number of children left
                    // after deleting the child at the given nibble.

                    if let Some(removed_nibble) = removed_node.unset_branch_nibble {
                        state_mask.unset_bit(removed_nibble);
                    }

                    // If only one child is left set in the branch node, we need to collapse it.
                    if state_mask.count_bits() == 1 {
                        let child_nibble =
                            state_mask.first_set_bit_index().expect("state mask is not empty");

                        // Get full path of the only child node left.
                        let mut child_path = removed_path.clone();
                        child_path.push_unchecked(child_nibble);

                        trace!(target: "trie::sparse", ?removed_path, ?child_path, ?child, "Branch node has only one child");

                        if self.nodes.get(&child_path).unwrap().is_hash() {
                            trace!(target: "trie::sparse", ?child_path, "Retrieving remaining blinded branch child");
                            if let Some(node) = self.provider.blinded_node(&child_path)? {
                                let decoded = TrieNode::decode(&mut &node[..])?;
                                trace!(target: "trie::sparse", ?child_path, ?decoded, "Revealing remaining blinded branch child");
                                // We'll never have to update the revealed branch node, only remove
                                // or do nothing, so we can safely ignore the hash mask here and
                                // pass `None`.
                                self.reveal_node(child_path.clone(), decoded, None)?;
                            }
                        }

                        // Get the only child node.
                        let child = self.nodes.get(&child_path).unwrap();

                        let mut delete_child = false;
                        let new_node = match child {
                            SparseNode::Empty => return Err(SparseTrieErrorKind::Blind.into()),
                            &SparseNode::Hash(hash) => {
                                return Err(SparseTrieErrorKind::BlindedNode {
                                    path: child_path,
                                    hash,
                                }
                                .into())
                            }
                            // If the only child is a leaf node, we downgrade the branch node into a
                            // leaf node, prepending the nibble to the key, and delete the old
                            // child.
                            SparseNode::Leaf { key, .. } => {
                                delete_child = true;

                                let mut new_key = Nibbles::from_nibbles_unchecked([child_nibble]);
                                new_key.extend_from_slice_unchecked(key);
                                SparseNode::new_leaf(new_key)
                            }
                            // If the only child node is an extension node, we downgrade the branch
                            // node into an even longer extension node, prepending the nibble to the
                            // key, and delete the old child.
                            SparseNode::Extension { key, .. } => {
                                delete_child = true;

                                let mut new_key = Nibbles::from_nibbles_unchecked([child_nibble]);
                                new_key.extend_from_slice_unchecked(key);
                                SparseNode::new_ext(new_key)
                            }
                            // If the only child is a branch node, we downgrade the current branch
                            // node into a one-nibble extension node.
                            SparseNode::Branch { .. } => {
                                SparseNode::new_ext(Nibbles::from_nibbles_unchecked([child_nibble]))
                            }
                        };

                        if delete_child {
                            self.nodes.remove(&child_path);
                        }

                        if let Some(updates) = self.updates.as_mut() {
                            updates.removed_nodes.insert(removed_path.clone());
                        }

                        new_node
                    }
                    // If more than one child is left set in the branch, we just re-insert it
                    // as-is.
                    else {
                        SparseNode::new_branch(state_mask)
                    }
                }
            };

            child = RemovedSparseNode {
                path: removed_path.clone(),
                node: new_node.clone(),
                unset_branch_nibble: None,
            };
            trace!(target: "trie::sparse", ?removed_path, ?new_node, "Re-inserting the node");
            self.nodes.insert(removed_path, new_node);
        }

        Ok(())
    }
}

/// Enum representing sparse trie node type.
#[derive(Debug, Clone, Copy, PartialEq, Eq)]
enum SparseNodeType {
    /// Empty trie node.
    Empty,
    /// The hash of the node that was not revealed.
    Hash,
    /// Sparse leaf node.
    Leaf,
    /// Sparse extension node.
    Extension {
        /// A flag indicating whether the extension node should be stored in the database.
        store_in_db_trie: bool,
    },
    /// Sparse branch node.
    Branch {
        /// A flag indicating whether the branch node should be stored in the database.
        store_in_db_trie: bool,
    },
}

impl SparseNodeType {
    const fn is_hash(&self) -> bool {
        matches!(self, Self::Hash)
    }

    const fn is_branch(&self) -> bool {
        matches!(self, Self::Branch { .. })
    }

    const fn store_in_db_trie(&self) -> bool {
        match *self {
            Self::Extension { store_in_db_trie } | Self::Branch { store_in_db_trie } => {
                store_in_db_trie
            }
            _ => false,
        }
    }
}

/// Enum representing trie nodes in sparse trie.
#[derive(Debug, Clone, PartialEq, Eq)]
pub enum SparseNode {
    /// Empty trie node.
    Empty,
    /// The hash of the node that was not revealed.
    Hash(B256),
    /// Sparse leaf node with remaining key suffix.
    Leaf {
        /// Remaining key suffix for the leaf node.
        key: Nibbles,
        /// Pre-computed hash of the sparse node.
        /// Can be reused unless this trie path has been updated.
        hash: Option<B256>,
    },
    /// Sparse extension node with key.
    Extension {
        /// The key slice stored by this extension node.
        key: Nibbles,
        /// Pre-computed hash of the sparse node.
        /// Can be reused unless this trie path has been updated.
        hash: Option<B256>,
    },
    /// Sparse branch node with state mask.
    Branch {
        /// The bitmask representing children present in the branch node.
        state_mask: TrieMask,
        /// Pre-computed hash of the sparse node.
        /// Can be reused unless this trie path has been updated.
        hash: Option<B256>,
        /// Pre-computed flag indicating whether the trie node should be stored in the database.
        /// Can be reused unless this trie path has been updated.
        store_in_db_trie: Option<bool>,
    },
}

impl SparseNode {
    /// Create new sparse node from [`TrieNode`].
    pub fn from_node(node: TrieNode) -> Self {
        match node {
            TrieNode::EmptyRoot => Self::Empty,
            TrieNode::Leaf(leaf) => Self::new_leaf(leaf.key),
            TrieNode::Extension(ext) => Self::new_ext(ext.key),
            TrieNode::Branch(branch) => Self::new_branch(branch.state_mask),
        }
    }

    /// Create new [`SparseNode::Branch`] from state mask.
    pub const fn new_branch(state_mask: TrieMask) -> Self {
        Self::Branch { state_mask, hash: None, store_in_db_trie: None }
    }

    /// Create new [`SparseNode::Branch`] with two bits set.
    pub const fn new_split_branch(bit_a: u8, bit_b: u8) -> Self {
        let state_mask = TrieMask::new(
            // set bits for both children
            (1u16 << bit_a) | (1u16 << bit_b),
        );
        Self::Branch { state_mask, hash: None, store_in_db_trie: None }
    }

    /// Create new [`SparseNode::Extension`] from the key slice.
    pub const fn new_ext(key: Nibbles) -> Self {
        Self::Extension { key, hash: None }
    }

    /// Create new [`SparseNode::Leaf`] from leaf key and value.
    pub const fn new_leaf(key: Nibbles) -> Self {
        Self::Leaf { key, hash: None }
    }

    /// Returns `true` if the node is a hash node.
    pub const fn is_hash(&self) -> bool {
        matches!(self, Self::Hash(_))
    }

    /// Returns the hash of the node if it is a hash node.
    pub const fn as_hash(&self) -> Option<B256> {
        match self {
            Self::Hash(hash) => Some(*hash),
            _ => None,
        }
    }
}

#[derive(Debug)]
struct RemovedSparseNode {
    path: Nibbles,
    node: SparseNode,
    unset_branch_nibble: Option<u8>,
}

/// Collection of reusable buffers for [`RevealedSparseTrie::rlp_node`].
#[derive(Debug, Default)]
struct RlpNodeBuffers {
    /// Stack of paths we need rlp nodes for and whether the path is in the prefix set.
    path_stack: Vec<(Nibbles, Option<bool>)>,
    /// Stack of rlp nodes
    rlp_node_stack: Vec<(Nibbles, RlpNode, bool, SparseNodeType)>,
    /// Reusable branch child path
    branch_child_buf: SmallVec<[Nibbles; 16]>,
    /// Reusable branch value stack
    branch_value_stack_buf: SmallVec<[RlpNode; 16]>,
}

impl RlpNodeBuffers {
    /// Creates a new instance of buffers with the given path on the stack.
    fn new_with_path(path: Nibbles) -> Self {
        Self {
            path_stack: vec![(path, None)],
            rlp_node_stack: Vec::new(),
            branch_child_buf: SmallVec::<[Nibbles; 16]>::new_const(),
            branch_value_stack_buf: SmallVec::<[RlpNode; 16]>::new_const(),
        }
    }
}

/// The aggregation of sparse trie updates.
#[derive(Debug, Clone, Default, PartialEq, Eq)]
pub struct SparseTrieUpdates {
    pub(crate) updated_nodes: HashMap<Nibbles, BranchNodeCompact>,
    pub(crate) removed_nodes: HashSet<Nibbles>,
    pub(crate) wiped: bool,
}

impl SparseTrieUpdates {
    /// Create new wiped sparse trie updates.
    pub fn wiped() -> Self {
        Self { wiped: true, ..Default::default() }
    }
}

#[cfg(test)]
mod tests {
    use super::*;
    use alloy_primitives::{
        map::{B256HashSet, HashSet},
        U256,
    };
    use alloy_rlp::Encodable;
    use assert_matches::assert_matches;
    use itertools::Itertools;
    use prop::sample::SizeRange;
    use proptest::prelude::*;
    use proptest_arbitrary_interop::arb;
    use rand::seq::IteratorRandom;
    use reth_primitives_traits::Account;
    use reth_trie::{
        hashed_cursor::{noop::NoopHashedAccountCursor, HashedPostStateAccountCursor},
        node_iter::{TrieElement, TrieNodeIter},
        trie_cursor::noop::NoopAccountTrieCursor,
        updates::TrieUpdates,
        walker::TrieWalker,
        BranchNode, ExtensionNode, HashedPostState, LeafNode,
    };
    use reth_trie_common::{
        proof::{ProofNodes, ProofRetainer},
        HashBuilder,
    };
    use std::collections::BTreeMap;

    /// Pad nibbles to the length of a B256 hash with zeros on the left.
    fn pad_nibbles_left(nibbles: Nibbles) -> Nibbles {
        let mut base =
            Nibbles::from_nibbles_unchecked(vec![0; B256::len_bytes() * 2 - nibbles.len()]);
        base.extend_from_slice_unchecked(&nibbles);
        base
    }

    /// Pad nibbles to the length of a B256 hash with zeros on the right.
    fn pad_nibbles_right(mut nibbles: Nibbles) -> Nibbles {
        nibbles.extend_from_slice_unchecked(&vec![0; B256::len_bytes() * 2 - nibbles.len()]);
        nibbles
    }

    /// Calculate the state root by feeding the provided state to the hash builder and retaining the
    /// proofs for the provided targets.
    ///
    /// Returns the state root and the retained proof nodes.
    fn run_hash_builder(
        state: impl IntoIterator<Item = (Nibbles, Account)> + Clone,
        destroyed_accounts: B256HashSet,
        proof_targets: impl IntoIterator<Item = Nibbles>,
    ) -> (B256, TrieUpdates, ProofNodes, HashMap<Nibbles, TrieMask>) {
        let mut account_rlp = Vec::new();

        let mut hash_builder = HashBuilder::default()
            .with_updates(true)
            .with_proof_retainer(ProofRetainer::from_iter(proof_targets));

        let mut prefix_set = PrefixSetMut::default();
        prefix_set.extend_keys(state.clone().into_iter().map(|(nibbles, _)| nibbles));
        let walker = TrieWalker::new(NoopAccountTrieCursor::default(), prefix_set.freeze())
            .with_deletions_retained(true);
        let hashed_post_state = HashedPostState::default()
            .with_accounts(state.into_iter().map(|(nibbles, account)| {
                (nibbles.pack().into_inner().unwrap().into(), Some(account))
            }))
            .into_sorted();
        let mut node_iter = TrieNodeIter::new(
            walker,
            HashedPostStateAccountCursor::new(
                NoopHashedAccountCursor::default(),
                hashed_post_state.accounts(),
            ),
        );

        while let Some(node) = node_iter.try_next().unwrap() {
            match node {
                TrieElement::Branch(branch) => {
                    hash_builder.add_branch(branch.key, branch.value, branch.children_are_in_trie);
                }
                TrieElement::Leaf(key, account) => {
                    let account = account.into_trie_account(EMPTY_ROOT_HASH);
                    account.encode(&mut account_rlp);

                    hash_builder.add_leaf(Nibbles::unpack(key), &account_rlp);
                    account_rlp.clear();
                }
            }
        }
        let root = hash_builder.root();
        let proof_nodes = hash_builder.take_proof_nodes();
        let branch_node_hash_masks = hash_builder
            .updated_branch_nodes
            .clone()
            .unwrap_or_default()
            .iter()
            .map(|(path, node)| (path.clone(), node.hash_mask))
            .collect();

        let mut trie_updates = TrieUpdates::default();
        let removed_keys = node_iter.walker.take_removed_keys();
        trie_updates.finalize(hash_builder, removed_keys, destroyed_accounts);

        (root, trie_updates, proof_nodes, branch_node_hash_masks)
    }

    /// Assert that the sparse trie nodes and the proof nodes from the hash builder are equal.
    fn assert_eq_sparse_trie_proof_nodes(
        sparse_trie: &RevealedSparseTrie,
        proof_nodes: ProofNodes,
    ) {
        let proof_nodes = proof_nodes
            .into_nodes_sorted()
            .into_iter()
            .map(|(path, node)| (path, TrieNode::decode(&mut node.as_ref()).unwrap()));

        let sparse_nodes = sparse_trie.nodes.iter().sorted_by_key(|(path, _)| *path);

        for ((proof_node_path, proof_node), (sparse_node_path, sparse_node)) in
            proof_nodes.zip(sparse_nodes)
        {
            assert_eq!(&proof_node_path, sparse_node_path);

            let equals = match (&proof_node, &sparse_node) {
                // Both nodes are empty
                (TrieNode::EmptyRoot, SparseNode::Empty) => true,
                // Both nodes are branches and have the same state mask
                (
                    TrieNode::Branch(BranchNode { state_mask: proof_state_mask, .. }),
                    SparseNode::Branch { state_mask: sparse_state_mask, .. },
                ) => proof_state_mask == sparse_state_mask,
                // Both nodes are extensions and have the same key
                (
                    TrieNode::Extension(ExtensionNode { key: proof_key, .. }),
                    SparseNode::Extension { key: sparse_key, .. },
                ) |
                // Both nodes are leaves and have the same key
                (
                    TrieNode::Leaf(LeafNode { key: proof_key, .. }),
                    SparseNode::Leaf { key: sparse_key, .. },
                ) => proof_key == sparse_key,
                // Empty and hash nodes are specific to the sparse trie, skip them
                (_, SparseNode::Empty | SparseNode::Hash(_)) => continue,
                _ => false,
            };
            assert!(equals, "proof node: {:?}, sparse node: {:?}", proof_node, sparse_node);
        }
    }

    #[test]
    fn sparse_trie_is_blind() {
        assert!(SparseTrie::blind().is_blind());
        assert!(!SparseTrie::revealed_empty().is_blind());
    }

    #[test]
    fn sparse_trie_empty_update_one() {
        let key = Nibbles::unpack(B256::with_last_byte(42));
        let value = || Account::default();
        let value_encoded = || {
            let mut account_rlp = Vec::new();
            value().into_trie_account(EMPTY_ROOT_HASH).encode(&mut account_rlp);
            account_rlp
        };

        let (hash_builder_root, hash_builder_updates, hash_builder_proof_nodes, _) =
            run_hash_builder([(key.clone(), value())], Default::default(), [key.clone()]);

        let mut sparse = RevealedSparseTrie::default().with_updates(true);
        sparse.update_leaf(key, value_encoded()).unwrap();
        let sparse_root = sparse.root();
        let sparse_updates = sparse.take_updates();

        assert_eq!(sparse_root, hash_builder_root);
        assert_eq!(sparse_updates.updated_nodes, hash_builder_updates.account_nodes);
        assert_eq_sparse_trie_proof_nodes(&sparse, hash_builder_proof_nodes);
    }

    #[test]
    fn sparse_trie_empty_update_multiple_lower_nibbles() {
        reth_tracing::init_test_tracing();

        let paths = (0..=16).map(|b| Nibbles::unpack(B256::with_last_byte(b))).collect::<Vec<_>>();
        let value = || Account::default();
        let value_encoded = || {
            let mut account_rlp = Vec::new();
            value().into_trie_account(EMPTY_ROOT_HASH).encode(&mut account_rlp);
            account_rlp
        };

        let (hash_builder_root, hash_builder_updates, hash_builder_proof_nodes, _) =
            run_hash_builder(
                paths.iter().cloned().zip(std::iter::repeat_with(value)),
                Default::default(),
                paths.clone(),
            );

        let mut sparse = RevealedSparseTrie::default().with_updates(true);
        for path in &paths {
            sparse.update_leaf(path.clone(), value_encoded()).unwrap();
        }
        let sparse_root = sparse.root();
        let sparse_updates = sparse.take_updates();

        assert_eq!(sparse_root, hash_builder_root);
        assert_eq!(sparse_updates.updated_nodes, hash_builder_updates.account_nodes);
        assert_eq_sparse_trie_proof_nodes(&sparse, hash_builder_proof_nodes);
    }

    #[test]
    fn sparse_trie_empty_update_multiple_upper_nibbles() {
        let paths = (239..=255).map(|b| Nibbles::unpack(B256::repeat_byte(b))).collect::<Vec<_>>();
        let value = || Account::default();
        let value_encoded = || {
            let mut account_rlp = Vec::new();
            value().into_trie_account(EMPTY_ROOT_HASH).encode(&mut account_rlp);
            account_rlp
        };

        let (hash_builder_root, hash_builder_updates, hash_builder_proof_nodes, _) =
            run_hash_builder(
                paths.iter().cloned().zip(std::iter::repeat_with(value)),
                Default::default(),
                paths.clone(),
            );

        let mut sparse = RevealedSparseTrie::default().with_updates(true);
        for path in &paths {
            sparse.update_leaf(path.clone(), value_encoded()).unwrap();
        }
        let sparse_root = sparse.root();
        let sparse_updates = sparse.take_updates();

        assert_eq!(sparse_root, hash_builder_root);
        assert_eq!(sparse_updates.updated_nodes, hash_builder_updates.account_nodes);
        assert_eq_sparse_trie_proof_nodes(&sparse, hash_builder_proof_nodes);
    }

    #[test]
    fn sparse_trie_empty_update_multiple() {
        let paths = (0..=255)
            .map(|b| {
                Nibbles::unpack(if b % 2 == 0 {
                    B256::repeat_byte(b)
                } else {
                    B256::with_last_byte(b)
                })
            })
            .collect::<Vec<_>>();
        let value = || Account::default();
        let value_encoded = || {
            let mut account_rlp = Vec::new();
            value().into_trie_account(EMPTY_ROOT_HASH).encode(&mut account_rlp);
            account_rlp
        };

        let (hash_builder_root, hash_builder_updates, hash_builder_proof_nodes, _) =
            run_hash_builder(
                paths.iter().sorted_unstable().cloned().zip(std::iter::repeat_with(value)),
                Default::default(),
                paths.clone(),
            );

        let mut sparse = RevealedSparseTrie::default().with_updates(true);
        for path in &paths {
            sparse.update_leaf(path.clone(), value_encoded()).unwrap();
        }
        let sparse_root = sparse.root();
        let sparse_updates = sparse.take_updates();

        assert_eq!(sparse_root, hash_builder_root);
        pretty_assertions::assert_eq!(
            BTreeMap::from_iter(sparse_updates.updated_nodes),
            BTreeMap::from_iter(hash_builder_updates.account_nodes)
        );
        assert_eq_sparse_trie_proof_nodes(&sparse, hash_builder_proof_nodes);
    }

    #[test]
    fn sparse_trie_empty_update_repeated() {
        let paths = (0..=255).map(|b| Nibbles::unpack(B256::repeat_byte(b))).collect::<Vec<_>>();
        let old_value = Account { nonce: 1, ..Default::default() };
        let old_value_encoded = {
            let mut account_rlp = Vec::new();
            old_value.into_trie_account(EMPTY_ROOT_HASH).encode(&mut account_rlp);
            account_rlp
        };
        let new_value = Account { nonce: 2, ..Default::default() };
        let new_value_encoded = {
            let mut account_rlp = Vec::new();
            new_value.into_trie_account(EMPTY_ROOT_HASH).encode(&mut account_rlp);
            account_rlp
        };

        let (hash_builder_root, hash_builder_updates, hash_builder_proof_nodes, _) =
            run_hash_builder(
                paths.iter().cloned().zip(std::iter::repeat_with(|| old_value)),
                Default::default(),
                paths.clone(),
            );

        let mut sparse = RevealedSparseTrie::default().with_updates(true);
        for path in &paths {
            sparse.update_leaf(path.clone(), old_value_encoded.clone()).unwrap();
        }
        let sparse_root = sparse.root();
        let sparse_updates = sparse.updates_ref();

        assert_eq!(sparse_root, hash_builder_root);
        assert_eq!(sparse_updates.updated_nodes, hash_builder_updates.account_nodes);
        assert_eq_sparse_trie_proof_nodes(&sparse, hash_builder_proof_nodes);

        let (hash_builder_root, hash_builder_updates, hash_builder_proof_nodes, _) =
            run_hash_builder(
                paths.iter().cloned().zip(std::iter::repeat_with(|| new_value)),
                Default::default(),
                paths.clone(),
            );

        for path in &paths {
            sparse.update_leaf(path.clone(), new_value_encoded.clone()).unwrap();
        }
        let sparse_root = sparse.root();
        let sparse_updates = sparse.take_updates();

        assert_eq!(sparse_root, hash_builder_root);
        assert_eq!(sparse_updates.updated_nodes, hash_builder_updates.account_nodes);
        assert_eq_sparse_trie_proof_nodes(&sparse, hash_builder_proof_nodes);
    }

    #[test]
    fn sparse_trie_remove_leaf() {
        reth_tracing::init_test_tracing();

        let mut sparse = RevealedSparseTrie::default();

        let value = alloy_rlp::encode_fixed_size(&U256::ZERO).to_vec();

        sparse
            .update_leaf(Nibbles::from_nibbles([0x5, 0x0, 0x2, 0x3, 0x1]), value.clone())
            .unwrap();
        sparse
            .update_leaf(Nibbles::from_nibbles([0x5, 0x0, 0x2, 0x3, 0x3]), value.clone())
            .unwrap();
        sparse
            .update_leaf(Nibbles::from_nibbles([0x5, 0x2, 0x0, 0x1, 0x3]), value.clone())
            .unwrap();
        sparse
            .update_leaf(Nibbles::from_nibbles([0x5, 0x3, 0x1, 0x0, 0x2]), value.clone())
            .unwrap();
        sparse
            .update_leaf(Nibbles::from_nibbles([0x5, 0x3, 0x3, 0x0, 0x2]), value.clone())
            .unwrap();
        sparse.update_leaf(Nibbles::from_nibbles([0x5, 0x3, 0x3, 0x2, 0x0]), value).unwrap();

        // Extension (Key = 5)
        // └── Branch (Mask = 1011)
        //     ├── 0 -> Extension (Key = 23)
        //     │        └── Branch (Mask = 0101)
        //     │              ├── 1 -> Leaf (Key = 1, Path = 50231)
        //     │              └── 3 -> Leaf (Key = 3, Path = 50233)
        //     ├── 2 -> Leaf (Key = 013, Path = 52013)
        //     └── 3 -> Branch (Mask = 0101)
        //                ├── 1 -> Leaf (Key = 3102, Path = 53102)
        //                └── 3 -> Branch (Mask = 1010)
        //                       ├── 0 -> Leaf (Key = 3302, Path = 53302)
        //                       └── 2 -> Leaf (Key = 3320, Path = 53320)
        pretty_assertions::assert_eq!(
            sparse.nodes.clone().into_iter().collect::<BTreeMap<_, _>>(),
            BTreeMap::from_iter([
                (Nibbles::default(), SparseNode::new_ext(Nibbles::from_nibbles([0x5]))),
                (Nibbles::from_nibbles([0x5]), SparseNode::new_branch(0b1101.into())),
                (
                    Nibbles::from_nibbles([0x5, 0x0]),
                    SparseNode::new_ext(Nibbles::from_nibbles([0x2, 0x3]))
                ),
                (
                    Nibbles::from_nibbles([0x5, 0x0, 0x2, 0x3]),
                    SparseNode::new_branch(0b1010.into())
                ),
                (
                    Nibbles::from_nibbles([0x5, 0x0, 0x2, 0x3, 0x1]),
                    SparseNode::new_leaf(Nibbles::default())
                ),
                (
                    Nibbles::from_nibbles([0x5, 0x0, 0x2, 0x3, 0x3]),
                    SparseNode::new_leaf(Nibbles::default())
                ),
                (
                    Nibbles::from_nibbles([0x5, 0x2]),
                    SparseNode::new_leaf(Nibbles::from_nibbles([0x0, 0x1, 0x3]))
                ),
                (Nibbles::from_nibbles([0x5, 0x3]), SparseNode::new_branch(0b1010.into())),
                (
                    Nibbles::from_nibbles([0x5, 0x3, 0x1]),
                    SparseNode::new_leaf(Nibbles::from_nibbles([0x0, 0x2]))
                ),
                (Nibbles::from_nibbles([0x5, 0x3, 0x3]), SparseNode::new_branch(0b0101.into())),
                (
                    Nibbles::from_nibbles([0x5, 0x3, 0x3, 0x0]),
                    SparseNode::new_leaf(Nibbles::from_nibbles([0x2]))
                ),
                (
                    Nibbles::from_nibbles([0x5, 0x3, 0x3, 0x2]),
                    SparseNode::new_leaf(Nibbles::from_nibbles([0x0]))
                )
            ])
        );

        sparse.remove_leaf(&Nibbles::from_nibbles([0x5, 0x2, 0x0, 0x1, 0x3])).unwrap();

        // Extension (Key = 5)
        // └── Branch (Mask = 1001)
        //     ├── 0 -> Extension (Key = 23)
        //     │        └── Branch (Mask = 0101)
        //     │              ├── 1 -> Leaf (Key = 0231, Path = 50231)
        //     │              └── 3 -> Leaf (Key = 0233, Path = 50233)
        //     └── 3 -> Branch (Mask = 0101)
        //                ├── 1 -> Leaf (Key = 3102, Path = 53102)
        //                └── 3 -> Branch (Mask = 1010)
        //                       ├── 0 -> Leaf (Key = 3302, Path = 53302)
        //                       └── 2 -> Leaf (Key = 3320, Path = 53320)
        pretty_assertions::assert_eq!(
            sparse.nodes.clone().into_iter().collect::<BTreeMap<_, _>>(),
            BTreeMap::from_iter([
                (Nibbles::default(), SparseNode::new_ext(Nibbles::from_nibbles([0x5]))),
                (Nibbles::from_nibbles([0x5]), SparseNode::new_branch(0b1001.into())),
                (
                    Nibbles::from_nibbles([0x5, 0x0]),
                    SparseNode::new_ext(Nibbles::from_nibbles([0x2, 0x3]))
                ),
                (
                    Nibbles::from_nibbles([0x5, 0x0, 0x2, 0x3]),
                    SparseNode::new_branch(0b1010.into())
                ),
                (
                    Nibbles::from_nibbles([0x5, 0x0, 0x2, 0x3, 0x1]),
                    SparseNode::new_leaf(Nibbles::default())
                ),
                (
                    Nibbles::from_nibbles([0x5, 0x0, 0x2, 0x3, 0x3]),
                    SparseNode::new_leaf(Nibbles::default())
                ),
                (Nibbles::from_nibbles([0x5, 0x3]), SparseNode::new_branch(0b1010.into())),
                (
                    Nibbles::from_nibbles([0x5, 0x3, 0x1]),
                    SparseNode::new_leaf(Nibbles::from_nibbles([0x0, 0x2]))
                ),
                (Nibbles::from_nibbles([0x5, 0x3, 0x3]), SparseNode::new_branch(0b0101.into())),
                (
                    Nibbles::from_nibbles([0x5, 0x3, 0x3, 0x0]),
                    SparseNode::new_leaf(Nibbles::from_nibbles([0x2]))
                ),
                (
                    Nibbles::from_nibbles([0x5, 0x3, 0x3, 0x2]),
                    SparseNode::new_leaf(Nibbles::from_nibbles([0x0]))
                )
            ])
        );

        sparse.remove_leaf(&Nibbles::from_nibbles([0x5, 0x0, 0x2, 0x3, 0x1])).unwrap();

        // Extension (Key = 5)
        // └── Branch (Mask = 1001)
        //     ├── 0 -> Leaf (Key = 0233, Path = 50233)
        //     └── 3 -> Branch (Mask = 0101)
        //                ├── 1 -> Leaf (Key = 3102, Path = 53102)
        //                └── 3 -> Branch (Mask = 1010)
        //                       ├── 0 -> Leaf (Key = 3302, Path = 53302)
        //                       └── 2 -> Leaf (Key = 3320, Path = 53320)
        pretty_assertions::assert_eq!(
            sparse.nodes.clone().into_iter().collect::<BTreeMap<_, _>>(),
            BTreeMap::from_iter([
                (Nibbles::default(), SparseNode::new_ext(Nibbles::from_nibbles([0x5]))),
                (Nibbles::from_nibbles([0x5]), SparseNode::new_branch(0b1001.into())),
                (
                    Nibbles::from_nibbles([0x5, 0x0]),
                    SparseNode::new_leaf(Nibbles::from_nibbles([0x2, 0x3, 0x3]))
                ),
                (Nibbles::from_nibbles([0x5, 0x3]), SparseNode::new_branch(0b1010.into())),
                (
                    Nibbles::from_nibbles([0x5, 0x3, 0x1]),
                    SparseNode::new_leaf(Nibbles::from_nibbles([0x0, 0x2]))
                ),
                (Nibbles::from_nibbles([0x5, 0x3, 0x3]), SparseNode::new_branch(0b0101.into())),
                (
                    Nibbles::from_nibbles([0x5, 0x3, 0x3, 0x0]),
                    SparseNode::new_leaf(Nibbles::from_nibbles([0x2]))
                ),
                (
                    Nibbles::from_nibbles([0x5, 0x3, 0x3, 0x2]),
                    SparseNode::new_leaf(Nibbles::from_nibbles([0x0]))
                )
            ])
        );

        sparse.remove_leaf(&Nibbles::from_nibbles([0x5, 0x3, 0x1, 0x0, 0x2])).unwrap();

        // Extension (Key = 5)
        // └── Branch (Mask = 1001)
        //     ├── 0 -> Leaf (Key = 0233, Path = 50233)
        //     └── 3 -> Branch (Mask = 1010)
        //                ├── 0 -> Leaf (Key = 3302, Path = 53302)
        //                └── 2 -> Leaf (Key = 3320, Path = 53320)
        pretty_assertions::assert_eq!(
            sparse.nodes.clone().into_iter().collect::<BTreeMap<_, _>>(),
            BTreeMap::from_iter([
                (Nibbles::default(), SparseNode::new_ext(Nibbles::from_nibbles([0x5]))),
                (Nibbles::from_nibbles([0x5]), SparseNode::new_branch(0b1001.into())),
                (
                    Nibbles::from_nibbles([0x5, 0x0]),
                    SparseNode::new_leaf(Nibbles::from_nibbles([0x2, 0x3, 0x3]))
                ),
                (
                    Nibbles::from_nibbles([0x5, 0x3]),
                    SparseNode::new_ext(Nibbles::from_nibbles([0x3]))
                ),
                (Nibbles::from_nibbles([0x5, 0x3, 0x3]), SparseNode::new_branch(0b0101.into())),
                (
                    Nibbles::from_nibbles([0x5, 0x3, 0x3, 0x0]),
                    SparseNode::new_leaf(Nibbles::from_nibbles([0x2]))
                ),
                (
                    Nibbles::from_nibbles([0x5, 0x3, 0x3, 0x2]),
                    SparseNode::new_leaf(Nibbles::from_nibbles([0x0]))
                )
            ])
        );

        sparse.remove_leaf(&Nibbles::from_nibbles([0x5, 0x3, 0x3, 0x2, 0x0])).unwrap();

        // Extension (Key = 5)
        // └── Branch (Mask = 1001)
        //     ├── 0 -> Leaf (Key = 0233, Path = 50233)
        //     └── 3 -> Leaf (Key = 3302, Path = 53302)
        pretty_assertions::assert_eq!(
            sparse.nodes.clone().into_iter().collect::<BTreeMap<_, _>>(),
            BTreeMap::from_iter([
                (Nibbles::default(), SparseNode::new_ext(Nibbles::from_nibbles([0x5]))),
                (Nibbles::from_nibbles([0x5]), SparseNode::new_branch(0b1001.into())),
                (
                    Nibbles::from_nibbles([0x5, 0x0]),
                    SparseNode::new_leaf(Nibbles::from_nibbles([0x2, 0x3, 0x3]))
                ),
                (
                    Nibbles::from_nibbles([0x5, 0x3]),
                    SparseNode::new_leaf(Nibbles::from_nibbles([0x3, 0x0, 0x2]))
                ),
            ])
        );

        sparse.remove_leaf(&Nibbles::from_nibbles([0x5, 0x0, 0x2, 0x3, 0x3])).unwrap();

        // Leaf (Key = 53302)
        pretty_assertions::assert_eq!(
            sparse.nodes.clone().into_iter().collect::<BTreeMap<_, _>>(),
            BTreeMap::from_iter([(
                Nibbles::default(),
                SparseNode::new_leaf(Nibbles::from_nibbles([0x5, 0x3, 0x3, 0x0, 0x2]))
            ),])
        );

        sparse.remove_leaf(&Nibbles::from_nibbles([0x5, 0x3, 0x3, 0x0, 0x2])).unwrap();

        // Empty
        pretty_assertions::assert_eq!(
            sparse.nodes.clone().into_iter().collect::<BTreeMap<_, _>>(),
            BTreeMap::from_iter([(Nibbles::default(), SparseNode::Empty)])
        );
    }

    #[test]
    fn sparse_trie_remove_leaf_blinded() {
        let leaf = LeafNode::new(
            Nibbles::default(),
            alloy_rlp::encode_fixed_size(&U256::from(1)).to_vec(),
        );
        let branch = TrieNode::Branch(BranchNode::new(
            vec![
                RlpNode::word_rlp(&B256::repeat_byte(1)),
                RlpNode::from_raw_rlp(&alloy_rlp::encode(leaf.clone())).unwrap(),
            ],
            TrieMask::new(0b11),
        ));

        let mut sparse =
            RevealedSparseTrie::from_root(branch.clone(), Some(TrieMask::new(0b01)), false)
                .unwrap();

        // Reveal a branch node and one of its children
        //
        // Branch (Mask = 11)
        // ├── 0 -> Hash (Path = 0)
        // └── 1 -> Leaf (Path = 1)
        sparse.reveal_node(Nibbles::default(), branch, Some(TrieMask::new(0b01))).unwrap();
        sparse.reveal_node(Nibbles::from_nibbles([0x1]), TrieNode::Leaf(leaf), None).unwrap();

        // Removing a blinded leaf should result in an error
        assert_matches!(
            sparse.remove_leaf(&Nibbles::from_nibbles([0x0])).map_err(|e| e.into_kind()),
            Err(SparseTrieErrorKind::BlindedNode { path, hash }) if path == Nibbles::from_nibbles([0x0]) && hash == B256::repeat_byte(1)
        );
    }

    #[test]
    fn sparse_trie_remove_leaf_non_existent() {
        let leaf = LeafNode::new(
            Nibbles::default(),
            alloy_rlp::encode_fixed_size(&U256::from(1)).to_vec(),
        );
        let branch = TrieNode::Branch(BranchNode::new(
            vec![
                RlpNode::word_rlp(&B256::repeat_byte(1)),
                RlpNode::from_raw_rlp(&alloy_rlp::encode(leaf.clone())).unwrap(),
            ],
            TrieMask::new(0b11),
        ));

        let mut sparse =
            RevealedSparseTrie::from_root(branch.clone(), Some(TrieMask::new(0b01)), false)
                .unwrap();

        // Reveal a branch node and one of its children
        //
        // Branch (Mask = 11)
        // ├── 0 -> Hash (Path = 0)
        // └── 1 -> Leaf (Path = 1)
        sparse.reveal_node(Nibbles::default(), branch, Some(TrieMask::new(0b01))).unwrap();
        sparse.reveal_node(Nibbles::from_nibbles([0x1]), TrieNode::Leaf(leaf), None).unwrap();

        // Removing a non-existent leaf should be a noop
        let sparse_old = sparse.clone();
        assert_matches!(sparse.remove_leaf(&Nibbles::from_nibbles([0x2])), Ok(()));
        assert_eq!(sparse, sparse_old);
    }

    #[allow(clippy::type_complexity)]
    #[test]
    fn sparse_trie_fuzz() {
        // Having only the first 3 nibbles set, we narrow down the range of keys
        // to 4096 different hashes. It allows us to generate collisions more likely
        // to test the sparse trie updates.
        const KEY_NIBBLES_LEN: usize = 3;

        fn test(updates: Vec<(HashMap<Nibbles, Account>, HashSet<Nibbles>)>) {
            {
                let mut state = BTreeMap::default();
                let mut sparse = RevealedSparseTrie::default().with_updates(true);

                for (update, keys_to_delete) in updates {
                    // Insert state updates into the sparse trie and calculate the root
                    for (key, account) in update.clone() {
                        let account = account.into_trie_account(EMPTY_ROOT_HASH);
                        let mut account_rlp = Vec::new();
                        account.encode(&mut account_rlp);
                        sparse.update_leaf(key, account_rlp).unwrap();
                    }
                    // We need to clone the sparse trie, so that all updated branch nodes are
                    // preserved, and not only those that were changed after the last call to
                    // `root()`.
                    let mut updated_sparse = sparse.clone();
                    let sparse_root = updated_sparse.root();
                    let sparse_updates = updated_sparse.take_updates();

                    // Insert state updates into the hash builder and calculate the root
                    state.extend(update);
                    let (hash_builder_root, hash_builder_updates, hash_builder_proof_nodes, _) =
                        run_hash_builder(
                            state.clone(),
                            Default::default(),
                            state.keys().cloned().collect::<Vec<_>>(),
                        );

                    // Assert that the sparse trie root matches the hash builder root
                    assert_eq!(sparse_root, hash_builder_root);
                    // Assert that the sparse trie updates match the hash builder updates
                    pretty_assertions::assert_eq!(
                        sparse_updates.updated_nodes,
                        hash_builder_updates.account_nodes
                    );
                    // Assert that the sparse trie nodes match the hash builder proof nodes
                    assert_eq_sparse_trie_proof_nodes(&updated_sparse, hash_builder_proof_nodes);

                    // Delete some keys from both the hash builder and the sparse trie and check
                    // that the sparse trie root still matches the hash builder root
                    for key in keys_to_delete {
                        state.remove(&key).unwrap();
                        sparse.remove_leaf(&key).unwrap();
                    }

                    // We need to clone the sparse trie, so that all updated branch nodes are
                    // preserved, and not only those that were changed after the last call to
                    // `root()`.
                    let mut updated_sparse = sparse.clone();
                    let sparse_root = updated_sparse.root();
                    let sparse_updates = updated_sparse.take_updates();

                    let (hash_builder_root, hash_builder_updates, hash_builder_proof_nodes, _) =
                        run_hash_builder(
                            state.clone(),
                            Default::default(),
                            state.keys().cloned().collect::<Vec<_>>(),
                        );

                    // Assert that the sparse trie root matches the hash builder root
                    assert_eq!(sparse_root, hash_builder_root);
                    // Assert that the sparse trie updates match the hash builder updates
                    pretty_assertions::assert_eq!(
                        sparse_updates.updated_nodes,
                        hash_builder_updates.account_nodes
                    );
                    // Assert that the sparse trie nodes match the hash builder proof nodes
                    assert_eq_sparse_trie_proof_nodes(&updated_sparse, hash_builder_proof_nodes);
                }
            }
        }

        fn transform_updates(
            updates: Vec<HashMap<Nibbles, Account>>,
            mut rng: impl Rng,
        ) -> Vec<(HashMap<Nibbles, Account>, HashSet<Nibbles>)> {
            let mut keys = HashSet::new();
            updates
                .into_iter()
                .map(|update| {
                    keys.extend(update.keys().cloned());

                    let keys_to_delete_len = update.len() / 2;
                    let keys_to_delete = (0..keys_to_delete_len)
                        .map(|_| {
                            let key = keys.iter().choose(&mut rng).unwrap().clone();
                            keys.take(&key).unwrap()
                        })
                        .collect();

                    (update, keys_to_delete)
                })
                .collect::<Vec<_>>()
        }

        proptest!(ProptestConfig::with_cases(10), |(
            updates in proptest::collection::vec(
                proptest::collection::hash_map(
                    any_with::<Nibbles>(SizeRange::new(KEY_NIBBLES_LEN..=KEY_NIBBLES_LEN)).prop_map(pad_nibbles_right),
                    arb::<Account>(),
                    1..100,
                ).prop_map(HashMap::from_iter),
                1..100,
            ).prop_perturb(transform_updates)
        )| {
            test(updates)
        });
    }

    /// We have three leaves that share the same prefix: 0x00, 0x01 and 0x02. Hash builder trie has
    /// only nodes 0x00 and 0x01, and we have proofs for them. Node B is new and inserted in the
    /// sparse trie first.
    ///
    /// 1. Reveal the hash builder proof to leaf 0x00 in the sparse trie.
    /// 2. Insert leaf 0x01 into the sparse trie.
    /// 3. Reveal the hash builder proof to leaf 0x02 in the sparse trie.
    ///
    /// The hash builder proof to the leaf 0x02 didn't have the leaf 0x01 at the corresponding
    /// nibble of the branch node, so we need to adjust the branch node instead of fully
    /// replacing it.
    #[test]
    fn sparse_trie_reveal_node_1() {
        let key1 = || pad_nibbles_right(Nibbles::from_nibbles_unchecked([0x00]));
        let key2 = || pad_nibbles_right(Nibbles::from_nibbles_unchecked([0x01]));
        let key3 = || pad_nibbles_right(Nibbles::from_nibbles_unchecked([0x02]));
        let value = || Account::default();
        let value_encoded = || {
            let mut account_rlp = Vec::new();
            value().into_trie_account(EMPTY_ROOT_HASH).encode(&mut account_rlp);
            account_rlp
        };

        // Generate the proof for the root node and initialize the sparse trie with it
        let (_, _, hash_builder_proof_nodes, branch_node_hash_masks) = run_hash_builder(
            [(key1(), value()), (key3(), value())],
            Default::default(),
            [Nibbles::default()],
        );
        let mut sparse = RevealedSparseTrie::from_root(
            TrieNode::decode(&mut &hash_builder_proof_nodes.nodes_sorted()[0].1[..]).unwrap(),
            branch_node_hash_masks.get(&Nibbles::default()).copied(),
            false,
        )
        .unwrap();

        // Generate the proof for the first key and reveal it in the sparse trie
        let (_, _, hash_builder_proof_nodes, branch_node_hash_masks) =
            run_hash_builder([(key1(), value()), (key3(), value())], Default::default(), [key1()]);
        for (path, node) in hash_builder_proof_nodes.nodes_sorted() {
            let hash_mask = branch_node_hash_masks.get(&path).copied();
            sparse.reveal_node(path, TrieNode::decode(&mut &node[..]).unwrap(), hash_mask).unwrap();
        }

        // Check that the branch node exists with only two nibbles set
        assert_eq!(
            sparse.nodes.get(&Nibbles::default()),
            Some(&SparseNode::new_branch(0b101.into()))
        );

        // Insert the leaf for the second key
        sparse.update_leaf(key2(), value_encoded()).unwrap();

        // Check that the branch node was updated and another nibble was set
        assert_eq!(
            sparse.nodes.get(&Nibbles::default()),
            Some(&SparseNode::new_branch(0b111.into()))
        );

        // Generate the proof for the third key and reveal it in the sparse trie
        let (_, _, hash_builder_proof_nodes, branch_node_hash_masks) =
            run_hash_builder([(key1(), value()), (key3(), value())], Default::default(), [key3()]);
        for (path, node) in hash_builder_proof_nodes.nodes_sorted() {
            let hash_mask = branch_node_hash_masks.get(&path).copied();
            sparse.reveal_node(path, TrieNode::decode(&mut &node[..]).unwrap(), hash_mask).unwrap();
        }

        // Check that nothing changed in the branch node
        assert_eq!(
            sparse.nodes.get(&Nibbles::default()),
            Some(&SparseNode::new_branch(0b111.into()))
        );

        // Generate the nodes for the full trie with all three key using the hash builder, and
        // compare them to the sparse trie
        let (_, _, hash_builder_proof_nodes, _) = run_hash_builder(
            [(key1(), value()), (key2(), value()), (key3(), value())],
            Default::default(),
            [key1(), key2(), key3()],
        );

        assert_eq_sparse_trie_proof_nodes(&sparse, hash_builder_proof_nodes);
    }

    /// We have three leaves: 0x0000, 0x0101, and 0x0102. Hash builder trie has all nodes, and we
    /// have proofs for them.
    ///
    /// 1. Reveal the hash builder proof to leaf 0x00 in the sparse trie.
    /// 2. Remove leaf 0x00 from the sparse trie (that will remove the branch node and create an
    ///    extension node with the key 0x0000).
    /// 3. Reveal the hash builder proof to leaf 0x0101 in the sparse trie.
    ///
    /// The hash builder proof to the leaf 0x0101 had a branch node in the path, but we turned it
    /// into an extension node, so it should ignore this node.
    #[test]
    fn sparse_trie_reveal_node_2() {
        let key1 = || pad_nibbles_right(Nibbles::from_nibbles_unchecked([0x00, 0x00]));
        let key2 = || pad_nibbles_right(Nibbles::from_nibbles_unchecked([0x01, 0x01]));
        let key3 = || pad_nibbles_right(Nibbles::from_nibbles_unchecked([0x01, 0x02]));
        let value = || Account::default();

        // Generate the proof for the root node and initialize the sparse trie with it
        let (_, _, hash_builder_proof_nodes, branch_node_hash_masks) = run_hash_builder(
            [(key1(), value()), (key2(), value()), (key3(), value())],
            Default::default(),
            [Nibbles::default()],
        );
        let mut sparse = RevealedSparseTrie::from_root(
            TrieNode::decode(&mut &hash_builder_proof_nodes.nodes_sorted()[0].1[..]).unwrap(),
            branch_node_hash_masks.get(&Nibbles::default()).copied(),
            false,
        )
        .unwrap();

        // Generate the proof for the children of the root branch node and reveal it in the sparse
        // trie
        let (_, _, hash_builder_proof_nodes, branch_node_hash_masks) = run_hash_builder(
            [(key1(), value()), (key2(), value()), (key3(), value())],
            Default::default(),
            [key1(), Nibbles::from_nibbles_unchecked([0x01])],
        );
        for (path, node) in hash_builder_proof_nodes.nodes_sorted() {
            let hash_mask = branch_node_hash_masks.get(&path).copied();
            sparse.reveal_node(path, TrieNode::decode(&mut &node[..]).unwrap(), hash_mask).unwrap();
        }

        // Check that the branch node exists
        assert_eq!(
            sparse.nodes.get(&Nibbles::default()),
            Some(&SparseNode::new_branch(0b11.into()))
        );

        // Remove the leaf for the first key
        sparse.remove_leaf(&key1()).unwrap();

        // Check that the branch node was turned into an extension node
        assert_eq!(
            sparse.nodes.get(&Nibbles::default()),
            Some(&SparseNode::new_ext(Nibbles::from_nibbles_unchecked([0x01])))
        );

        // Generate the proof for the third key and reveal it in the sparse trie
        let (_, _, hash_builder_proof_nodes, branch_node_hash_masks) = run_hash_builder(
            [(key1(), value()), (key2(), value()), (key3(), value())],
            Default::default(),
            [key2()],
        );
        for (path, node) in hash_builder_proof_nodes.nodes_sorted() {
            let hash_mask = branch_node_hash_masks.get(&path).copied();
            sparse.reveal_node(path, TrieNode::decode(&mut &node[..]).unwrap(), hash_mask).unwrap();
        }

        // Check that nothing changed in the extension node
        assert_eq!(
            sparse.nodes.get(&Nibbles::default()),
            Some(&SparseNode::new_ext(Nibbles::from_nibbles_unchecked([0x01])))
        );
    }

    /// We have two leaves that share the same prefix: 0x0001 and 0x0002, and a leaf with a
    /// different prefix: 0x0100. Hash builder trie has only the first two leaves, and we have
    /// proofs for them.
    ///
    /// 1. Insert the leaf 0x0100 into the sparse trie, and check that the root extensino node was
    ///    turned into a branch node.
    /// 2. Reveal the leaf 0x0001 in the sparse trie, and check that the root branch node wasn't
    ///    overwritten with the extension node from the proof.
    #[test]
    fn sparse_trie_reveal_node_3() {
        let key1 = || pad_nibbles_right(Nibbles::from_nibbles_unchecked([0x00, 0x01]));
        let key2 = || pad_nibbles_right(Nibbles::from_nibbles_unchecked([0x00, 0x02]));
        let key3 = || pad_nibbles_right(Nibbles::from_nibbles_unchecked([0x01, 0x00]));
        let value = || Account::default();
        let value_encoded = || {
            let mut account_rlp = Vec::new();
            value().into_trie_account(EMPTY_ROOT_HASH).encode(&mut account_rlp);
            account_rlp
        };

        // Generate the proof for the root node and initialize the sparse trie with it
        let (_, _, hash_builder_proof_nodes, branch_node_hash_masks) = run_hash_builder(
            [(key1(), value()), (key2(), value())],
            Default::default(),
            [Nibbles::default()],
        );
        let mut sparse = RevealedSparseTrie::from_root(
            TrieNode::decode(&mut &hash_builder_proof_nodes.nodes_sorted()[0].1[..]).unwrap(),
            branch_node_hash_masks.get(&Nibbles::default()).copied(),
            false,
        )
        .unwrap();

        // Check that the root extension node exists
        assert_matches!(
            sparse.nodes.get(&Nibbles::default()),
            Some(SparseNode::Extension { key, hash: None }) if *key == Nibbles::from_nibbles([0x00])
        );

        // Insert the leaf with a different prefix
        sparse.update_leaf(key3(), value_encoded()).unwrap();

        // Check that the extension node was turned into a branch node
        assert_matches!(
            sparse.nodes.get(&Nibbles::default()),
            Some(SparseNode::Branch { state_mask, hash: None, store_in_db_trie: None }) if *state_mask == TrieMask::new(0b11)
        );

        // Generate the proof for the first key and reveal it in the sparse trie
        let (_, _, hash_builder_proof_nodes, branch_node_hash_masks) =
            run_hash_builder([(key1(), value()), (key2(), value())], Default::default(), [key1()]);
        for (path, node) in hash_builder_proof_nodes.nodes_sorted() {
            let hash_mask = branch_node_hash_masks.get(&path).copied();
            sparse.reveal_node(path, TrieNode::decode(&mut &node[..]).unwrap(), hash_mask).unwrap();
        }

        // Check that the branch node wasn't overwritten by the extension node in the proof
        assert_matches!(
            sparse.nodes.get(&Nibbles::default()),
            Some(SparseNode::Branch { state_mask, hash: None, store_in_db_trie: None }) if *state_mask == TrieMask::new(0b11)
        );
    }

    #[test]
    fn sparse_trie_get_changed_nodes_at_depth() {
        let mut sparse = RevealedSparseTrie::default();

        let value = alloy_rlp::encode_fixed_size(&U256::ZERO).to_vec();

        // Extension (Key = 5) – Level 0
        // └── Branch (Mask = 1011) – Level 1
        //     ├── 0 -> Extension (Key = 23) – Level 2
        //     │        └── Branch (Mask = 0101) – Level 3
        //     │              ├── 1 -> Leaf (Key = 1, Path = 50231) – Level 4
        //     │              └── 3 -> Leaf (Key = 3, Path = 50233) – Level 4
        //     ├── 2 -> Leaf (Key = 013, Path = 52013) – Level 2
        //     └── 3 -> Branch (Mask = 0101) – Level 2
        //                ├── 1 -> Leaf (Key = 3102, Path = 53102) – Level 3
        //                └── 3 -> Branch (Mask = 1010) – Level 3
        //                       ├── 0 -> Leaf (Key = 3302, Path = 53302) – Level 4
        //                       └── 2 -> Leaf (Key = 3320, Path = 53320) – Level 4
        sparse
            .update_leaf(Nibbles::from_nibbles([0x5, 0x0, 0x2, 0x3, 0x1]), value.clone())
            .unwrap();
        sparse
            .update_leaf(Nibbles::from_nibbles([0x5, 0x0, 0x2, 0x3, 0x3]), value.clone())
            .unwrap();
        sparse
            .update_leaf(Nibbles::from_nibbles([0x5, 0x2, 0x0, 0x1, 0x3]), value.clone())
            .unwrap();
        sparse
            .update_leaf(Nibbles::from_nibbles([0x5, 0x3, 0x1, 0x0, 0x2]), value.clone())
            .unwrap();
        sparse
            .update_leaf(Nibbles::from_nibbles([0x5, 0x3, 0x3, 0x0, 0x2]), value.clone())
            .unwrap();
        sparse.update_leaf(Nibbles::from_nibbles([0x5, 0x3, 0x3, 0x2, 0x0]), value).unwrap();

        assert_eq!(
            sparse.get_changed_nodes_at_depth(&mut PrefixSet::default(), 0),
            vec![Nibbles::default()]
        );
        assert_eq!(
            sparse.get_changed_nodes_at_depth(&mut PrefixSet::default(), 1),
            vec![Nibbles::from_nibbles_unchecked([0x5])]
        );
        assert_eq!(
            sparse.get_changed_nodes_at_depth(&mut PrefixSet::default(), 2),
            vec![
                Nibbles::from_nibbles_unchecked([0x5, 0x0]),
                Nibbles::from_nibbles_unchecked([0x5, 0x2]),
                Nibbles::from_nibbles_unchecked([0x5, 0x3])
            ]
        );
        assert_eq!(
            sparse.get_changed_nodes_at_depth(&mut PrefixSet::default(), 3),
            vec![
                Nibbles::from_nibbles_unchecked([0x5, 0x0, 0x2, 0x3]),
                Nibbles::from_nibbles_unchecked([0x5, 0x2]),
                Nibbles::from_nibbles_unchecked([0x5, 0x3, 0x1]),
                Nibbles::from_nibbles_unchecked([0x5, 0x3, 0x3])
            ]
        );
        assert_eq!(
            sparse.get_changed_nodes_at_depth(&mut PrefixSet::default(), 4),
            vec![
                Nibbles::from_nibbles_unchecked([0x5, 0x0, 0x2, 0x3, 0x1]),
                Nibbles::from_nibbles_unchecked([0x5, 0x0, 0x2, 0x3, 0x3]),
                Nibbles::from_nibbles_unchecked([0x5, 0x2]),
                Nibbles::from_nibbles_unchecked([0x5, 0x3, 0x1]),
                Nibbles::from_nibbles_unchecked([0x5, 0x3, 0x3, 0x0]),
                Nibbles::from_nibbles_unchecked([0x5, 0x3, 0x3, 0x2])
            ]
        );
    }

    #[test]
    fn hash_builder_branch_hash_mask() {
        let key1 = || pad_nibbles_left(Nibbles::from_nibbles_unchecked([0x00]));
        let key2 = || pad_nibbles_left(Nibbles::from_nibbles_unchecked([0x01]));
        let value = || Account { bytecode_hash: Some(B256::repeat_byte(1)), ..Default::default() };
        let value_encoded = || {
            let mut account_rlp = Vec::new();
            value().into_trie_account(EMPTY_ROOT_HASH).encode(&mut account_rlp);
            account_rlp
        };

        let (hash_builder_root, hash_builder_updates, _, _) = run_hash_builder(
            [(key1(), value()), (key2(), value())],
            Default::default(),
            [Nibbles::default()],
        );
        let mut sparse = RevealedSparseTrie::default();
        sparse.update_leaf(key1(), value_encoded()).unwrap();
        sparse.update_leaf(key2(), value_encoded()).unwrap();
        let sparse_root = sparse.root();
        let sparse_updates = sparse.take_updates();

        assert_eq!(sparse_root, hash_builder_root);
        assert_eq!(sparse_updates.updated_nodes, hash_builder_updates.account_nodes);
    }

    #[test]
    fn sparse_trie_wipe() {
        let mut sparse = RevealedSparseTrie::default().with_updates(true);

        let value = alloy_rlp::encode_fixed_size(&U256::ZERO).to_vec();

        // Extension (Key = 5) – Level 0
        // └── Branch (Mask = 1011) – Level 1
        //     ├── 0 -> Extension (Key = 23) – Level 2
        //     │        └── Branch (Mask = 0101) – Level 3
        //     │              ├── 1 -> Leaf (Key = 1, Path = 50231) – Level 4
        //     │              └── 3 -> Leaf (Key = 3, Path = 50233) – Level 4
        //     ├── 2 -> Leaf (Key = 013, Path = 52013) – Level 2
        //     └── 3 -> Branch (Mask = 0101) – Level 2
        //                ├── 1 -> Leaf (Key = 3102, Path = 53102) – Level 3
        //                └── 3 -> Branch (Mask = 1010) – Level 3
        //                       ├── 0 -> Leaf (Key = 3302, Path = 53302) – Level 4
        //                       └── 2 -> Leaf (Key = 3320, Path = 53320) – Level 4
        sparse
            .update_leaf(Nibbles::from_nibbles([0x5, 0x0, 0x2, 0x3, 0x1]), value.clone())
            .unwrap();
        sparse
            .update_leaf(Nibbles::from_nibbles([0x5, 0x0, 0x2, 0x3, 0x3]), value.clone())
            .unwrap();
        sparse
            .update_leaf(Nibbles::from_nibbles([0x5, 0x2, 0x0, 0x1, 0x3]), value.clone())
            .unwrap();
        sparse
            .update_leaf(Nibbles::from_nibbles([0x5, 0x3, 0x1, 0x0, 0x2]), value.clone())
            .unwrap();
        sparse
            .update_leaf(Nibbles::from_nibbles([0x5, 0x3, 0x3, 0x0, 0x2]), value.clone())
            .unwrap();
        sparse.update_leaf(Nibbles::from_nibbles([0x5, 0x3, 0x3, 0x2, 0x0]), value).unwrap();

        sparse.wipe();

        assert_eq!(sparse.root(), EMPTY_ROOT_HASH);
    }
}<|MERGE_RESOLUTION|>--- conflicted
+++ resolved
@@ -302,86 +302,17 @@
                     }
                 }
 
-<<<<<<< HEAD
-                let node = self.nodes.get(&path);
-                match node {
-                    // Blinded and non-existent nodes can be replaced.
-                    Some(SparseNode::Hash(_)) | None => {
-                        self.nodes.insert(
-                            path,
-                            SparseNode::Branch {
-                                state_mask: branch.state_mask,
-                                // If the previous node was a hash, memoize the hash in a new branch
-                                // node.
-                                hash: node.map(SparseNode::as_hash).unwrap_or_default(),
-                                store_in_db_trie: None,
-                            },
-                        );
-                    }
-                    // Branch node already exists, or an extension node was placed where a
-                    // branch node was before.
-                    Some(SparseNode::Branch { .. } | SparseNode::Extension { .. }) => {}
-                    // All other node types can't be handled.
-                    Some(node @ (SparseNode::Empty | SparseNode::Leaf { .. })) => {
-                        return Err(SparseTrieError::Reveal { path, node: Box::new(node.clone()) })
-                    }
-                }
-            }
-            TrieNode::Extension(ext) => {
-                let node = self.nodes.get(&path);
-                match node {
-                    Some(SparseNode::Hash(_)) | None => {
-                        // If the previous node was a hash, memoize the hash in a new extension
-                        // node.
-                        let hash = node.map(SparseNode::as_hash).unwrap_or_default();
-
-                        let mut child_path = path.clone();
-                        child_path.extend_from_slice_unchecked(&ext.key);
-                        self.reveal_node_or_hash(child_path, &ext.child)?;
-                        self.nodes.insert(path, SparseNode::Extension { key: ext.key, hash });
-                    }
-                    // Extension node already exists, or an extension node was placed where a branch
-                    // node was before.
-                    Some(SparseNode::Extension { .. } | SparseNode::Branch { .. }) => {}
-                    // All other node types can't be handled.
-                    Some(node @ (SparseNode::Empty | SparseNode::Leaf { .. })) => {
-                        return Err(SparseTrieError::Reveal { path, node: Box::new(node.clone()) })
-                    }
-                }
-            }
-            TrieNode::Leaf(leaf) => {
-                let node = self.nodes.get(&path);
-                match node {
-                    Some(SparseNode::Hash(_)) | None => {
-                        let mut full = path.clone();
-                        full.extend_from_slice_unchecked(&leaf.key);
-                        self.values.insert(full, leaf.value);
-                        self.nodes.insert(
-                            path,
-                            SparseNode::Leaf {
-                                key: leaf.key,
-                                // If the previous node was a hash, memoize the hash in a new leaf
-                                // node.
-                                hash: node.map(SparseNode::as_hash).unwrap_or_default(),
-                            },
-                        );
-                    }
-                    // Left node already exists.
-                    Some(SparseNode::Leaf { .. }) => {}
-                    // All other node types can't be handled.
-                    Some(
-                        node @ (SparseNode::Empty |
-                        SparseNode::Extension { .. } |
-                        SparseNode::Branch { .. }),
-                    ) => return Err(SparseTrieError::Reveal { path, node: Box::new(node.clone()) }),
-                }
-            }
-=======
                 match self.nodes.entry(path) {
                     Entry::Occupied(mut entry) => match entry.get() {
                         // Blinded nodes can be replaced.
-                        SparseNode::Hash(_) => {
-                            entry.insert(SparseNode::new_branch(branch.state_mask));
+                        SparseNode::Hash(hash) => {
+                            entry.insert(SparseNode::Branch {
+                                state_mask: branch.state_mask,
+                                // Memoize the hash of a previously blinded node in a new branch
+                                // node.
+                                hash: Some(*hash),
+                                store_in_db_trie: None,
+                            });
                         }
                         // Branch node already exists, or an extension node was placed where a
                         // branch node was before.
@@ -402,10 +333,15 @@
             }
             TrieNode::Extension(ext) => match self.nodes.entry(path) {
                 Entry::Occupied(mut entry) => match entry.get() {
-                    SparseNode::Hash(_) => {
+                    SparseNode::Hash(hash) => {
                         let mut child_path = entry.key().clone();
                         child_path.extend_from_slice_unchecked(&ext.key);
-                        entry.insert(SparseNode::new_ext(ext.key));
+                        entry.insert(SparseNode::Extension {
+                            key: ext.key,
+                            // Memoize the hash of a previously blinded node in a new extension
+                            // node.
+                            hash: Some(*hash),
+                        });
                         self.reveal_node_or_hash(child_path, &ext.child)?;
                     }
                     // Extension node already exists, or an extension node was placed where a branch
@@ -429,11 +365,16 @@
             },
             TrieNode::Leaf(leaf) => match self.nodes.entry(path) {
                 Entry::Occupied(mut entry) => match entry.get() {
-                    SparseNode::Hash(_) => {
+                    SparseNode::Hash(hash) => {
                         let mut full = entry.key().clone();
                         full.extend_from_slice_unchecked(&leaf.key);
-                        entry.insert(SparseNode::new_leaf(leaf.key));
                         self.values.insert(full, leaf.value);
+                        entry.insert(SparseNode::Leaf {
+                            key: leaf.key,
+                            // Memoize the hash of a previously blinded node in a new leaf
+                            // node.
+                            hash: Some(*hash),
+                        });
                     }
                     // Left node already exists.
                     SparseNode::Leaf { .. } => {}
@@ -455,7 +396,6 @@
                     self.values.insert(full, leaf.value);
                 }
             },
->>>>>>> ef033aba
         }
 
         Ok(())
@@ -1303,14 +1243,6 @@
     pub const fn is_hash(&self) -> bool {
         matches!(self, Self::Hash(_))
     }
-
-    /// Returns the hash of the node if it is a hash node.
-    pub const fn as_hash(&self) -> Option<B256> {
-        match self {
-            Self::Hash(hash) => Some(*hash),
-            _ => None,
-        }
-    }
 }
 
 #[derive(Debug)]
