use crate::blinded::{BlindedProvider, DefaultBlindedProvider};
use alloy_primitives::{
    hex, keccak256,
    map::{Entry, HashMap, HashSet},
    B256,
};
use alloy_rlp::Decodable;
<<<<<<< HEAD
use rayon::iter::{IntoParallelIterator, ParallelIterator};
use reth_execution_errors::{SparseTrieError, SparseTrieResult};
=======
use reth_execution_errors::{SparseTrieError, SparseTrieErrorKind, SparseTrieResult};
>>>>>>> c3398117
use reth_tracing::tracing::trace;
use reth_trie_common::{
    prefix_set::{PrefixSet, PrefixSetMut},
    BranchNodeCompact, BranchNodeRef, ExtensionNodeRef, LeafNodeRef, Nibbles, RlpNode, TrieMask,
    TrieNode, CHILD_INDEX_RANGE, EMPTY_ROOT_HASH,
};
use smallvec::SmallVec;
use std::{borrow::Cow, fmt, sync::mpsc};

/// Inner representation of the sparse trie.
/// Sparse trie is blind by default until nodes are revealed.
#[derive(PartialEq, Eq)]
pub enum SparseTrie<P = DefaultBlindedProvider> {
    /// None of the trie nodes are known.
    Blind,
    /// The trie nodes have been revealed.
    Revealed(Box<RevealedSparseTrie<P>>),
}

impl<P> fmt::Debug for SparseTrie<P> {
    fn fmt(&self, f: &mut fmt::Formatter<'_>) -> fmt::Result {
        match self {
            Self::Blind => write!(f, "Blind"),
            Self::Revealed(revealed) => write!(f, "Revealed({revealed:?})"),
        }
    }
}

impl<P> Default for SparseTrie<P> {
    fn default() -> Self {
        Self::Blind
    }
}

impl SparseTrie {
    /// Creates new blind trie.
    pub const fn blind() -> Self {
        Self::Blind
    }

    /// Creates new revealed empty trie.
    pub fn revealed_empty() -> Self {
        Self::Revealed(Box::default())
    }

    /// Reveals the root node if the trie is blinded.
    ///
    /// # Returns
    ///
    /// Mutable reference to [`RevealedSparseTrie`].
    pub fn reveal_root(
        &mut self,
        root: TrieNode,
        hash_mask: Option<TrieMask>,
        retain_updates: bool,
    ) -> SparseTrieResult<&mut RevealedSparseTrie> {
        self.reveal_root_with_provider(Default::default(), root, hash_mask, retain_updates)
    }
}

impl<P> SparseTrie<P> {
    /// Returns `true` if the sparse trie has no revealed nodes.
    pub const fn is_blind(&self) -> bool {
        matches!(self, Self::Blind)
    }

    /// Returns mutable reference to revealed sparse trie if the trie is not blind.
    pub fn as_revealed_mut(&mut self) -> Option<&mut RevealedSparseTrie<P>> {
        if let Self::Revealed(revealed) = self {
            Some(revealed)
        } else {
            None
        }
    }

    /// Reveals the root node if the trie is blinded.
    ///
    /// # Returns
    ///
    /// Mutable reference to [`RevealedSparseTrie`].
    pub fn reveal_root_with_provider(
        &mut self,
        provider: P,
        root: TrieNode,
        hash_mask: Option<TrieMask>,
        retain_updates: bool,
    ) -> SparseTrieResult<&mut RevealedSparseTrie<P>> {
        if self.is_blind() {
            *self = Self::Revealed(Box::new(RevealedSparseTrie::from_provider_and_root(
                provider,
                root,
                hash_mask,
                retain_updates,
            )?))
        }
        Ok(self.as_revealed_mut().unwrap())
    }

    /// Wipe the trie, removing all values and nodes, and replacing the root with an empty node.
    pub fn wipe(&mut self) -> SparseTrieResult<()> {
        let revealed = self.as_revealed_mut().ok_or(SparseTrieErrorKind::Blind)?;
        revealed.wipe();
        Ok(())
    }

    /// Calculates and returns the trie root if the trie has been revealed.
    pub fn root(&mut self) -> Option<B256> {
        Some(self.as_revealed_mut()?.root())
    }
}

impl<P> SparseTrie<P>
where
    P: BlindedProvider + Send + Sync,
    SparseTrieError: From<P::Error>,
{
    /// Update the leaf node.
    pub fn update_leaf(&mut self, path: Nibbles, value: Vec<u8>) -> SparseTrieResult<()> {
        let revealed = self.as_revealed_mut().ok_or(SparseTrieErrorKind::Blind)?;
        revealed.update_leaf(path, value)?;
        Ok(())
    }

    /// Remove the leaf node.
    pub fn remove_leaf(&mut self, path: &Nibbles) -> SparseTrieResult<()> {
        let revealed = self.as_revealed_mut().ok_or(SparseTrieErrorKind::Blind)?;
        revealed.remove_leaf(path)?;
        Ok(())
    }

    /// Calculates the hashes of the nodes below the provided level.
    pub fn calculate_below_level(&mut self, level: usize) {
        self.as_revealed_mut().unwrap().update_rlp_node_level(level);
    }
}

/// The representation of revealed sparse trie.
///
/// ## Invariants
///
/// - The root node is always present in `nodes` collection.
/// - Each leaf entry in `nodes` collection must have a corresponding entry in `values` collection.
///   The opposite is also true.
/// - All keys in `values` collection are full leaf paths.
#[derive(Clone, PartialEq, Eq)]
pub struct RevealedSparseTrie<P = DefaultBlindedProvider> {
    /// Blinded node provider.
    provider: P,
    /// All trie nodes.
    nodes: HashMap<Nibbles, SparseNode>,
    /// All branch node hash masks.
    branch_node_hash_masks: HashMap<Nibbles, TrieMask>,
    /// All leaf values.
    values: HashMap<Nibbles, Vec<u8>>,
    /// Prefix set.
    prefix_set: PrefixSetMut,
    /// Retained trie updates.
    updates: Option<SparseTrieUpdates>,
    /// Reusable buffer for RLP encoding of nodes.
    rlp_buf: Vec<u8>,
}

impl<P> fmt::Debug for RevealedSparseTrie<P> {
    fn fmt(&self, f: &mut fmt::Formatter<'_>) -> fmt::Result {
        f.debug_struct("RevealedSparseTrie")
            .field("nodes", &self.nodes)
            .field("branch_hash_masks", &self.branch_node_hash_masks)
            .field("values", &self.values)
            .field("prefix_set", &self.prefix_set)
            .field("updates", &self.updates)
            .field("rlp_buf", &hex::encode(&self.rlp_buf))
            .finish_non_exhaustive()
    }
}

impl Default for RevealedSparseTrie {
    fn default() -> Self {
        Self {
            provider: Default::default(),
            nodes: HashMap::from_iter([(Nibbles::default(), SparseNode::Empty)]),
            branch_node_hash_masks: HashMap::default(),
            values: HashMap::default(),
            prefix_set: PrefixSetMut::default(),
            updates: None,
            rlp_buf: Vec::new(),
        }
    }
}

impl RevealedSparseTrie {
    /// Create new revealed sparse trie from the given root node.
    pub fn from_root(
        node: TrieNode,
        hash_mask: Option<TrieMask>,
        retain_updates: bool,
    ) -> SparseTrieResult<Self> {
        let mut this = Self {
            provider: Default::default(),
            nodes: HashMap::default(),
            branch_node_hash_masks: HashMap::default(),
            values: HashMap::default(),
            prefix_set: PrefixSetMut::default(),
            rlp_buf: Vec::new(),
            updates: None,
        }
        .with_updates(retain_updates);
        this.reveal_node(Nibbles::default(), node, hash_mask)?;
        Ok(this)
    }
}

impl<P> RevealedSparseTrie<P> {
    /// Create new revealed sparse trie from the given root node.
    pub fn from_provider_and_root(
        provider: P,
        node: TrieNode,
        hash_mask: Option<TrieMask>,
        retain_updates: bool,
    ) -> SparseTrieResult<Self> {
        let mut this = Self {
            provider,
            nodes: HashMap::default(),
            branch_node_hash_masks: HashMap::default(),
            values: HashMap::default(),
            prefix_set: PrefixSetMut::default(),
            rlp_buf: Vec::new(),
            updates: None,
        }
        .with_updates(retain_updates);
        this.reveal_node(Nibbles::default(), node, hash_mask)?;
        Ok(this)
    }

    /// Set new blinded node provider on sparse trie.
    pub fn with_provider<BP>(self, provider: BP) -> RevealedSparseTrie<BP> {
        RevealedSparseTrie {
            provider,
            nodes: self.nodes,
            branch_node_hash_masks: self.branch_node_hash_masks,
            values: self.values,
            prefix_set: self.prefix_set,
            updates: self.updates,
            rlp_buf: self.rlp_buf,
        }
    }

    /// Set the retention of branch node updates and deletions.
    pub fn with_updates(mut self, retain_updates: bool) -> Self {
        if retain_updates {
            self.updates = Some(SparseTrieUpdates::default());
        }
        self
    }

    /// Returns a reference to the retained sparse node updates without taking them.
    pub fn updates_ref(&self) -> Cow<'_, SparseTrieUpdates> {
        self.updates.as_ref().map_or(Cow::Owned(SparseTrieUpdates::default()), Cow::Borrowed)
    }

    /// Returns a reference to the leaf value if present.
    pub fn get_leaf_value(&self, path: &Nibbles) -> Option<&Vec<u8>> {
        self.values.get(path)
    }

    /// Takes and returns the retained sparse node updates
    pub fn take_updates(&mut self) -> SparseTrieUpdates {
        self.updates.take().unwrap_or_default()
    }

    /// Reveal the trie node only if it was not known already.
    pub fn reveal_node(
        &mut self,
        path: Nibbles,
        node: TrieNode,
        hash_mask: Option<TrieMask>,
    ) -> SparseTrieResult<()> {
        if let Some(hash_mask) = hash_mask {
            self.branch_node_hash_masks.insert(path.clone(), hash_mask);
        }

        match node {
            TrieNode::EmptyRoot => {
                debug_assert!(path.is_empty());
                self.nodes.insert(path, SparseNode::Empty);
            }
            TrieNode::Branch(branch) => {
                let mut stack_ptr = branch.as_ref().first_child_index();
                for idx in CHILD_INDEX_RANGE {
                    if branch.state_mask.is_bit_set(idx) {
                        let mut child_path = path.clone();
                        child_path.push_unchecked(idx);
                        self.reveal_node_or_hash(child_path, &branch.stack[stack_ptr])?;
                        stack_ptr += 1;
                    }
                }

                match self.nodes.entry(path) {
                    Entry::Occupied(mut entry) => match entry.get() {
                        // Blinded nodes can be replaced.
                        SparseNode::Hash(_) => {
                            entry.insert(SparseNode::new_branch(branch.state_mask));
                        }
                        // Branch node already exists, or an extension node was placed where a
                        // branch node was before.
                        SparseNode::Branch { .. } | SparseNode::Extension { .. } => {}
                        // All other node types can't be handled.
                        node @ (SparseNode::Empty | SparseNode::Leaf { .. }) => {
                            return Err(SparseTrieErrorKind::Reveal {
                                path: entry.key().clone(),
                                node: Box::new(node.clone()),
                            }
                            .into())
                        }
                    },
                    Entry::Vacant(entry) => {
                        entry.insert(SparseNode::new_branch(branch.state_mask));
                    }
                }
            }
            TrieNode::Extension(ext) => match self.nodes.entry(path) {
                Entry::Occupied(mut entry) => match entry.get() {
                    SparseNode::Hash(_) => {
                        let mut child_path = entry.key().clone();
                        child_path.extend_from_slice_unchecked(&ext.key);
                        entry.insert(SparseNode::new_ext(ext.key));
                        self.reveal_node_or_hash(child_path, &ext.child)?;
                    }
                    // Extension node already exists, or an extension node was placed where a branch
                    // node was before.
                    SparseNode::Extension { .. } | SparseNode::Branch { .. } => {}
                    // All other node types can't be handled.
                    node @ (SparseNode::Empty | SparseNode::Leaf { .. }) => {
                        return Err(SparseTrieErrorKind::Reveal {
                            path: entry.key().clone(),
                            node: Box::new(node.clone()),
                        }
                        .into())
                    }
                },
                Entry::Vacant(entry) => {
                    let mut child_path = entry.key().clone();
                    child_path.extend_from_slice_unchecked(&ext.key);
                    entry.insert(SparseNode::new_ext(ext.key));
                    self.reveal_node_or_hash(child_path, &ext.child)?;
                }
            },
            TrieNode::Leaf(leaf) => match self.nodes.entry(path) {
                Entry::Occupied(mut entry) => match entry.get() {
                    SparseNode::Hash(_) => {
                        let mut full = entry.key().clone();
                        full.extend_from_slice_unchecked(&leaf.key);
                        entry.insert(SparseNode::new_leaf(leaf.key));
                        self.values.insert(full, leaf.value);
                    }
                    // Left node already exists.
                    SparseNode::Leaf { .. } => {}
                    // All other node types can't be handled.
                    node @ (SparseNode::Empty |
                    SparseNode::Extension { .. } |
                    SparseNode::Branch { .. }) => {
                        return Err(SparseTrieErrorKind::Reveal {
                            path: entry.key().clone(),
                            node: Box::new(node.clone()),
                        }
                        .into())
                    }
                },
                Entry::Vacant(entry) => {
                    let mut full = entry.key().clone();
                    full.extend_from_slice_unchecked(&leaf.key);
                    entry.insert(SparseNode::new_leaf(leaf.key));
                    self.values.insert(full, leaf.value);
                }
            },
        }

        Ok(())
    }

    fn reveal_node_or_hash(&mut self, path: Nibbles, child: &[u8]) -> SparseTrieResult<()> {
        if child.len() == B256::len_bytes() + 1 {
            let hash = B256::from_slice(&child[1..]);
            match self.nodes.entry(path) {
                Entry::Occupied(entry) => match entry.get() {
                    // Hash node with a different hash can't be handled.
                    SparseNode::Hash(previous_hash) if previous_hash != &hash => {
                        return Err(SparseTrieErrorKind::Reveal {
                            path: entry.key().clone(),
                            node: Box::new(SparseNode::Hash(hash)),
                        }
                        .into())
                    }
                    _ => {}
                },
                Entry::Vacant(entry) => {
                    entry.insert(SparseNode::Hash(hash));
                }
            }
            return Ok(())
        }

        self.reveal_node(path, TrieNode::decode(&mut &child[..])?, None)
    }

    /// Traverse trie nodes down to the leaf node and collect all nodes along the path.
    fn take_nodes_for_path(&mut self, path: &Nibbles) -> SparseTrieResult<Vec<RemovedSparseNode>> {
        let mut current = Nibbles::default(); // Start traversal from the root
        let mut nodes = Vec::new(); // Collect traversed nodes

        while let Some(node) = self.nodes.remove(&current) {
            match &node {
                SparseNode::Empty => return Err(SparseTrieErrorKind::Blind.into()),
                &SparseNode::Hash(hash) => {
                    return Err(SparseTrieErrorKind::BlindedNode { path: current, hash }.into())
                }
                SparseNode::Leaf { key: _key, .. } => {
                    // Leaf node is always the one that we're deleting, and no other leaf nodes can
                    // be found during traversal.

                    #[cfg(debug_assertions)]
                    {
                        let mut current = current.clone();
                        current.extend_from_slice_unchecked(_key);
                        assert_eq!(&current, path);
                    }

                    nodes.push(RemovedSparseNode {
                        path: current.clone(),
                        node,
                        unset_branch_nibble: None,
                    });
                    break
                }
                SparseNode::Extension { key, .. } => {
                    #[cfg(debug_assertions)]
                    {
                        let mut current = current.clone();
                        current.extend_from_slice_unchecked(key);
                        assert!(
                            path.starts_with(&current),
                            "path: {:?}, current: {:?}, key: {:?}",
                            path,
                            current,
                            key
                        );
                    }

                    let path = current.clone();
                    current.extend_from_slice_unchecked(key);
                    nodes.push(RemovedSparseNode { path, node, unset_branch_nibble: None });
                }
                SparseNode::Branch { state_mask, .. } => {
                    let nibble = path[current.len()];
                    debug_assert!(
                        state_mask.is_bit_set(nibble),
                        "current: {:?}, path: {:?}, nibble: {:?}, state_mask: {:?}",
                        current,
                        path,
                        nibble,
                        state_mask
                    );

                    // If the branch node has a child that is a leaf node that we're removing,
                    // we need to unset this nibble.
                    // Any other branch nodes will not require unsetting the nibble, because
                    // deleting one leaf node can not remove the whole path
                    // where the branch node is located.
                    let mut child_path =
                        Nibbles::from_nibbles([current.as_slice(), &[nibble]].concat());
                    let unset_branch_nibble = self
                        .nodes
                        .get(&child_path)
                        .is_some_and(move |node| match node {
                            SparseNode::Leaf { key, .. } => {
                                // Get full path of the leaf node
                                child_path.extend_from_slice_unchecked(key);
                                &child_path == path
                            }
                            _ => false,
                        })
                        .then_some(nibble);

                    nodes.push(RemovedSparseNode {
                        path: current.clone(),
                        node,
                        unset_branch_nibble,
                    });

                    current.push_unchecked(nibble);
                }
            }
        }

        Ok(nodes)
    }

    /// Wipe the trie, removing all values and nodes, and replacing the root with an empty node.
    pub fn wipe(&mut self) {
        self.nodes = HashMap::from_iter([(Nibbles::default(), SparseNode::Empty)]);
        self.values = HashMap::default();
        self.prefix_set = PrefixSetMut::all();
        self.updates = self.updates.is_some().then(SparseTrieUpdates::wiped);
    }

    /// Return the root of the sparse trie.
    /// Updates all remaining dirty nodes before calculating the root.
    pub fn root(&mut self) -> B256 {
        // take the current prefix set.
        let mut prefix_set = std::mem::take(&mut self.prefix_set).freeze();
        let rlp_node = self.rlp_node_allocate(Nibbles::default(), &mut prefix_set);
        if let Some(root_hash) = rlp_node.as_hash() {
            root_hash
        } else {
            keccak256(rlp_node)
        }
    }

    /// Returns a list of paths to the nodes that were changed according to the prefix set and are
    /// located at the provided depth when counting from the root node. If there's a leaf at a
    /// depth less than the provided depth, it will be included in the result.
    fn get_changed_nodes_at_depth(&self, prefix_set: &mut PrefixSet, depth: usize) -> Vec<Nibbles> {
        let mut paths = Vec::from([(Nibbles::default(), 0)]);
        let mut targets = Vec::new();

        while let Some((mut path, level)) = paths.pop() {
            match self.nodes.get(&path).unwrap() {
                SparseNode::Empty | SparseNode::Hash(_) => {}
                SparseNode::Leaf { hash, .. } => {
                    if hash.is_some() && !prefix_set.contains(&path) {
                        continue
                    }

                    targets.push(path);
                }
                SparseNode::Extension { key, hash } => {
                    if hash.is_some() && !prefix_set.contains(&path) {
                        continue
                    }

                    if level >= depth {
                        targets.push(path);
                    } else {
                        path.extend_from_slice_unchecked(key);
                        paths.push((path, level + 1));
                    }
                }
                SparseNode::Branch { state_mask, hash, .. } => {
                    if hash.is_some() && !prefix_set.contains(&path) {
                        continue
                    }

                    if level >= depth {
                        targets.push(path);
                    } else {
                        for bit in CHILD_INDEX_RANGE.rev() {
                            if state_mask.is_bit_set(bit) {
                                let mut child_path = path.clone();
                                child_path.push_unchecked(bit);
                                paths.push((child_path, level + 1));
                            }
                        }
                    }
                }
            }
        }

        targets
    }

    fn rlp_node_allocate(&mut self, path: Nibbles, prefix_set: &mut PrefixSet) -> RlpNode {
        let mut buffers = RlpNodeBuffers::new_with_path(path);
        let (root, node_updates, trie_updates) =
            self.rlp_node(prefix_set, &mut buffers, &mut Vec::new());
        self.apply_updates(node_updates, trie_updates);
        root
    }

    fn rlp_node(
        &self,
        prefix_set: &mut PrefixSet,
        buffers: &mut RlpNodeBuffers,
        rlp_buf: &mut Vec<u8>,
    ) -> (
        RlpNode,
        HashMap<Nibbles, (Option<B256>, Option<bool>)>,
        HashMap<Nibbles, BranchNodeCompact>,
    ) {
        let mut node_updates = HashMap::default();
        let mut trie_updates = HashMap::default();

        'main: while let Some((path, mut is_in_prefix_set)) = buffers.path_stack.pop() {
            // Check if the path is in the prefix set.
            // First, check the cached value. If it's `None`, then check the prefix set, and update
            // the cached value.
            let mut prefix_set_contains =
                |path: &Nibbles| *is_in_prefix_set.get_or_insert_with(|| prefix_set.contains(path));

            let (rlp_node, calculated, node_type) = match self.nodes.get(&path).unwrap() {
                SparseNode::Empty => {
                    (RlpNode::word_rlp(&EMPTY_ROOT_HASH), false, SparseNodeType::Empty)
                }
                SparseNode::Hash(hash) => (RlpNode::word_rlp(hash), false, SparseNodeType::Hash),
                SparseNode::Leaf { key, hash } => {
<<<<<<< HEAD
                    rlp_buf.clear();
=======
>>>>>>> c3398117
                    let mut path = path.clone();
                    path.extend_from_slice_unchecked(key);
                    if let Some(hash) = hash.filter(|_| !prefix_set_contains(&path)) {
                        (RlpNode::word_rlp(&hash), false, SparseNodeType::Leaf)
                    } else {
                        let value = self.values.get(&path).unwrap();
<<<<<<< HEAD
                        let rlp_node = LeafNodeRef { key, value }.rlp(rlp_buf);
                        node_updates.insert(path.clone(), (rlp_node.as_hash(), None));
=======
                        self.rlp_buf.clear();
                        let rlp_node = LeafNodeRef { key, value }.rlp(&mut self.rlp_buf);
                        *hash = rlp_node.as_hash();
>>>>>>> c3398117
                        (rlp_node, true, SparseNodeType::Leaf)
                    }
                }
                SparseNode::Extension { key, hash } => {
                    let mut child_path = path.clone();
                    child_path.extend_from_slice_unchecked(key);
                    if let Some(hash) = hash.filter(|_| !prefix_set_contains(&path)) {
                        (
                            RlpNode::word_rlp(&hash),
                            false,
                            SparseNodeType::Extension { store_in_db_trie: true },
                        )
                    } else if buffers.rlp_node_stack.last().is_some_and(|e| e.0 == child_path) {
                        let (_, child, _, node_type) = buffers.rlp_node_stack.pop().unwrap();
                        rlp_buf.clear();
                        let rlp_node = ExtensionNodeRef::new(key, &child).rlp(rlp_buf);
                        node_updates.insert(path.clone(), (rlp_node.as_hash(), None));

                        (
                            rlp_node,
                            true,
                            SparseNodeType::Extension {
                                // Inherit the `store_in_db_trie` flag from the child node, which is
                                // always the branch node
                                store_in_db_trie: node_type.store_in_db_trie(),
                            },
                        )
                    } else {
                        // need to get rlp node for child first
                        buffers.path_stack.extend([(path, is_in_prefix_set), (child_path, None)]);
                        continue
                    }
                }
                SparseNode::Branch { state_mask, hash, store_in_db_trie } => {
                    if let Some((hash, store_in_db_trie)) =
                        hash.zip(*store_in_db_trie).filter(|_| !prefix_set_contains(&path))
                    {
                        buffers.rlp_node_stack.push((
                            path,
                            RlpNode::word_rlp(&hash),
                            false,
                            SparseNodeType::Branch { store_in_db_trie },
                        ));
                        continue
                    }
                    let retain_updates = self.updates.is_some() && prefix_set_contains(&path);

                    buffers.branch_child_buf.clear();
                    // Walk children in a reverse order from `f` to `0`, so we pop the `0` first
                    // from the stack and keep walking in the sorted order.
                    for bit in CHILD_INDEX_RANGE.rev() {
                        if state_mask.is_bit_set(bit) {
                            let mut child = path.clone();
                            child.push_unchecked(bit);
                            buffers.branch_child_buf.push(child);
                        }
                    }

                    buffers
                        .branch_value_stack_buf
                        .resize(buffers.branch_child_buf.len(), Default::default());
                    let mut added_children = false;

                    // TODO(alexey): set the `TrieMask` bits directly
                    let mut tree_mask_values = Vec::new();
                    let mut hash_mask_values = Vec::new();
                    let mut hashes = Vec::new();
                    for (i, child_path) in buffers.branch_child_buf.iter().enumerate() {
                        if buffers.rlp_node_stack.last().is_some_and(|e| &e.0 == child_path) {
                            let (_, child, calculated, node_type) =
                                buffers.rlp_node_stack.pop().unwrap();

                            // Update the masks only if we need to retain trie updates
                            if retain_updates {
                                // Set the trie mask
                                let tree_mask_value = if node_type.store_in_db_trie() {
                                    // A branch or an extension node explicitly set the
                                    // `store_in_db_trie` flag
                                    true
                                } else {
                                    // Set the flag according to whether a child node was
                                    // pre-calculated (`calculated = false`), meaning that it wasn't
                                    // in the database
                                    !calculated
                                };
                                tree_mask_values.push(tree_mask_value);

                                // Set the hash mask. If a child node is a revealed branch node OR
                                // is a blinded node that has its hash mask bit set according to the
                                // database, set the hash mask bit and save the hash.
                                let hash = child.as_hash().filter(|_| {
                                    node_type.is_branch() ||
                                        (node_type.is_hash() &&
                                            self.branch_node_hash_masks
                                                .get(&path)
                                                .is_some_and(|mask| {
                                                    mask.is_bit_set(child_path.last().unwrap())
                                                }))
                                });
                                let hash_mask_value = hash.is_some();
                                hash_mask_values.push(hash_mask_value);
                                if let Some(hash) = hash {
                                    hashes.push(hash);
                                }

                                trace!(
                                    target: "trie::sparse",
                                    ?path,
                                    ?child_path,
                                    ?tree_mask_value,
                                    ?hash_mask_value,
                                    "Updating branch node child masks"
                                );
                            }

                            // Insert children in the resulting buffer in a normal order,
                            // because initially we iterated in reverse.
                            buffers.branch_value_stack_buf
                                [buffers.branch_child_buf.len() - i - 1] = child;
                            added_children = true;
                        } else {
                            debug_assert!(!added_children);
                            buffers.path_stack.push((path, is_in_prefix_set));
                            buffers
                                .path_stack
                                .extend(buffers.branch_child_buf.drain(..).map(|p| (p, None)));
                            continue 'main
                        }
                    }

                    rlp_buf.clear();
                    let branch_node_ref =
                        BranchNodeRef::new(&buffers.branch_value_stack_buf, *state_mask);
                    let rlp_node = branch_node_ref.rlp(rlp_buf);

                    // Save a branch node update only if it's not a root node, and we need to
                    // persist updates.
                    let store_in_db_trie_value = if retain_updates && !path.is_empty() {
                        let mut tree_mask_values = tree_mask_values.into_iter().rev();
                        let mut hash_mask_values = hash_mask_values.into_iter().rev();
                        let mut tree_mask = TrieMask::default();
                        let mut hash_mask = TrieMask::default();
                        for (i, child) in branch_node_ref.children() {
                            if child.is_some() {
                                if hash_mask_values.next().unwrap() {
                                    hash_mask.set_bit(i);
                                }
                                if tree_mask_values.next().unwrap() {
                                    tree_mask.set_bit(i);
                                }
                            }
                        }

                        // Store in DB trie if there are either any children that are stored in the
                        // DB trie, or any children represent hashed values
                        let store_in_db_trie = !tree_mask.is_empty() || !hash_mask.is_empty();
                        if store_in_db_trie {
                            hashes.reverse();
                            let branch_node = BranchNodeCompact::new(
                                *state_mask,
                                tree_mask,
                                hash_mask,
                                hashes,
                                hash.filter(|_| path.len() == 0),
                            );
                            trie_updates.insert(path.clone(), branch_node);
                        }

                        store_in_db_trie
                    } else {
                        false
                    };

                    node_updates
                        .insert(path.clone(), (rlp_node.as_hash(), Some(store_in_db_trie_value)));

                    (
                        rlp_node,
                        true,
                        SparseNodeType::Branch { store_in_db_trie: store_in_db_trie_value },
                    )
                }
            };
            buffers.rlp_node_stack.push((path, rlp_node, calculated, node_type));
        }

        debug_assert_eq!(buffers.rlp_node_stack.len(), 1);
        (buffers.rlp_node_stack.pop().unwrap().1, node_updates, trie_updates)
    }

    fn apply_updates(
        &mut self,
        node_updates: HashMap<Nibbles, (Option<B256>, Option<bool>)>,
        trie_updates: HashMap<Nibbles, BranchNodeCompact>,
    ) {
        for (path, (new_hash, new_store_in_db_trie)) in node_updates {
            if let Some(node) = self.nodes.get_mut(&path) {
                match node {
                    SparseNode::Leaf { hash, .. } | SparseNode::Extension { hash, .. } => {
                        *hash = new_hash
                    }
                    SparseNode::Branch { hash, store_in_db_trie, .. } => {
                        *hash = new_hash;
                        *store_in_db_trie = new_store_in_db_trie
                    }
                    SparseNode::Empty | SparseNode::Hash(_) => unreachable!(),
                }
            }
        }

        if let Some(updates) = self.updates.as_mut() {
            for (path, branch_node) in trie_updates {
                updates.updated_nodes.insert(path, branch_node);
            }
        }
    }
}

impl<P> RevealedSparseTrie<P>
where
    P: BlindedProvider + Send + Sync,
    SparseTrieError: From<P::Error>,
{
    /// Update the leaf node with provided value.
    pub fn update_leaf(&mut self, path: Nibbles, value: Vec<u8>) -> SparseTrieResult<()> {
        self.prefix_set.insert(path.clone());
        let existing = self.values.insert(path.clone(), value);
        if existing.is_some() {
            // trie structure unchanged, return immediately
            return Ok(())
        }

        let mut current = Nibbles::default();
        while let Some(node) = self.nodes.get_mut(&current) {
            match node {
                SparseNode::Empty => {
                    *node = SparseNode::new_leaf(path);
                    break
                }
                &mut SparseNode::Hash(hash) => {
                    return Err(SparseTrieErrorKind::BlindedNode { path: current, hash }.into())
                }
                SparseNode::Leaf { key: current_key, .. } => {
                    current.extend_from_slice_unchecked(current_key);

                    // this leaf is being updated
                    if current == path {
                        unreachable!("we already checked leaf presence in the beginning");
                    }

                    // find the common prefix
                    let common = current.common_prefix_length(&path);

                    // update existing node
                    let new_ext_key = current.slice(current.len() - current_key.len()..common);
                    *node = SparseNode::new_ext(new_ext_key);

                    // create a branch node and corresponding leaves
                    self.nodes.reserve(3);
                    self.nodes.insert(
                        current.slice(..common),
                        SparseNode::new_split_branch(current[common], path[common]),
                    );
                    self.nodes.insert(
                        path.slice(..=common),
                        SparseNode::new_leaf(path.slice(common + 1..)),
                    );
                    self.nodes.insert(
                        current.slice(..=common),
                        SparseNode::new_leaf(current.slice(common + 1..)),
                    );

                    break;
                }
                SparseNode::Extension { key, .. } => {
                    current.extend_from_slice(key);

                    if !path.starts_with(&current) {
                        // find the common prefix
                        let common = current.common_prefix_length(&path);
                        *key = current.slice(current.len() - key.len()..common);

                        // If branch node updates retention is enabled, we need to query the
                        // extension node child to later set the hash mask for a parent branch node
                        // correctly.
                        if self.updates.is_some() {
                            // Check if the extension node child is a hash that needs to be revealed
                            if self.nodes.get(&current).unwrap().is_hash() {
                                if let Some(node) = self.provider.blinded_node(&current)? {
                                    let decoded = TrieNode::decode(&mut &node[..])?;
                                    trace!(target: "trie::sparse", ?current, ?decoded, "Revealing extension node child");
                                    // We'll never have to update the revealed child node, only
                                    // remove or do nothing, so
                                    // we can safely ignore the hash mask here and
                                    // pass `None`.
                                    self.reveal_node(current.clone(), decoded, None)?;
                                }
                            }
                        }

                        // create state mask for new branch node
                        // NOTE: this might overwrite the current extension node
                        self.nodes.reserve(3);
                        let branch = SparseNode::new_split_branch(current[common], path[common]);
                        self.nodes.insert(current.slice(..common), branch);

                        // create new leaf
                        let new_leaf = SparseNode::new_leaf(path.slice(common + 1..));
                        self.nodes.insert(path.slice(..=common), new_leaf);

                        // recreate extension to previous child if needed
                        let key = current.slice(common + 1..);
                        if !key.is_empty() {
                            self.nodes.insert(current.slice(..=common), SparseNode::new_ext(key));
                        }

                        break;
                    }
                }
                SparseNode::Branch { state_mask, .. } => {
                    let nibble = path[current.len()];
                    current.push_unchecked(nibble);
                    if !state_mask.is_bit_set(nibble) {
                        state_mask.set_bit(nibble);
                        let new_leaf = SparseNode::new_leaf(path.slice(current.len()..));
                        self.nodes.insert(current, new_leaf);
                        break;
                    }
                }
            };
        }

        Ok(())
    }

    /// Remove leaf node from the trie.
    pub fn remove_leaf(&mut self, path: &Nibbles) -> SparseTrieResult<()> {
        if self.values.remove(path).is_none() {
            if let Some(&SparseNode::Hash(hash)) = self.nodes.get(path) {
                // Leaf is present in the trie, but it's blinded.
                return Err(SparseTrieErrorKind::BlindedNode { path: path.clone(), hash }.into())
            }

            // Leaf is not present in the trie.
            return Ok(())
        }
        self.prefix_set.insert(path.clone());

        // If the path wasn't present in `values`, we still need to walk the trie and ensure that
        // there is no node at the path. When a leaf node is a blinded `Hash`, it will have an entry
        // in `nodes`, but not in the `values`.

        let mut removed_nodes = self.take_nodes_for_path(path)?;
        trace!(target: "trie::sparse", ?path, ?removed_nodes, "Removed nodes for path");
        // Pop the first node from the stack which is the leaf node we want to remove.
        let mut child = removed_nodes.pop().expect("leaf exists");
        #[cfg(debug_assertions)]
        {
            let mut child_path = child.path.clone();
            let SparseNode::Leaf { key, .. } = &child.node else { panic!("expected leaf node") };
            child_path.extend_from_slice_unchecked(key);
            assert_eq!(&child_path, path);
        }

        // If we don't have any other removed nodes, insert an empty node at the root.
        if removed_nodes.is_empty() {
            debug_assert!(self.nodes.is_empty());
            self.nodes.insert(Nibbles::default(), SparseNode::Empty);

            return Ok(())
        }

        // Walk the stack of removed nodes from the back and re-insert them back into the trie,
        // adjusting the node type as needed.
        while let Some(removed_node) = removed_nodes.pop() {
            let removed_path = removed_node.path;

            let new_node = match &removed_node.node {
                SparseNode::Empty => return Err(SparseTrieErrorKind::Blind.into()),
                &SparseNode::Hash(hash) => {
                    return Err(SparseTrieErrorKind::BlindedNode { path: removed_path, hash }.into())
                }
                SparseNode::Leaf { .. } => {
                    unreachable!("we already popped the leaf node")
                }
                SparseNode::Extension { key, .. } => {
                    // If the node is an extension node, we need to look at its child to see if we
                    // need to merge them.
                    match &child.node {
                        SparseNode::Empty => return Err(SparseTrieErrorKind::Blind.into()),
                        &SparseNode::Hash(hash) => {
                            return Err(
                                SparseTrieErrorKind::BlindedNode { path: child.path, hash }.into()
                            )
                        }
                        // For a leaf node, we collapse the extension node into a leaf node,
                        // extending the key. While it's impossible to encounter an extension node
                        // followed by a leaf node in a complete trie, it's possible here because we
                        // could have downgraded the extension node's child into a leaf node from
                        // another node type.
                        SparseNode::Leaf { key: leaf_key, .. } => {
                            self.nodes.remove(&child.path);

                            let mut new_key = key.clone();
                            new_key.extend_from_slice_unchecked(leaf_key);
                            SparseNode::new_leaf(new_key)
                        }
                        // For an extension node, we collapse them into one extension node,
                        // extending the key
                        SparseNode::Extension { key: extension_key, .. } => {
                            self.nodes.remove(&child.path);

                            let mut new_key = key.clone();
                            new_key.extend_from_slice_unchecked(extension_key);
                            SparseNode::new_ext(new_key)
                        }
                        // For a branch node, we just leave the extension node as-is.
                        SparseNode::Branch { .. } => removed_node.node,
                    }
                }
                SparseNode::Branch { mut state_mask, hash: _, store_in_db_trie: _ } => {
                    // If the node is a branch node, we need to check the number of children left
                    // after deleting the child at the given nibble.

                    if let Some(removed_nibble) = removed_node.unset_branch_nibble {
                        state_mask.unset_bit(removed_nibble);
                    }

                    // If only one child is left set in the branch node, we need to collapse it.
                    if state_mask.count_bits() == 1 {
                        let child_nibble =
                            state_mask.first_set_bit_index().expect("state mask is not empty");

                        // Get full path of the only child node left.
                        let mut child_path = removed_path.clone();
                        child_path.push_unchecked(child_nibble);

                        trace!(target: "trie::sparse", ?removed_path, ?child_path, ?child, "Branch node has only one child");

                        if self.nodes.get(&child_path).unwrap().is_hash() {
                            trace!(target: "trie::sparse", ?child_path, "Retrieving remaining blinded branch child");
                            if let Some(node) = self.provider.blinded_node(&child_path)? {
                                let decoded = TrieNode::decode(&mut &node[..])?;
                                trace!(target: "trie::sparse", ?child_path, ?decoded, "Revealing remaining blinded branch child");
                                // We'll never have to update the revealed branch node, only remove
                                // or do nothing, so we can safely ignore the hash mask here and
                                // pass `None`.
                                self.reveal_node(child_path.clone(), decoded, None)?;
                            }
                        }

                        // Get the only child node.
                        let child = self.nodes.get(&child_path).unwrap();

                        let mut delete_child = false;
                        let new_node = match child {
                            SparseNode::Empty => return Err(SparseTrieErrorKind::Blind.into()),
                            &SparseNode::Hash(hash) => {
                                return Err(SparseTrieErrorKind::BlindedNode {
                                    path: child_path,
                                    hash,
                                }
                                .into())
                            }
                            // If the only child is a leaf node, we downgrade the branch node into a
                            // leaf node, prepending the nibble to the key, and delete the old
                            // child.
                            SparseNode::Leaf { key, .. } => {
                                delete_child = true;

                                let mut new_key = Nibbles::from_nibbles_unchecked([child_nibble]);
                                new_key.extend_from_slice_unchecked(key);
                                SparseNode::new_leaf(new_key)
                            }
                            // If the only child node is an extension node, we downgrade the branch
                            // node into an even longer extension node, prepending the nibble to the
                            // key, and delete the old child.
                            SparseNode::Extension { key, .. } => {
                                delete_child = true;

                                let mut new_key = Nibbles::from_nibbles_unchecked([child_nibble]);
                                new_key.extend_from_slice_unchecked(key);
                                SparseNode::new_ext(new_key)
                            }
                            // If the only child is a branch node, we downgrade the current branch
                            // node into a one-nibble extension node.
                            SparseNode::Branch { .. } => {
                                SparseNode::new_ext(Nibbles::from_nibbles_unchecked([child_nibble]))
                            }
                        };

                        if delete_child {
                            self.nodes.remove(&child_path);
                        }

                        if let Some(updates) = self.updates.as_mut() {
                            updates.removed_nodes.insert(removed_path.clone());
                        }

                        new_node
                    }
                    // If more than one child is left set in the branch, we just re-insert it
                    // as-is.
                    else {
                        SparseNode::new_branch(state_mask)
                    }
                }
            };

            child = RemovedSparseNode {
                path: removed_path.clone(),
                node: new_node.clone(),
                unset_branch_nibble: None,
            };
            trace!(target: "trie::sparse", ?removed_path, ?new_node, "Re-inserting the node");
            self.nodes.insert(removed_path, new_node);
        }

        Ok(())
    }

    /// Update hashes of the nodes that are located at a level deeper than or equal to the provided
    /// depth. Root node has a level of 0.
    pub fn update_rlp_node_level(&mut self, depth: usize) {
        let mut prefix_set = self.prefix_set.clone().freeze();

        let targets = self.get_changed_nodes_at_depth(&mut prefix_set, depth);
        let (tx, rx) = mpsc::channel();
        targets
            .into_par_iter()
            .map_init(
                || (prefix_set.clone(), RlpNodeBuffers::default(), Vec::new()),
                |(prefix_set, buffers, rlp_node), target| {
                    buffers.path_stack.push((target, Some(true)));
                    let (_, node_updates, trie_updates) =
                        self.rlp_node(prefix_set, buffers, rlp_node);
                    (node_updates, trie_updates)
                },
            )
            .for_each_init(
                || tx.clone(),
                |tx, (node_updates, trie_updates)| {
                    tx.send((node_updates, trie_updates)).unwrap();
                },
            );
        drop(tx);

        for (node_updates, trie_updates) in rx {
            self.apply_updates(node_updates, trie_updates);
        }
    }
}

/// Enum representing sparse trie node type.
#[derive(Debug, Clone, Copy, PartialEq, Eq)]
enum SparseNodeType {
    /// Empty trie node.
    Empty,
    /// The hash of the node that was not revealed.
    Hash,
    /// Sparse leaf node.
    Leaf,
    /// Sparse extension node.
    Extension {
        /// A flag indicating whether the extension node should be stored in the database.
        store_in_db_trie: bool,
    },
    /// Sparse branch node.
    Branch {
        /// A flag indicating whether the branch node should be stored in the database.
        store_in_db_trie: bool,
    },
}

impl SparseNodeType {
    const fn is_hash(&self) -> bool {
        matches!(self, Self::Hash)
    }

    const fn is_branch(&self) -> bool {
        matches!(self, Self::Branch { .. })
    }

    const fn store_in_db_trie(&self) -> bool {
        match *self {
            Self::Extension { store_in_db_trie } | Self::Branch { store_in_db_trie } => {
                store_in_db_trie
            }
            _ => false,
        }
    }
}

/// Enum representing trie nodes in sparse trie.
#[derive(Debug, Clone, PartialEq, Eq)]
pub enum SparseNode {
    /// Empty trie node.
    Empty,
    /// The hash of the node that was not revealed.
    Hash(B256),
    /// Sparse leaf node with remaining key suffix.
    Leaf {
        /// Remaining key suffix for the leaf node.
        key: Nibbles,
        /// Pre-computed hash of the sparse node.
        /// Can be reused unless this trie path has been updated.
        hash: Option<B256>,
    },
    /// Sparse extension node with key.
    Extension {
        /// The key slice stored by this extension node.
        key: Nibbles,
        /// Pre-computed hash of the sparse node.
        /// Can be reused unless this trie path has been updated.
        hash: Option<B256>,
    },
    /// Sparse branch node with state mask.
    Branch {
        /// The bitmask representing children present in the branch node.
        state_mask: TrieMask,
        /// Pre-computed hash of the sparse node.
        /// Can be reused unless this trie path has been updated.
        hash: Option<B256>,
        /// Pre-computed flag indicating whether the trie node should be stored in the database.
        /// Can be reused unless this trie path has been updated.
        store_in_db_trie: Option<bool>,
    },
}

impl SparseNode {
    /// Create new sparse node from [`TrieNode`].
    pub fn from_node(node: TrieNode) -> Self {
        match node {
            TrieNode::EmptyRoot => Self::Empty,
            TrieNode::Leaf(leaf) => Self::new_leaf(leaf.key),
            TrieNode::Extension(ext) => Self::new_ext(ext.key),
            TrieNode::Branch(branch) => Self::new_branch(branch.state_mask),
        }
    }

    /// Create new [`SparseNode::Branch`] from state mask.
    pub const fn new_branch(state_mask: TrieMask) -> Self {
        Self::Branch { state_mask, hash: None, store_in_db_trie: None }
    }

    /// Create new [`SparseNode::Branch`] with two bits set.
    pub const fn new_split_branch(bit_a: u8, bit_b: u8) -> Self {
        let state_mask = TrieMask::new(
            // set bits for both children
            (1u16 << bit_a) | (1u16 << bit_b),
        );
        Self::Branch { state_mask, hash: None, store_in_db_trie: None }
    }

    /// Create new [`SparseNode::Extension`] from the key slice.
    pub const fn new_ext(key: Nibbles) -> Self {
        Self::Extension { key, hash: None }
    }

    /// Create new [`SparseNode::Leaf`] from leaf key and value.
    pub const fn new_leaf(key: Nibbles) -> Self {
        Self::Leaf { key, hash: None }
    }

    /// Returns `true` if the node is a hash node.
    pub const fn is_hash(&self) -> bool {
        matches!(self, Self::Hash(_))
    }
}

#[derive(Debug)]
struct RemovedSparseNode {
    path: Nibbles,
    node: SparseNode,
    unset_branch_nibble: Option<u8>,
}

/// Collection of reusable buffers for [`RevealedSparseTrie::rlp_node`].
#[derive(Debug, Default)]
struct RlpNodeBuffers {
    /// Stack of paths we need rlp nodes for and whether the path is in the prefix set.
    path_stack: Vec<(Nibbles, Option<bool>)>,
    /// Stack of rlp nodes
    rlp_node_stack: Vec<(Nibbles, RlpNode, bool, SparseNodeType)>,
    /// Reusable branch child path
    branch_child_buf: SmallVec<[Nibbles; 16]>,
    /// Reusable branch value stack
    branch_value_stack_buf: SmallVec<[RlpNode; 16]>,
}

impl RlpNodeBuffers {
    /// Creates a new instance of buffers with the given path on the stack.
    fn new_with_path(path: Nibbles) -> Self {
        Self {
            path_stack: vec![(path, None)],
            rlp_node_stack: Vec::new(),
            branch_child_buf: SmallVec::<[Nibbles; 16]>::new_const(),
            branch_value_stack_buf: SmallVec::<[RlpNode; 16]>::new_const(),
        }
    }
}

/// The aggregation of sparse trie updates.
#[derive(Debug, Clone, Default, PartialEq, Eq)]
pub struct SparseTrieUpdates {
    pub(crate) updated_nodes: HashMap<Nibbles, BranchNodeCompact>,
    pub(crate) removed_nodes: HashSet<Nibbles>,
    pub(crate) wiped: bool,
}

impl SparseTrieUpdates {
    /// Create new wiped sparse trie updates.
    pub fn wiped() -> Self {
        Self { wiped: true, ..Default::default() }
    }
}

#[cfg(test)]
mod tests {
    use super::*;
    use alloy_primitives::{
        map::{B256HashSet, HashSet},
        U256,
    };
    use alloy_rlp::Encodable;
    use assert_matches::assert_matches;
    use itertools::Itertools;
    use prop::sample::SizeRange;
    use proptest::prelude::*;
    use proptest_arbitrary_interop::arb;
    use rand::seq::IteratorRandom;
    use reth_primitives_traits::Account;
    use reth_trie::{
        hashed_cursor::{noop::NoopHashedAccountCursor, HashedPostStateAccountCursor},
        node_iter::{TrieElement, TrieNodeIter},
        trie_cursor::noop::NoopAccountTrieCursor,
        updates::TrieUpdates,
        walker::TrieWalker,
        BranchNode, ExtensionNode, HashedPostState, LeafNode, TrieAccount,
    };
    use reth_trie_common::{
        proof::{ProofNodes, ProofRetainer},
        HashBuilder,
    };
    use std::collections::BTreeMap;

    /// Pad nibbles to the length of a B256 hash with zeros on the left.
    fn pad_nibbles_left(nibbles: Nibbles) -> Nibbles {
        let mut base =
            Nibbles::from_nibbles_unchecked(vec![0; B256::len_bytes() * 2 - nibbles.len()]);
        base.extend_from_slice_unchecked(&nibbles);
        base
    }

    /// Pad nibbles to the length of a B256 hash with zeros on the right.
    fn pad_nibbles_right(mut nibbles: Nibbles) -> Nibbles {
        nibbles.extend_from_slice_unchecked(&vec![0; B256::len_bytes() * 2 - nibbles.len()]);
        nibbles
    }

    /// Calculate the state root by feeding the provided state to the hash builder and retaining the
    /// proofs for the provided targets.
    ///
    /// Returns the state root and the retained proof nodes.
    fn run_hash_builder(
        state: impl IntoIterator<Item = (Nibbles, Account)> + Clone,
        destroyed_accounts: B256HashSet,
        proof_targets: impl IntoIterator<Item = Nibbles>,
    ) -> (B256, TrieUpdates, ProofNodes, HashMap<Nibbles, TrieMask>) {
        let mut account_rlp = Vec::new();

        let mut hash_builder = HashBuilder::default()
            .with_updates(true)
            .with_proof_retainer(ProofRetainer::from_iter(proof_targets));

        let mut prefix_set = PrefixSetMut::default();
        prefix_set.extend_keys(state.clone().into_iter().map(|(nibbles, _)| nibbles));
        let walker = TrieWalker::new(NoopAccountTrieCursor::default(), prefix_set.freeze())
            .with_deletions_retained(true);
        let hashed_post_state = HashedPostState::default()
            .with_accounts(state.into_iter().map(|(nibbles, account)| {
                (nibbles.pack().into_inner().unwrap().into(), Some(account))
            }))
            .into_sorted();
        let mut node_iter = TrieNodeIter::new(
            walker,
            HashedPostStateAccountCursor::new(
                NoopHashedAccountCursor::default(),
                hashed_post_state.accounts(),
            ),
        );

        while let Some(node) = node_iter.try_next().unwrap() {
            match node {
                TrieElement::Branch(branch) => {
                    hash_builder.add_branch(branch.key, branch.value, branch.children_are_in_trie);
                }
                TrieElement::Leaf(key, account) => {
                    let account = TrieAccount::from((account, EMPTY_ROOT_HASH));
                    account.encode(&mut account_rlp);

                    hash_builder.add_leaf(Nibbles::unpack(key), &account_rlp);
                    account_rlp.clear();
                }
            }
        }
        let root = hash_builder.root();
        let proof_nodes = hash_builder.take_proof_nodes();
        let branch_node_hash_masks = hash_builder
            .updated_branch_nodes
            .clone()
            .unwrap_or_default()
            .iter()
            .map(|(path, node)| (path.clone(), node.hash_mask))
            .collect();

        let mut trie_updates = TrieUpdates::default();
        let removed_keys = node_iter.walker.take_removed_keys();
        trie_updates.finalize(hash_builder, removed_keys, destroyed_accounts);

        (root, trie_updates, proof_nodes, branch_node_hash_masks)
    }

    /// Assert that the sparse trie nodes and the proof nodes from the hash builder are equal.
    fn assert_eq_sparse_trie_proof_nodes(
        sparse_trie: &RevealedSparseTrie,
        proof_nodes: ProofNodes,
    ) {
        let proof_nodes = proof_nodes
            .into_nodes_sorted()
            .into_iter()
            .map(|(path, node)| (path, TrieNode::decode(&mut node.as_ref()).unwrap()));

        let sparse_nodes = sparse_trie.nodes.iter().sorted_by_key(|(path, _)| *path);

        for ((proof_node_path, proof_node), (sparse_node_path, sparse_node)) in
            proof_nodes.zip(sparse_nodes)
        {
            assert_eq!(&proof_node_path, sparse_node_path);

            let equals = match (&proof_node, &sparse_node) {
                // Both nodes are empty
                (TrieNode::EmptyRoot, SparseNode::Empty) => true,
                // Both nodes are branches and have the same state mask
                (
                    TrieNode::Branch(BranchNode { state_mask: proof_state_mask, .. }),
                    SparseNode::Branch { state_mask: sparse_state_mask, .. },
                ) => proof_state_mask == sparse_state_mask,
                // Both nodes are extensions and have the same key
                (
                    TrieNode::Extension(ExtensionNode { key: proof_key, .. }),
                    SparseNode::Extension { key: sparse_key, .. },
                ) |
                // Both nodes are leaves and have the same key
                (
                    TrieNode::Leaf(LeafNode { key: proof_key, .. }),
                    SparseNode::Leaf { key: sparse_key, .. },
                ) => proof_key == sparse_key,
                // Empty and hash nodes are specific to the sparse trie, skip them
                (_, SparseNode::Empty | SparseNode::Hash(_)) => continue,
                _ => false,
            };
            assert!(equals, "proof node: {:?}, sparse node: {:?}", proof_node, sparse_node);
        }
    }

    #[test]
    fn sparse_trie_is_blind() {
        assert!(SparseTrie::blind().is_blind());
        assert!(!SparseTrie::revealed_empty().is_blind());
    }

    #[test]
    fn sparse_trie_empty_update_one() {
        let key = Nibbles::unpack(B256::with_last_byte(42));
        let value = || Account::default();
        let value_encoded = || {
            let mut account_rlp = Vec::new();
            TrieAccount::from((value(), EMPTY_ROOT_HASH)).encode(&mut account_rlp);
            account_rlp
        };

        let (hash_builder_root, hash_builder_updates, hash_builder_proof_nodes, _) =
            run_hash_builder([(key.clone(), value())], Default::default(), [key.clone()]);

        let mut sparse = RevealedSparseTrie::default().with_updates(true);
        sparse.update_leaf(key, value_encoded()).unwrap();
        let sparse_root = sparse.root();
        let sparse_updates = sparse.take_updates();

        assert_eq!(sparse_root, hash_builder_root);
        assert_eq!(sparse_updates.updated_nodes, hash_builder_updates.account_nodes);
        assert_eq_sparse_trie_proof_nodes(&sparse, hash_builder_proof_nodes);
    }

    #[test]
    fn sparse_trie_empty_update_multiple_lower_nibbles() {
        reth_tracing::init_test_tracing();

        let paths = (0..=16).map(|b| Nibbles::unpack(B256::with_last_byte(b))).collect::<Vec<_>>();
        let value = || Account::default();
        let value_encoded = || {
            let mut account_rlp = Vec::new();
            TrieAccount::from((value(), EMPTY_ROOT_HASH)).encode(&mut account_rlp);
            account_rlp
        };

        let (hash_builder_root, hash_builder_updates, hash_builder_proof_nodes, _) =
            run_hash_builder(
                paths.iter().cloned().zip(std::iter::repeat_with(value)),
                Default::default(),
                paths.clone(),
            );

        let mut sparse = RevealedSparseTrie::default().with_updates(true);
        for path in &paths {
            sparse.update_leaf(path.clone(), value_encoded()).unwrap();
        }
        let sparse_root = sparse.root();
        let sparse_updates = sparse.take_updates();

        assert_eq!(sparse_root, hash_builder_root);
        assert_eq!(sparse_updates.updated_nodes, hash_builder_updates.account_nodes);
        assert_eq_sparse_trie_proof_nodes(&sparse, hash_builder_proof_nodes);
    }

    #[test]
    fn sparse_trie_empty_update_multiple_upper_nibbles() {
        let paths = (239..=255).map(|b| Nibbles::unpack(B256::repeat_byte(b))).collect::<Vec<_>>();
        let value = || Account::default();
        let value_encoded = || {
            let mut account_rlp = Vec::new();
            TrieAccount::from((value(), EMPTY_ROOT_HASH)).encode(&mut account_rlp);
            account_rlp
        };

        let (hash_builder_root, hash_builder_updates, hash_builder_proof_nodes, _) =
            run_hash_builder(
                paths.iter().cloned().zip(std::iter::repeat_with(value)),
                Default::default(),
                paths.clone(),
            );

        let mut sparse = RevealedSparseTrie::default().with_updates(true);
        for path in &paths {
            sparse.update_leaf(path.clone(), value_encoded()).unwrap();
        }
        let sparse_root = sparse.root();
        let sparse_updates = sparse.take_updates();

        assert_eq!(sparse_root, hash_builder_root);
        assert_eq!(sparse_updates.updated_nodes, hash_builder_updates.account_nodes);
        assert_eq_sparse_trie_proof_nodes(&sparse, hash_builder_proof_nodes);
    }

    #[test]
    fn sparse_trie_empty_update_multiple() {
        let paths = (0..=255)
            .map(|b| {
                Nibbles::unpack(if b % 2 == 0 {
                    B256::repeat_byte(b)
                } else {
                    B256::with_last_byte(b)
                })
            })
            .collect::<Vec<_>>();
        let value = || Account::default();
        let value_encoded = || {
            let mut account_rlp = Vec::new();
            TrieAccount::from((value(), EMPTY_ROOT_HASH)).encode(&mut account_rlp);
            account_rlp
        };

        let (hash_builder_root, hash_builder_updates, hash_builder_proof_nodes, _) =
            run_hash_builder(
                paths.iter().sorted_unstable().cloned().zip(std::iter::repeat_with(value)),
                Default::default(),
                paths.clone(),
            );

        let mut sparse = RevealedSparseTrie::default().with_updates(true);
        for path in &paths {
            sparse.update_leaf(path.clone(), value_encoded()).unwrap();
        }
        let sparse_root = sparse.root();
        let sparse_updates = sparse.take_updates();

        assert_eq!(sparse_root, hash_builder_root);
        pretty_assertions::assert_eq!(
            BTreeMap::from_iter(sparse_updates.updated_nodes),
            BTreeMap::from_iter(hash_builder_updates.account_nodes)
        );
        assert_eq_sparse_trie_proof_nodes(&sparse, hash_builder_proof_nodes);
    }

    #[test]
    fn sparse_trie_empty_update_repeated() {
        let paths = (0..=255).map(|b| Nibbles::unpack(B256::repeat_byte(b))).collect::<Vec<_>>();
        let old_value = Account { nonce: 1, ..Default::default() };
        let old_value_encoded = {
            let mut account_rlp = Vec::new();
            TrieAccount::from((old_value, EMPTY_ROOT_HASH)).encode(&mut account_rlp);
            account_rlp
        };
        let new_value = Account { nonce: 2, ..Default::default() };
        let new_value_encoded = {
            let mut account_rlp = Vec::new();
            TrieAccount::from((new_value, EMPTY_ROOT_HASH)).encode(&mut account_rlp);
            account_rlp
        };

        let (hash_builder_root, hash_builder_updates, hash_builder_proof_nodes, _) =
            run_hash_builder(
                paths.iter().cloned().zip(std::iter::repeat_with(|| old_value)),
                Default::default(),
                paths.clone(),
            );

        let mut sparse = RevealedSparseTrie::default().with_updates(true);
        for path in &paths {
            sparse.update_leaf(path.clone(), old_value_encoded.clone()).unwrap();
        }
        let sparse_root = sparse.root();
        let sparse_updates = sparse.updates_ref();

        assert_eq!(sparse_root, hash_builder_root);
        assert_eq!(sparse_updates.updated_nodes, hash_builder_updates.account_nodes);
        assert_eq_sparse_trie_proof_nodes(&sparse, hash_builder_proof_nodes);

        let (hash_builder_root, hash_builder_updates, hash_builder_proof_nodes, _) =
            run_hash_builder(
                paths.iter().cloned().zip(std::iter::repeat_with(|| new_value)),
                Default::default(),
                paths.clone(),
            );

        for path in &paths {
            sparse.update_leaf(path.clone(), new_value_encoded.clone()).unwrap();
        }
        let sparse_root = sparse.root();
        let sparse_updates = sparse.take_updates();

        assert_eq!(sparse_root, hash_builder_root);
        assert_eq!(sparse_updates.updated_nodes, hash_builder_updates.account_nodes);
        assert_eq_sparse_trie_proof_nodes(&sparse, hash_builder_proof_nodes);
    }

    #[test]
    fn sparse_trie_remove_leaf() {
        reth_tracing::init_test_tracing();

        let mut sparse = RevealedSparseTrie::default();

        let value = alloy_rlp::encode_fixed_size(&U256::ZERO).to_vec();

        sparse
            .update_leaf(Nibbles::from_nibbles([0x5, 0x0, 0x2, 0x3, 0x1]), value.clone())
            .unwrap();
        sparse
            .update_leaf(Nibbles::from_nibbles([0x5, 0x0, 0x2, 0x3, 0x3]), value.clone())
            .unwrap();
        sparse
            .update_leaf(Nibbles::from_nibbles([0x5, 0x2, 0x0, 0x1, 0x3]), value.clone())
            .unwrap();
        sparse
            .update_leaf(Nibbles::from_nibbles([0x5, 0x3, 0x1, 0x0, 0x2]), value.clone())
            .unwrap();
        sparse
            .update_leaf(Nibbles::from_nibbles([0x5, 0x3, 0x3, 0x0, 0x2]), value.clone())
            .unwrap();
        sparse.update_leaf(Nibbles::from_nibbles([0x5, 0x3, 0x3, 0x2, 0x0]), value).unwrap();

        // Extension (Key = 5)
        // └── Branch (Mask = 1011)
        //     ├── 0 -> Extension (Key = 23)
        //     │        └── Branch (Mask = 0101)
        //     │              ├── 1 -> Leaf (Key = 1, Path = 50231)
        //     │              └── 3 -> Leaf (Key = 3, Path = 50233)
        //     ├── 2 -> Leaf (Key = 013, Path = 52013)
        //     └── 3 -> Branch (Mask = 0101)
        //                ├── 1 -> Leaf (Key = 3102, Path = 53102)
        //                └── 3 -> Branch (Mask = 1010)
        //                       ├── 0 -> Leaf (Key = 3302, Path = 53302)
        //                       └── 2 -> Leaf (Key = 3320, Path = 53320)
        pretty_assertions::assert_eq!(
            sparse.nodes.clone().into_iter().collect::<BTreeMap<_, _>>(),
            BTreeMap::from_iter([
                (Nibbles::default(), SparseNode::new_ext(Nibbles::from_nibbles([0x5]))),
                (Nibbles::from_nibbles([0x5]), SparseNode::new_branch(0b1101.into())),
                (
                    Nibbles::from_nibbles([0x5, 0x0]),
                    SparseNode::new_ext(Nibbles::from_nibbles([0x2, 0x3]))
                ),
                (
                    Nibbles::from_nibbles([0x5, 0x0, 0x2, 0x3]),
                    SparseNode::new_branch(0b1010.into())
                ),
                (
                    Nibbles::from_nibbles([0x5, 0x0, 0x2, 0x3, 0x1]),
                    SparseNode::new_leaf(Nibbles::default())
                ),
                (
                    Nibbles::from_nibbles([0x5, 0x0, 0x2, 0x3, 0x3]),
                    SparseNode::new_leaf(Nibbles::default())
                ),
                (
                    Nibbles::from_nibbles([0x5, 0x2]),
                    SparseNode::new_leaf(Nibbles::from_nibbles([0x0, 0x1, 0x3]))
                ),
                (Nibbles::from_nibbles([0x5, 0x3]), SparseNode::new_branch(0b1010.into())),
                (
                    Nibbles::from_nibbles([0x5, 0x3, 0x1]),
                    SparseNode::new_leaf(Nibbles::from_nibbles([0x0, 0x2]))
                ),
                (Nibbles::from_nibbles([0x5, 0x3, 0x3]), SparseNode::new_branch(0b0101.into())),
                (
                    Nibbles::from_nibbles([0x5, 0x3, 0x3, 0x0]),
                    SparseNode::new_leaf(Nibbles::from_nibbles([0x2]))
                ),
                (
                    Nibbles::from_nibbles([0x5, 0x3, 0x3, 0x2]),
                    SparseNode::new_leaf(Nibbles::from_nibbles([0x0]))
                )
            ])
        );

        sparse.remove_leaf(&Nibbles::from_nibbles([0x5, 0x2, 0x0, 0x1, 0x3])).unwrap();

        // Extension (Key = 5)
        // └── Branch (Mask = 1001)
        //     ├── 0 -> Extension (Key = 23)
        //     │        └── Branch (Mask = 0101)
        //     │              ├── 1 -> Leaf (Key = 0231, Path = 50231)
        //     │              └── 3 -> Leaf (Key = 0233, Path = 50233)
        //     └── 3 -> Branch (Mask = 0101)
        //                ├── 1 -> Leaf (Key = 3102, Path = 53102)
        //                └── 3 -> Branch (Mask = 1010)
        //                       ├── 0 -> Leaf (Key = 3302, Path = 53302)
        //                       └── 2 -> Leaf (Key = 3320, Path = 53320)
        pretty_assertions::assert_eq!(
            sparse.nodes.clone().into_iter().collect::<BTreeMap<_, _>>(),
            BTreeMap::from_iter([
                (Nibbles::default(), SparseNode::new_ext(Nibbles::from_nibbles([0x5]))),
                (Nibbles::from_nibbles([0x5]), SparseNode::new_branch(0b1001.into())),
                (
                    Nibbles::from_nibbles([0x5, 0x0]),
                    SparseNode::new_ext(Nibbles::from_nibbles([0x2, 0x3]))
                ),
                (
                    Nibbles::from_nibbles([0x5, 0x0, 0x2, 0x3]),
                    SparseNode::new_branch(0b1010.into())
                ),
                (
                    Nibbles::from_nibbles([0x5, 0x0, 0x2, 0x3, 0x1]),
                    SparseNode::new_leaf(Nibbles::default())
                ),
                (
                    Nibbles::from_nibbles([0x5, 0x0, 0x2, 0x3, 0x3]),
                    SparseNode::new_leaf(Nibbles::default())
                ),
                (Nibbles::from_nibbles([0x5, 0x3]), SparseNode::new_branch(0b1010.into())),
                (
                    Nibbles::from_nibbles([0x5, 0x3, 0x1]),
                    SparseNode::new_leaf(Nibbles::from_nibbles([0x0, 0x2]))
                ),
                (Nibbles::from_nibbles([0x5, 0x3, 0x3]), SparseNode::new_branch(0b0101.into())),
                (
                    Nibbles::from_nibbles([0x5, 0x3, 0x3, 0x0]),
                    SparseNode::new_leaf(Nibbles::from_nibbles([0x2]))
                ),
                (
                    Nibbles::from_nibbles([0x5, 0x3, 0x3, 0x2]),
                    SparseNode::new_leaf(Nibbles::from_nibbles([0x0]))
                )
            ])
        );

        sparse.remove_leaf(&Nibbles::from_nibbles([0x5, 0x0, 0x2, 0x3, 0x1])).unwrap();

        // Extension (Key = 5)
        // └── Branch (Mask = 1001)
        //     ├── 0 -> Leaf (Key = 0233, Path = 50233)
        //     └── 3 -> Branch (Mask = 0101)
        //                ├── 1 -> Leaf (Key = 3102, Path = 53102)
        //                └── 3 -> Branch (Mask = 1010)
        //                       ├── 0 -> Leaf (Key = 3302, Path = 53302)
        //                       └── 2 -> Leaf (Key = 3320, Path = 53320)
        pretty_assertions::assert_eq!(
            sparse.nodes.clone().into_iter().collect::<BTreeMap<_, _>>(),
            BTreeMap::from_iter([
                (Nibbles::default(), SparseNode::new_ext(Nibbles::from_nibbles([0x5]))),
                (Nibbles::from_nibbles([0x5]), SparseNode::new_branch(0b1001.into())),
                (
                    Nibbles::from_nibbles([0x5, 0x0]),
                    SparseNode::new_leaf(Nibbles::from_nibbles([0x2, 0x3, 0x3]))
                ),
                (Nibbles::from_nibbles([0x5, 0x3]), SparseNode::new_branch(0b1010.into())),
                (
                    Nibbles::from_nibbles([0x5, 0x3, 0x1]),
                    SparseNode::new_leaf(Nibbles::from_nibbles([0x0, 0x2]))
                ),
                (Nibbles::from_nibbles([0x5, 0x3, 0x3]), SparseNode::new_branch(0b0101.into())),
                (
                    Nibbles::from_nibbles([0x5, 0x3, 0x3, 0x0]),
                    SparseNode::new_leaf(Nibbles::from_nibbles([0x2]))
                ),
                (
                    Nibbles::from_nibbles([0x5, 0x3, 0x3, 0x2]),
                    SparseNode::new_leaf(Nibbles::from_nibbles([0x0]))
                )
            ])
        );

        sparse.remove_leaf(&Nibbles::from_nibbles([0x5, 0x3, 0x1, 0x0, 0x2])).unwrap();

        // Extension (Key = 5)
        // └── Branch (Mask = 1001)
        //     ├── 0 -> Leaf (Key = 0233, Path = 50233)
        //     └── 3 -> Branch (Mask = 1010)
        //                ├── 0 -> Leaf (Key = 3302, Path = 53302)
        //                └── 2 -> Leaf (Key = 3320, Path = 53320)
        pretty_assertions::assert_eq!(
            sparse.nodes.clone().into_iter().collect::<BTreeMap<_, _>>(),
            BTreeMap::from_iter([
                (Nibbles::default(), SparseNode::new_ext(Nibbles::from_nibbles([0x5]))),
                (Nibbles::from_nibbles([0x5]), SparseNode::new_branch(0b1001.into())),
                (
                    Nibbles::from_nibbles([0x5, 0x0]),
                    SparseNode::new_leaf(Nibbles::from_nibbles([0x2, 0x3, 0x3]))
                ),
                (
                    Nibbles::from_nibbles([0x5, 0x3]),
                    SparseNode::new_ext(Nibbles::from_nibbles([0x3]))
                ),
                (Nibbles::from_nibbles([0x5, 0x3, 0x3]), SparseNode::new_branch(0b0101.into())),
                (
                    Nibbles::from_nibbles([0x5, 0x3, 0x3, 0x0]),
                    SparseNode::new_leaf(Nibbles::from_nibbles([0x2]))
                ),
                (
                    Nibbles::from_nibbles([0x5, 0x3, 0x3, 0x2]),
                    SparseNode::new_leaf(Nibbles::from_nibbles([0x0]))
                )
            ])
        );

        sparse.remove_leaf(&Nibbles::from_nibbles([0x5, 0x3, 0x3, 0x2, 0x0])).unwrap();

        // Extension (Key = 5)
        // └── Branch (Mask = 1001)
        //     ├── 0 -> Leaf (Key = 0233, Path = 50233)
        //     └── 3 -> Leaf (Key = 3302, Path = 53302)
        pretty_assertions::assert_eq!(
            sparse.nodes.clone().into_iter().collect::<BTreeMap<_, _>>(),
            BTreeMap::from_iter([
                (Nibbles::default(), SparseNode::new_ext(Nibbles::from_nibbles([0x5]))),
                (Nibbles::from_nibbles([0x5]), SparseNode::new_branch(0b1001.into())),
                (
                    Nibbles::from_nibbles([0x5, 0x0]),
                    SparseNode::new_leaf(Nibbles::from_nibbles([0x2, 0x3, 0x3]))
                ),
                (
                    Nibbles::from_nibbles([0x5, 0x3]),
                    SparseNode::new_leaf(Nibbles::from_nibbles([0x3, 0x0, 0x2]))
                ),
            ])
        );

        sparse.remove_leaf(&Nibbles::from_nibbles([0x5, 0x0, 0x2, 0x3, 0x3])).unwrap();

        // Leaf (Key = 53302)
        pretty_assertions::assert_eq!(
            sparse.nodes.clone().into_iter().collect::<BTreeMap<_, _>>(),
            BTreeMap::from_iter([(
                Nibbles::default(),
                SparseNode::new_leaf(Nibbles::from_nibbles([0x5, 0x3, 0x3, 0x0, 0x2]))
            ),])
        );

        sparse.remove_leaf(&Nibbles::from_nibbles([0x5, 0x3, 0x3, 0x0, 0x2])).unwrap();

        // Empty
        pretty_assertions::assert_eq!(
            sparse.nodes.clone().into_iter().collect::<BTreeMap<_, _>>(),
            BTreeMap::from_iter([(Nibbles::default(), SparseNode::Empty)])
        );
    }

    #[test]
    fn sparse_trie_remove_leaf_blinded() {
        let leaf = LeafNode::new(
            Nibbles::default(),
            alloy_rlp::encode_fixed_size(&U256::from(1)).to_vec(),
        );
        let branch = TrieNode::Branch(BranchNode::new(
            vec![
                RlpNode::word_rlp(&B256::repeat_byte(1)),
                RlpNode::from_raw_rlp(&alloy_rlp::encode(leaf.clone())).unwrap(),
            ],
            TrieMask::new(0b11),
        ));

        let mut sparse =
            RevealedSparseTrie::from_root(branch.clone(), Some(TrieMask::new(0b01)), false)
                .unwrap();

        // Reveal a branch node and one of its children
        //
        // Branch (Mask = 11)
        // ├── 0 -> Hash (Path = 0)
        // └── 1 -> Leaf (Path = 1)
        sparse.reveal_node(Nibbles::default(), branch, Some(TrieMask::new(0b01))).unwrap();
        sparse.reveal_node(Nibbles::from_nibbles([0x1]), TrieNode::Leaf(leaf), None).unwrap();

        // Removing a blinded leaf should result in an error
        assert_matches!(
            sparse.remove_leaf(&Nibbles::from_nibbles([0x0])).map_err(|e| e.into_kind()),
            Err(SparseTrieErrorKind::BlindedNode { path, hash }) if path == Nibbles::from_nibbles([0x0]) && hash == B256::repeat_byte(1)
        );
    }

    #[test]
    fn sparse_trie_remove_leaf_non_existent() {
        let leaf = LeafNode::new(
            Nibbles::default(),
            alloy_rlp::encode_fixed_size(&U256::from(1)).to_vec(),
        );
        let branch = TrieNode::Branch(BranchNode::new(
            vec![
                RlpNode::word_rlp(&B256::repeat_byte(1)),
                RlpNode::from_raw_rlp(&alloy_rlp::encode(leaf.clone())).unwrap(),
            ],
            TrieMask::new(0b11),
        ));

        let mut sparse =
            RevealedSparseTrie::from_root(branch.clone(), Some(TrieMask::new(0b01)), false)
                .unwrap();

        // Reveal a branch node and one of its children
        //
        // Branch (Mask = 11)
        // ├── 0 -> Hash (Path = 0)
        // └── 1 -> Leaf (Path = 1)
        sparse.reveal_node(Nibbles::default(), branch, Some(TrieMask::new(0b01))).unwrap();
        sparse.reveal_node(Nibbles::from_nibbles([0x1]), TrieNode::Leaf(leaf), None).unwrap();

        // Removing a non-existent leaf should be a noop
        let sparse_old = sparse.clone();
        assert_matches!(sparse.remove_leaf(&Nibbles::from_nibbles([0x2])), Ok(()));
        assert_eq!(sparse, sparse_old);
    }

    #[allow(clippy::type_complexity)]
    #[test]
    fn sparse_trie_fuzz() {
        // Having only the first 3 nibbles set, we narrow down the range of keys
        // to 4096 different hashes. It allows us to generate collisions more likely
        // to test the sparse trie updates.
        const KEY_NIBBLES_LEN: usize = 3;

        fn test(updates: Vec<(HashMap<Nibbles, Account>, HashSet<Nibbles>)>) {
            {
                let mut state = BTreeMap::default();
                let mut sparse = RevealedSparseTrie::default().with_updates(true);

                for (update, keys_to_delete) in updates {
                    // Insert state updates into the sparse trie and calculate the root
                    for (key, account) in update.clone() {
                        let account = TrieAccount::from((account, EMPTY_ROOT_HASH));
                        let mut account_rlp = Vec::new();
                        account.encode(&mut account_rlp);
                        sparse.update_leaf(key, account_rlp).unwrap();
                    }
                    // We need to clone the sparse trie, so that all updated branch nodes are
                    // preserved, and not only those that were changed after the last call to
                    // `root()`.
                    let mut updated_sparse = sparse.clone();
                    let sparse_root = updated_sparse.root();
                    let sparse_updates = updated_sparse.take_updates();

                    // Insert state updates into the hash builder and calculate the root
                    state.extend(update);
                    let (hash_builder_root, hash_builder_updates, hash_builder_proof_nodes, _) =
                        run_hash_builder(
                            state.clone(),
                            Default::default(),
                            state.keys().cloned().collect::<Vec<_>>(),
                        );

                    // Assert that the sparse trie root matches the hash builder root
                    assert_eq!(sparse_root, hash_builder_root);
                    // Assert that the sparse trie updates match the hash builder updates
                    pretty_assertions::assert_eq!(
                        sparse_updates.updated_nodes,
                        hash_builder_updates.account_nodes
                    );
                    // Assert that the sparse trie nodes match the hash builder proof nodes
                    assert_eq_sparse_trie_proof_nodes(&updated_sparse, hash_builder_proof_nodes);

                    // Delete some keys from both the hash builder and the sparse trie and check
                    // that the sparse trie root still matches the hash builder root
                    for key in keys_to_delete {
                        state.remove(&key).unwrap();
                        sparse.remove_leaf(&key).unwrap();
                    }

                    // We need to clone the sparse trie, so that all updated branch nodes are
                    // preserved, and not only those that were changed after the last call to
                    // `root()`.
                    let mut updated_sparse = sparse.clone();
                    let sparse_root = updated_sparse.root();
                    let sparse_updates = updated_sparse.take_updates();

                    let (hash_builder_root, hash_builder_updates, hash_builder_proof_nodes, _) =
                        run_hash_builder(
                            state.clone(),
                            Default::default(),
                            state.keys().cloned().collect::<Vec<_>>(),
                        );

                    // Assert that the sparse trie root matches the hash builder root
                    assert_eq!(sparse_root, hash_builder_root);
                    // Assert that the sparse trie updates match the hash builder updates
                    pretty_assertions::assert_eq!(
                        sparse_updates.updated_nodes,
                        hash_builder_updates.account_nodes
                    );
                    // Assert that the sparse trie nodes match the hash builder proof nodes
                    assert_eq_sparse_trie_proof_nodes(&updated_sparse, hash_builder_proof_nodes);
                }
            }
        }

        fn transform_updates(
            updates: Vec<HashMap<Nibbles, Account>>,
            mut rng: impl Rng,
        ) -> Vec<(HashMap<Nibbles, Account>, HashSet<Nibbles>)> {
            let mut keys = HashSet::new();
            updates
                .into_iter()
                .map(|update| {
                    keys.extend(update.keys().cloned());

                    let keys_to_delete_len = update.len() / 2;
                    let keys_to_delete = (0..keys_to_delete_len)
                        .map(|_| {
                            let key = keys.iter().choose(&mut rng).unwrap().clone();
                            keys.take(&key).unwrap()
                        })
                        .collect();

                    (update, keys_to_delete)
                })
                .collect::<Vec<_>>()
        }

        proptest!(ProptestConfig::with_cases(10), |(
            updates in proptest::collection::vec(
                proptest::collection::hash_map(
                    any_with::<Nibbles>(SizeRange::new(KEY_NIBBLES_LEN..=KEY_NIBBLES_LEN)).prop_map(pad_nibbles_right),
                    arb::<Account>(),
                    1..100,
                ).prop_map(HashMap::from_iter),
                1..100,
            ).prop_perturb(transform_updates)
        )| {
            test(updates)
        });
    }

    /// We have three leaves that share the same prefix: 0x00, 0x01 and 0x02. Hash builder trie has
    /// only nodes 0x00 and 0x01, and we have proofs for them. Node B is new and inserted in the
    /// sparse trie first.
    ///
    /// 1. Reveal the hash builder proof to leaf 0x00 in the sparse trie.
    /// 2. Insert leaf 0x01 into the sparse trie.
    /// 3. Reveal the hash builder proof to leaf 0x02 in the sparse trie.
    ///
    /// The hash builder proof to the leaf 0x02 didn't have the leaf 0x01 at the corresponding
    /// nibble of the branch node, so we need to adjust the branch node instead of fully
    /// replacing it.
    #[test]
    fn sparse_trie_reveal_node_1() {
        let key1 = || pad_nibbles_right(Nibbles::from_nibbles_unchecked([0x00]));
        let key2 = || pad_nibbles_right(Nibbles::from_nibbles_unchecked([0x01]));
        let key3 = || pad_nibbles_right(Nibbles::from_nibbles_unchecked([0x02]));
        let value = || Account::default();
        let value_encoded = || {
            let mut account_rlp = Vec::new();
            TrieAccount::from((value(), EMPTY_ROOT_HASH)).encode(&mut account_rlp);
            account_rlp
        };

        // Generate the proof for the root node and initialize the sparse trie with it
        let (_, _, hash_builder_proof_nodes, branch_node_hash_masks) = run_hash_builder(
            [(key1(), value()), (key3(), value())],
            Default::default(),
            [Nibbles::default()],
        );
        let mut sparse = RevealedSparseTrie::from_root(
            TrieNode::decode(&mut &hash_builder_proof_nodes.nodes_sorted()[0].1[..]).unwrap(),
            branch_node_hash_masks.get(&Nibbles::default()).copied(),
            false,
        )
        .unwrap();

        // Generate the proof for the first key and reveal it in the sparse trie
        let (_, _, hash_builder_proof_nodes, branch_node_hash_masks) =
            run_hash_builder([(key1(), value()), (key3(), value())], Default::default(), [key1()]);
        for (path, node) in hash_builder_proof_nodes.nodes_sorted() {
            let hash_mask = branch_node_hash_masks.get(&path).copied();
            sparse.reveal_node(path, TrieNode::decode(&mut &node[..]).unwrap(), hash_mask).unwrap();
        }

        // Check that the branch node exists with only two nibbles set
        assert_eq!(
            sparse.nodes.get(&Nibbles::default()),
            Some(&SparseNode::new_branch(0b101.into()))
        );

        // Insert the leaf for the second key
        sparse.update_leaf(key2(), value_encoded()).unwrap();

        // Check that the branch node was updated and another nibble was set
        assert_eq!(
            sparse.nodes.get(&Nibbles::default()),
            Some(&SparseNode::new_branch(0b111.into()))
        );

        // Generate the proof for the third key and reveal it in the sparse trie
        let (_, _, hash_builder_proof_nodes, branch_node_hash_masks) =
            run_hash_builder([(key1(), value()), (key3(), value())], Default::default(), [key3()]);
        for (path, node) in hash_builder_proof_nodes.nodes_sorted() {
            let hash_mask = branch_node_hash_masks.get(&path).copied();
            sparse.reveal_node(path, TrieNode::decode(&mut &node[..]).unwrap(), hash_mask).unwrap();
        }

        // Check that nothing changed in the branch node
        assert_eq!(
            sparse.nodes.get(&Nibbles::default()),
            Some(&SparseNode::new_branch(0b111.into()))
        );

        // Generate the nodes for the full trie with all three key using the hash builder, and
        // compare them to the sparse trie
        let (_, _, hash_builder_proof_nodes, _) = run_hash_builder(
            [(key1(), value()), (key2(), value()), (key3(), value())],
            Default::default(),
            [key1(), key2(), key3()],
        );

        assert_eq_sparse_trie_proof_nodes(&sparse, hash_builder_proof_nodes);
    }

    /// We have three leaves: 0x0000, 0x0101, and 0x0102. Hash builder trie has all nodes, and we
    /// have proofs for them.
    ///
    /// 1. Reveal the hash builder proof to leaf 0x00 in the sparse trie.
    /// 2. Remove leaf 0x00 from the sparse trie (that will remove the branch node and create an
    ///    extension node with the key 0x0000).
    /// 3. Reveal the hash builder proof to leaf 0x0101 in the sparse trie.
    ///
    /// The hash builder proof to the leaf 0x0101 had a branch node in the path, but we turned it
    /// into an extension node, so it should ignore this node.
    #[test]
    fn sparse_trie_reveal_node_2() {
        let key1 = || pad_nibbles_right(Nibbles::from_nibbles_unchecked([0x00, 0x00]));
        let key2 = || pad_nibbles_right(Nibbles::from_nibbles_unchecked([0x01, 0x01]));
        let key3 = || pad_nibbles_right(Nibbles::from_nibbles_unchecked([0x01, 0x02]));
        let value = || Account::default();

        // Generate the proof for the root node and initialize the sparse trie with it
        let (_, _, hash_builder_proof_nodes, branch_node_hash_masks) = run_hash_builder(
            [(key1(), value()), (key2(), value()), (key3(), value())],
            Default::default(),
            [Nibbles::default()],
        );
        let mut sparse = RevealedSparseTrie::from_root(
            TrieNode::decode(&mut &hash_builder_proof_nodes.nodes_sorted()[0].1[..]).unwrap(),
            branch_node_hash_masks.get(&Nibbles::default()).copied(),
            false,
        )
        .unwrap();

        // Generate the proof for the children of the root branch node and reveal it in the sparse
        // trie
        let (_, _, hash_builder_proof_nodes, branch_node_hash_masks) = run_hash_builder(
            [(key1(), value()), (key2(), value()), (key3(), value())],
            Default::default(),
            [key1(), Nibbles::from_nibbles_unchecked([0x01])],
        );
        for (path, node) in hash_builder_proof_nodes.nodes_sorted() {
            let hash_mask = branch_node_hash_masks.get(&path).copied();
            sparse.reveal_node(path, TrieNode::decode(&mut &node[..]).unwrap(), hash_mask).unwrap();
        }

        // Check that the branch node exists
        assert_eq!(
            sparse.nodes.get(&Nibbles::default()),
            Some(&SparseNode::new_branch(0b11.into()))
        );

        // Remove the leaf for the first key
        sparse.remove_leaf(&key1()).unwrap();

        // Check that the branch node was turned into an extension node
        assert_eq!(
            sparse.nodes.get(&Nibbles::default()),
            Some(&SparseNode::new_ext(Nibbles::from_nibbles_unchecked([0x01])))
        );

        // Generate the proof for the third key and reveal it in the sparse trie
        let (_, _, hash_builder_proof_nodes, branch_node_hash_masks) = run_hash_builder(
            [(key1(), value()), (key2(), value()), (key3(), value())],
            Default::default(),
            [key2()],
        );
        for (path, node) in hash_builder_proof_nodes.nodes_sorted() {
            let hash_mask = branch_node_hash_masks.get(&path).copied();
            sparse.reveal_node(path, TrieNode::decode(&mut &node[..]).unwrap(), hash_mask).unwrap();
        }

        // Check that nothing changed in the extension node
        assert_eq!(
            sparse.nodes.get(&Nibbles::default()),
            Some(&SparseNode::new_ext(Nibbles::from_nibbles_unchecked([0x01])))
        );
    }

    /// We have two leaves that share the same prefix: 0x0001 and 0x0002, and a leaf with a
    /// different prefix: 0x0100. Hash builder trie has only the first two leaves, and we have
    /// proofs for them.
    ///
    /// 1. Insert the leaf 0x0100 into the sparse trie, and check that the root extensino node was
    ///    turned into a branch node.
    /// 2. Reveal the leaf 0x0001 in the sparse trie, and check that the root branch node wasn't
    ///    overwritten with the extension node from the proof.
    #[test]
    fn sparse_trie_reveal_node_3() {
        let key1 = || pad_nibbles_right(Nibbles::from_nibbles_unchecked([0x00, 0x01]));
        let key2 = || pad_nibbles_right(Nibbles::from_nibbles_unchecked([0x00, 0x02]));
        let key3 = || pad_nibbles_right(Nibbles::from_nibbles_unchecked([0x01, 0x00]));
        let value = || Account::default();
        let value_encoded = || {
            let mut account_rlp = Vec::new();
            TrieAccount::from((value(), EMPTY_ROOT_HASH)).encode(&mut account_rlp);
            account_rlp
        };

        // Generate the proof for the root node and initialize the sparse trie with it
        let (_, _, hash_builder_proof_nodes, branch_node_hash_masks) = run_hash_builder(
            [(key1(), value()), (key2(), value())],
            Default::default(),
            [Nibbles::default()],
        );
        let mut sparse = RevealedSparseTrie::from_root(
            TrieNode::decode(&mut &hash_builder_proof_nodes.nodes_sorted()[0].1[..]).unwrap(),
            branch_node_hash_masks.get(&Nibbles::default()).copied(),
            false,
        )
        .unwrap();

        // Check that the root extension node exists
        assert_matches!(
            sparse.nodes.get(&Nibbles::default()),
            Some(SparseNode::Extension { key, hash: None }) if *key == Nibbles::from_nibbles([0x00])
        );

        // Insert the leaf with a different prefix
        sparse.update_leaf(key3(), value_encoded()).unwrap();

        // Check that the extension node was turned into a branch node
        assert_matches!(
            sparse.nodes.get(&Nibbles::default()),
            Some(SparseNode::Branch { state_mask, hash: None, store_in_db_trie: None }) if *state_mask == TrieMask::new(0b11)
        );

        // Generate the proof for the first key and reveal it in the sparse trie
        let (_, _, hash_builder_proof_nodes, branch_node_hash_masks) =
            run_hash_builder([(key1(), value()), (key2(), value())], Default::default(), [key1()]);
        for (path, node) in hash_builder_proof_nodes.nodes_sorted() {
            let hash_mask = branch_node_hash_masks.get(&path).copied();
            sparse.reveal_node(path, TrieNode::decode(&mut &node[..]).unwrap(), hash_mask).unwrap();
        }

        // Check that the branch node wasn't overwritten by the extension node in the proof
        assert_matches!(
            sparse.nodes.get(&Nibbles::default()),
            Some(SparseNode::Branch { state_mask, hash: None, store_in_db_trie: None }) if *state_mask == TrieMask::new(0b11)
        );
    }

    #[test]
    fn sparse_trie_get_changed_nodes_at_depth() {
        let mut sparse = RevealedSparseTrie::default();

        let value = alloy_rlp::encode_fixed_size(&U256::ZERO).to_vec();

        // Extension (Key = 5) – Level 0
        // └── Branch (Mask = 1011) – Level 1
        //     ├── 0 -> Extension (Key = 23) – Level 2
        //     │        └── Branch (Mask = 0101) – Level 3
        //     │              ├── 1 -> Leaf (Key = 1, Path = 50231) – Level 4
        //     │              └── 3 -> Leaf (Key = 3, Path = 50233) – Level 4
        //     ├── 2 -> Leaf (Key = 013, Path = 52013) – Level 2
        //     └── 3 -> Branch (Mask = 0101) – Level 2
        //                ├── 1 -> Leaf (Key = 3102, Path = 53102) – Level 3
        //                └── 3 -> Branch (Mask = 1010) – Level 3
        //                       ├── 0 -> Leaf (Key = 3302, Path = 53302) – Level 4
        //                       └── 2 -> Leaf (Key = 3320, Path = 53320) – Level 4
        sparse
            .update_leaf(Nibbles::from_nibbles([0x5, 0x0, 0x2, 0x3, 0x1]), value.clone())
            .unwrap();
        sparse
            .update_leaf(Nibbles::from_nibbles([0x5, 0x0, 0x2, 0x3, 0x3]), value.clone())
            .unwrap();
        sparse
            .update_leaf(Nibbles::from_nibbles([0x5, 0x2, 0x0, 0x1, 0x3]), value.clone())
            .unwrap();
        sparse
            .update_leaf(Nibbles::from_nibbles([0x5, 0x3, 0x1, 0x0, 0x2]), value.clone())
            .unwrap();
        sparse
            .update_leaf(Nibbles::from_nibbles([0x5, 0x3, 0x3, 0x0, 0x2]), value.clone())
            .unwrap();
        sparse.update_leaf(Nibbles::from_nibbles([0x5, 0x3, 0x3, 0x2, 0x0]), value).unwrap();

        assert_eq!(
            sparse.get_changed_nodes_at_depth(&mut PrefixSet::default(), 0),
            vec![Nibbles::default()]
        );
        assert_eq!(
            sparse.get_changed_nodes_at_depth(&mut PrefixSet::default(), 1),
            vec![Nibbles::from_nibbles_unchecked([0x5])]
        );
        assert_eq!(
            sparse.get_changed_nodes_at_depth(&mut PrefixSet::default(), 2),
            vec![
                Nibbles::from_nibbles_unchecked([0x5, 0x0]),
                Nibbles::from_nibbles_unchecked([0x5, 0x2]),
                Nibbles::from_nibbles_unchecked([0x5, 0x3])
            ]
        );
        assert_eq!(
            sparse.get_changed_nodes_at_depth(&mut PrefixSet::default(), 3),
            vec![
                Nibbles::from_nibbles_unchecked([0x5, 0x0, 0x2, 0x3]),
                Nibbles::from_nibbles_unchecked([0x5, 0x2]),
                Nibbles::from_nibbles_unchecked([0x5, 0x3, 0x1]),
                Nibbles::from_nibbles_unchecked([0x5, 0x3, 0x3])
            ]
        );
        assert_eq!(
            sparse.get_changed_nodes_at_depth(&mut PrefixSet::default(), 4),
            vec![
                Nibbles::from_nibbles_unchecked([0x5, 0x0, 0x2, 0x3, 0x1]),
                Nibbles::from_nibbles_unchecked([0x5, 0x0, 0x2, 0x3, 0x3]),
                Nibbles::from_nibbles_unchecked([0x5, 0x2]),
                Nibbles::from_nibbles_unchecked([0x5, 0x3, 0x1]),
                Nibbles::from_nibbles_unchecked([0x5, 0x3, 0x3, 0x0]),
                Nibbles::from_nibbles_unchecked([0x5, 0x3, 0x3, 0x2])
            ]
        );
    }

    #[test]
    fn hash_builder_branch_hash_mask() {
        let key1 = || pad_nibbles_left(Nibbles::from_nibbles_unchecked([0x00]));
        let key2 = || pad_nibbles_left(Nibbles::from_nibbles_unchecked([0x01]));
        let value = || Account { bytecode_hash: Some(B256::repeat_byte(1)), ..Default::default() };
        let value_encoded = || {
            let mut account_rlp = Vec::new();
            TrieAccount::from((value(), EMPTY_ROOT_HASH)).encode(&mut account_rlp);
            account_rlp
        };

        let (hash_builder_root, hash_builder_updates, _, _) = run_hash_builder(
            [(key1(), value()), (key2(), value())],
            Default::default(),
            [Nibbles::default()],
        );
        let mut sparse = RevealedSparseTrie::default();
        sparse.update_leaf(key1(), value_encoded()).unwrap();
        sparse.update_leaf(key2(), value_encoded()).unwrap();
        let sparse_root = sparse.root();
        let sparse_updates = sparse.take_updates();

        assert_eq!(sparse_root, hash_builder_root);
        assert_eq!(sparse_updates.updated_nodes, hash_builder_updates.account_nodes);
    }

    #[test]
    fn sparse_trie_wipe() {
        let mut sparse = RevealedSparseTrie::default().with_updates(true);

        let value = alloy_rlp::encode_fixed_size(&U256::ZERO).to_vec();

        // Extension (Key = 5) – Level 0
        // └── Branch (Mask = 1011) – Level 1
        //     ├── 0 -> Extension (Key = 23) – Level 2
        //     │        └── Branch (Mask = 0101) – Level 3
        //     │              ├── 1 -> Leaf (Key = 1, Path = 50231) – Level 4
        //     │              └── 3 -> Leaf (Key = 3, Path = 50233) – Level 4
        //     ├── 2 -> Leaf (Key = 013, Path = 52013) – Level 2
        //     └── 3 -> Branch (Mask = 0101) – Level 2
        //                ├── 1 -> Leaf (Key = 3102, Path = 53102) – Level 3
        //                └── 3 -> Branch (Mask = 1010) – Level 3
        //                       ├── 0 -> Leaf (Key = 3302, Path = 53302) – Level 4
        //                       └── 2 -> Leaf (Key = 3320, Path = 53320) – Level 4
        sparse
            .update_leaf(Nibbles::from_nibbles([0x5, 0x0, 0x2, 0x3, 0x1]), value.clone())
            .unwrap();
        sparse
            .update_leaf(Nibbles::from_nibbles([0x5, 0x0, 0x2, 0x3, 0x3]), value.clone())
            .unwrap();
        sparse
            .update_leaf(Nibbles::from_nibbles([0x5, 0x2, 0x0, 0x1, 0x3]), value.clone())
            .unwrap();
        sparse
            .update_leaf(Nibbles::from_nibbles([0x5, 0x3, 0x1, 0x0, 0x2]), value.clone())
            .unwrap();
        sparse
            .update_leaf(Nibbles::from_nibbles([0x5, 0x3, 0x3, 0x0, 0x2]), value.clone())
            .unwrap();
        sparse.update_leaf(Nibbles::from_nibbles([0x5, 0x3, 0x3, 0x2, 0x0]), value).unwrap();

        sparse.wipe();

        assert_eq!(sparse.root(), EMPTY_ROOT_HASH);
    }
}<|MERGE_RESOLUTION|>--- conflicted
+++ resolved
@@ -5,12 +5,8 @@
     B256,
 };
 use alloy_rlp::Decodable;
-<<<<<<< HEAD
 use rayon::iter::{IntoParallelIterator, ParallelIterator};
-use reth_execution_errors::{SparseTrieError, SparseTrieResult};
-=======
 use reth_execution_errors::{SparseTrieError, SparseTrieErrorKind, SparseTrieResult};
->>>>>>> c3398117
 use reth_tracing::tracing::trace;
 use reth_trie_common::{
     prefix_set::{PrefixSet, PrefixSetMut},
@@ -614,24 +610,15 @@
                 }
                 SparseNode::Hash(hash) => (RlpNode::word_rlp(hash), false, SparseNodeType::Hash),
                 SparseNode::Leaf { key, hash } => {
-<<<<<<< HEAD
-                    rlp_buf.clear();
-=======
->>>>>>> c3398117
                     let mut path = path.clone();
                     path.extend_from_slice_unchecked(key);
                     if let Some(hash) = hash.filter(|_| !prefix_set_contains(&path)) {
                         (RlpNode::word_rlp(&hash), false, SparseNodeType::Leaf)
                     } else {
                         let value = self.values.get(&path).unwrap();
-<<<<<<< HEAD
+                        rlp_buf.clear();
                         let rlp_node = LeafNodeRef { key, value }.rlp(rlp_buf);
                         node_updates.insert(path.clone(), (rlp_node.as_hash(), None));
-=======
-                        self.rlp_buf.clear();
-                        let rlp_node = LeafNodeRef { key, value }.rlp(&mut self.rlp_buf);
-                        *hash = rlp_node.as_hash();
->>>>>>> c3398117
                         (rlp_node, true, SparseNodeType::Leaf)
                     }
                 }
