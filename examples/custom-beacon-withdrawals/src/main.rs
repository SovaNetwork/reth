--- conflicted
+++ resolved
@@ -150,12 +150,7 @@
         block: &RecoveredBlock<reth_primitives::Block>,
         _receipts: &[Receipt],
     ) -> Result<Requests, Self::Error> {
-<<<<<<< HEAD
-        let env = self.evm_env_for_block(block.header());
-        let mut evm = self.evm_config.evm_with_env(&mut self.state, env);
-=======
-        let mut evm = self.evm_config.evm_for_block(&mut self.state, &block.header);
->>>>>>> df00877b
+        let mut evm = self.evm_config.evm_for_block(&mut self.state, block.header());
 
         if let Some(withdrawals) = block.body().withdrawals.as_ref() {
             apply_withdrawals_contract_call(withdrawals, &mut evm)?;
